--- conflicted
+++ resolved
@@ -50,7 +50,6 @@
       ::bosdyn::client::ImageClient::GetDefaultServiceName());
   if (!image_client_result.status) {
     return tl::make_unexpected("Failed to create Image client.");
-<<<<<<< HEAD
   }
   image_client_api_ =
       std::make_shared<DefaultImageClientApi>(image_client_result.response, time_sync_api_, robot_name_);
@@ -63,11 +62,6 @@
     return tl::make_unexpected("Failed to create Inverse Kinematic client.");
   }
   kinematic_api_ = std::make_shared<DefaultKinematicApi>(kinematic_api_result.response);
-=======
-  }
-  image_client_api_ =
-      std::make_shared<DefaultImageClientApi>(image_client_result.response, time_sync_api_, robot_name_);
->>>>>>> 0a31ff96
 
   return {};
 }
@@ -90,12 +84,8 @@
 std::shared_ptr<ImageClientApi> DefaultSpotApi::image_client_api() const {
   return image_client_api_;
 }
-<<<<<<< HEAD
 
 std::shared_ptr<KinematicApi> DefaultSpotApi::kinematic_api() const {
   return kinematic_api_;
 }
-
-=======
->>>>>>> 0a31ff96
 }  // namespace spot_ros2