--- conflicted
+++ resolved
@@ -45,25 +45,12 @@
    */
   class MiddlewareHandle {
    public:
-<<<<<<< HEAD
-    virtual void createPublishers(const std::set<ImageSource>& image_sources, const bool do_decompress_images) = 0;
-    virtual tl::expected<void, std::string> publishImages(const std::map<ImageSource, ImageWithCameraInfo>& images) = 0;
-    virtual tl::expected<void, std::string> publishImages(
-        const std::map<ImageSource, CompressedImageWithCameraInfo>& images) = 0;
-
-    virtual ParameterInterfaceBase* parameter_interface() = 0;
-    virtual LoggerInterfaceBase* logger_interface() = 0;
-    virtual TfInterfaceBase* tf_interface() = 0;
-    virtual TimerInterfaceBase* timer_interface() = 0;
-    virtual std::shared_ptr<rclcpp::Node> node() = 0;
-
-    virtual ~MiddlewareHandle() = default;
-=======
     virtual ~MiddlewareHandle() = default;
 
     virtual void createPublishers(const std::set<ImageSource>& image_sources) = 0;
     virtual tl::expected<void, std::string> publishImages(const std::map<ImageSource, ImageWithCameraInfo>& images) = 0;
->>>>>>> 205799cb
+    virtual tl::expected<void, std::string> publishCompressedImages(
+        const std::map<ImageSource, CompressedImageWithCameraInfo>& compressed_images) = 0;
   };
 
   /**
@@ -97,7 +84,7 @@
    * @brief Callback function which is called through timer_interface_.
    * @details Requests image data from Spot, and then publishes the images and static camera transforms.
    */
-  void timerCallback(bool do_decompress_images);
+  void timerCallback();
 
   /**
    * @brief Image request message which is set when SpotImagePublisher::initialize() is called.
