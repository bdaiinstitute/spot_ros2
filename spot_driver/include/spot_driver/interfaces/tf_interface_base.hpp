// Copyright (c) 2023 Boston Dynamics AI Institute LLC. All rights reserved.

#pragma once

#include <geometry_msgs/msg/detail/transform_stamped__struct.hpp>
#include <geometry_msgs/msg/transform_stamped.hpp>
#include <tl_expected/expected.hpp>

#include <string>
#include <vector>

namespace spot_ros2 {
/**
 * @brief Defines an interface for classes that broadcast transform data.
 */
class TfInterfaceBase {
 public:
  virtual ~TfInterfaceBase() {}

<<<<<<< HEAD
  virtual tl::expected<void, std::string> updateStaticTransforms(
      const std::vector<geometry_msgs::msg::TransformStamped>& transforms) = 0;

  virtual void sendDynamicTransforms(const std::vector<geometry_msgs::msg::TransformStamped>& transforms) = 0;
=======
  virtual void updateStaticTransforms(const std::vector<geometry_msgs::msg::TransformStamped>& transforms) = 0;
>>>>>>> 5e0193a4
};
}  // namespace spot_ros2<|MERGE_RESOLUTION|>--- conflicted
+++ resolved
@@ -17,13 +17,8 @@
  public:
   virtual ~TfInterfaceBase() {}
 
-<<<<<<< HEAD
-  virtual tl::expected<void, std::string> updateStaticTransforms(
-      const std::vector<geometry_msgs::msg::TransformStamped>& transforms) = 0;
+  virtual void updateStaticTransforms(const std::vector<geometry_msgs::msg::TransformStamped>& transforms) = 0;
 
   virtual void sendDynamicTransforms(const std::vector<geometry_msgs::msg::TransformStamped>& transforms) = 0;
-=======
-  virtual void updateStaticTransforms(const std::vector<geometry_msgs::msg::TransformStamped>& transforms) = 0;
->>>>>>> 5e0193a4
 };
 }  // namespace spot_ros2