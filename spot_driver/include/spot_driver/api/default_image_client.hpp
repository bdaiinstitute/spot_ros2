--- conflicted
+++ resolved
@@ -20,12 +20,7 @@
   DefaultImageClient(::bosdyn::client::ImageClient* image_client, std::shared_ptr<TimeSyncApi> time_sync_api,
                      const std::string& robot_name);
 
-<<<<<<< HEAD
-  tl::expected<GetImagesResult, std::string> getImages(::bosdyn::api::GetImageRequest request,
-                                                       bool do_decompress_images) override;
-=======
   [[nodiscard]] tl::expected<GetImagesResult, std::string> getImages(::bosdyn::api::GetImageRequest request) override;
->>>>>>> 205799cb
 
  private:
   ::bosdyn::client::ImageClient* image_client_;
