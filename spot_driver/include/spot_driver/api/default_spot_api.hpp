// Copyright (c) 2023 Boston Dynamics AI Institute LLC. All rights reserved.

#pragma once

#include <spot_driver/api/spot_api.hpp>

#include <bosdyn/client/robot/robot.h>
#include <bosdyn/client/sdk/client_sdk.h>

#include <spot_driver/api/state_client_interface.hpp>
#include <spot_driver/api/time_sync_api.hpp>
#include <spot_driver/api/world_object_client_interface.hpp>

#include <memory>
#include <string>

namespace spot_ros2 {

class DefaultSpotApi : public SpotApi {
 public:
  explicit DefaultSpotApi(const std::string& sdk_client_name);

<<<<<<< HEAD
  tl::expected<void, std::string> createRobot(const std::string& ip_address, const std::string& robot_name) override;
  tl::expected<void, std::string> authenticate(const std::string& username, const std::string& password) override;
  tl::expected<bool, std::string> hasArm() const override;
  std::shared_ptr<KinematicApi> kinematicApi() const override;
  std::shared_ptr<ImageClientInterface> image_client_interface() const override;
  std::shared_ptr<StateClientInterface> stateClientInterface() const override;
  std::shared_ptr<TimeSyncApi> timeSyncInterface() const override;
  [[nodiscard]] std::shared_ptr<WorldObjectClientInterface> worldObjectClientInterface() const override;
=======
  [[nodiscard]] tl::expected<void, std::string> createRobot(const std::string& ip_address,
                                                            const std::string& robot_name) override;
  [[nodiscard]] tl::expected<void, std::string> authenticate(const std::string& username,
                                                             const std::string& password) override;
  [[nodiscard]] tl::expected<bool, std::string> hasArm() const override;
  [[nodiscard]] std::shared_ptr<KinematicApi> kinematicApi() const override;
  [[nodiscard]] std::shared_ptr<ImageClientInterface> image_client_interface() const override;
  [[nodiscard]] std::shared_ptr<StateClientInterface> stateClientInterface() const override;
  [[nodiscard]] std::shared_ptr<TimeSyncApi> timeSyncInterface() const override;
>>>>>>> caf53236

 private:
  std::unique_ptr<::bosdyn::client::ClientSdk> client_sdk_;
  std::unique_ptr<::bosdyn::client::Robot> robot_;
  std::shared_ptr<KinematicApi> kinematicApi_;
  std::shared_ptr<ImageClientInterface> image_client_interface_;
  std::shared_ptr<StateClientInterface> state_client_interface_;
  std::shared_ptr<TimeSyncApi> time_sync_api_;
  std::shared_ptr<WorldObjectClientInterface> world_object_client_interface_;
  std::string robot_name_;
};
}  // namespace spot_ros2<|MERGE_RESOLUTION|>--- conflicted
+++ resolved
@@ -20,16 +20,6 @@
  public:
   explicit DefaultSpotApi(const std::string& sdk_client_name);
 
-<<<<<<< HEAD
-  tl::expected<void, std::string> createRobot(const std::string& ip_address, const std::string& robot_name) override;
-  tl::expected<void, std::string> authenticate(const std::string& username, const std::string& password) override;
-  tl::expected<bool, std::string> hasArm() const override;
-  std::shared_ptr<KinematicApi> kinematicApi() const override;
-  std::shared_ptr<ImageClientInterface> image_client_interface() const override;
-  std::shared_ptr<StateClientInterface> stateClientInterface() const override;
-  std::shared_ptr<TimeSyncApi> timeSyncInterface() const override;
-  [[nodiscard]] std::shared_ptr<WorldObjectClientInterface> worldObjectClientInterface() const override;
-=======
   [[nodiscard]] tl::expected<void, std::string> createRobot(const std::string& ip_address,
                                                             const std::string& robot_name) override;
   [[nodiscard]] tl::expected<void, std::string> authenticate(const std::string& username,
@@ -39,7 +29,7 @@
   [[nodiscard]] std::shared_ptr<ImageClientInterface> image_client_interface() const override;
   [[nodiscard]] std::shared_ptr<StateClientInterface> stateClientInterface() const override;
   [[nodiscard]] std::shared_ptr<TimeSyncApi> timeSyncInterface() const override;
->>>>>>> caf53236
+  [[nodiscard]] std::shared_ptr<WorldObjectClientInterface> worldObjectClientInterface() const override;
 
  private:
   std::unique_ptr<::bosdyn::client::ClientSdk> client_sdk_;
