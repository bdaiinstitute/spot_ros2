### Debug
# from ros_helpers import *
<<<<<<< HEAD
import os
=======
import logging
>>>>>>> 4f048392
import sys
import tempfile
import threading
import time
import traceback
import typing
from dataclasses import dataclass
from enum import Enum
from functools import partial
from typing import Any, Callable, Dict, List, Optional, Union

import builtin_interfaces.msg
import rclpy
import rclpy.time
import tf2_ros
from bdai_ros2_wrappers.logging import (
    logs_to_ros,
)
from bdai_ros2_wrappers.single_goal_action_server import (
    SingleGoalActionServer,
)
from bdai_ros2_wrappers.single_goal_multiple_action_servers import (
    SingleGoalMultipleActionServers,
)
from bosdyn.api import (
    geometry_pb2,
    gripper_camera_param_pb2,
    image_pb2,
    manipulation_api_pb2,
    robot_command_pb2,
    trajectory_pb2,
    world_object_pb2,
)
from bosdyn.api.geometry_pb2 import Quaternion, SE2VelocityLimit
from bosdyn.api.spot import robot_command_pb2 as spot_command_pb2
from bosdyn.api.spot.choreography_sequence_pb2 import Animation, ChoreographySequence
from bosdyn.client import math_helpers
from bosdyn.client.exceptions import InternalServerError
from bosdyn_msgs.msg import (
    ManipulationApiFeedbackResponse,
    ManipulatorState,
    RobotCommandFeedback,
)
from geometry_msgs.msg import (
    Pose,
    PoseStamped,
    TransformStamped,
    Twist,
    TwistWithCovarianceStamped,
    Vector3Stamped,
)
from google.protobuf.timestamp_pb2 import Timestamp
from nav_msgs.msg import Odometry
from rclpy import Parameter
from rclpy.action import ActionServer
from rclpy.action.server import ServerGoalHandle
from rclpy.callback_groups import (
    CallbackGroup,
    MutuallyExclusiveCallbackGroup,
    ReentrantCallbackGroup,
)
from rclpy.clock import Clock
from rclpy.executors import ExternalShutdownException, MultiThreadedExecutor
from rclpy.impl import rcutils_logger
from rclpy.node import Node
from rclpy.publisher import Publisher
from rclpy.timer import Rate
from sensor_msgs.msg import CameraInfo, Image, JointState
from std_srvs.srv import SetBool, Trigger

import spot_driver.conversions as conv

#####DEBUG/RELEASE: RELATIVE PATH NOT WORKING IN DEBUG
# Release
from spot_driver.ros_helpers import (
    bosdyn_data_to_image_and_camera_info_msgs,
    get_battery_states_from_state,
    get_behavior_faults_from_state,
    get_end_effector_force_from_state,
    get_estop_state_from_state,
    get_feet_from_state,
    get_from_env_and_fall_back_to_param,
    get_joint_states_from_state,
    get_manipulator_state_from_state,
    get_odom_from_state,
    get_odom_twist_from_state,
    get_power_states_from_state,
    get_system_faults_from_state,
    get_tf_from_state,
    get_tf_from_world_objects,
    get_wifi_from_state,
    populate_transform_stamped,
)
from spot_msgs.action import Manipulation, NavigateTo, RobotCommand, Trajectory  # type: ignore
from spot_msgs.msg import (  # type: ignore
    BatteryStateArray,
    BehaviorFaultState,
    EStopStateArray,
    Feedback,
    FootStateArray,
    LeaseArray,
    LeaseResource,
    Metrics,
    MobilityParams,
    PowerState,
    SystemFaultState,
    WiFiState,
)
from spot_msgs.srv import (  # type: ignore
    ChoreographyRecordedStateToAnimation,
    ChoreographyStartRecordingState,
    ChoreographyStopRecordingState,
    ClearBehaviorFault,
    DeleteSound,
    Dock,
    ExecuteDance,
    GetChoreographyStatus,
    GetGripperCameraParameters,
    GetVolume,
    GraphNavClearGraph,
    GraphNavGetLocalizationPose,
    GraphNavSetLocalization,
    GraphNavUploadGraph,
    ListAllDances,
    ListAllMoves,
    ListGraph,
    ListSounds,
    ListWorldObjects,
    LoadSound,
    PlaySound,
    SetGripperCameraParameters,
    SetLocomotion,
    SetVelocity,
    SetVolume,
    UploadAnimation,
)
from spot_wrapper.cam_wrapper import SpotCamWrapper
from spot_wrapper.spot_images import CameraSource
from spot_wrapper.wrapper import SpotWrapper

MAX_DURATION = 1e6
MOCK_HOSTNAME = "Mock_spot"
COLOR_END = "\33[0m"
COLOR_GREEN = "\33[32m"
COLOR_YELLOW = "\33[33m"


@dataclass
class Request:
    id: str
    data: Any


@dataclass
class Response:
    message: str
    success: bool


class GoalResponse(Enum):
    FAILED = -1
    IN_PROGRESS = False
    SUCCESS = True


class WaitForGoal(object):
    def __init__(
        self,
        clock: Clock,
        _time: Union[float, rclpy.time.Time],
        callback: Optional[Callable] = None,
    ) -> None:
        self._at_goal: bool = False
        self._callback: Optional[Callable] = callback
        self._clock: Clock = clock
        self._time: rclpy.time.Duration = rclpy.time.Duration(seconds=_time)
        self._thread: threading.Thread = threading.Thread(target=self._run)
        self._thread.start()

    @property
    def at_goal(self) -> bool:
        return self._at_goal

    def _run(self) -> None:
        start_time = self._clock.now()
        while self._clock.now() - start_time < self._time:
            time.sleep(0.05)
        self._at_goal = True


class SpotImageType(str, Enum):
    RGB = "visual"
    Depth = "depth"
    RegDepth = "depth_registered"


class SpotROS(Node):
    """Parent class for using the wrapper.  Defines all callbacks and keeps the wrapper alive"""

    def __init__(self, parameter_list: Optional[typing.List[Parameter]] = None) -> None:
        """
        Main function for the SpotROS class.  Gets config from ROS and initializes the wrapper.
        Holds lease from wrapper and updates all async tasks at the ROS rate
        """
        super().__init__("spot_ros2")
        self.run_navigate_to: Optional[bool] = None
        self._printed_once: bool = False

        self.get_logger().info(COLOR_GREEN + "Hi from spot_driver." + COLOR_END)

        self.callbacks: Dict[str, Callable] = {}
        """Dictionary listing what callback to use for what data task"""
        self.callbacks["robot_state"] = self.robot_state_callback
        self.callbacks["metrics"] = self.metrics_callback
        self.callbacks["lease"] = self.lease_callback
        self.callbacks["world_objects"] = self.world_objects_callback

        self.group: CallbackGroup = ReentrantCallbackGroup()
        self.rgb_callback_group: CallbackGroup = MutuallyExclusiveCallbackGroup()
        self.depth_callback_group: CallbackGroup = MutuallyExclusiveCallbackGroup()
        self.depth_registered_callback_group: CallbackGroup = MutuallyExclusiveCallbackGroup()
        self.graph_nav_callback_group: CallbackGroup = MutuallyExclusiveCallbackGroup()
        rate = self.create_rate(100)
        self.node_rate: Rate = rate

        self.declare_parameter("auto_claim", False)
        self.declare_parameter("auto_power_on", False)
        self.declare_parameter("auto_stand", False)

        self.declare_parameter("use_take_lease", True)
        self.declare_parameter("get_lease_on_action", True)
        self.declare_parameter("continually_try_stand", False)

        self.declare_parameter("deadzone", 0.05)
        self.declare_parameter("estop_timeout", 9.0)
        self.declare_parameter("cmd_duration", 0.125)
        self.declare_parameter("start_estop", False)
        self.declare_parameter("publish_rgb", True)
        self.declare_parameter("publish_depth", True)
        self.declare_parameter("publish_depth_registered", False)
        self.declare_parameter("rgb_cameras", True)

        # Declare rates for the spot_ros2 publishers, which are combined to a dictionary
        self.declare_parameter("robot_state_rate", 50.0)
        self.declare_parameter("metrics_rate", 0.04)
        self.declare_parameter("lease_rate", 1.0)
        self.declare_parameter("world_objects_rate", 20.0)
        self.declare_parameter("image_rate", 10.0)
        self.declare_parameter("graph_nav_pose_rate", 10.0)

        self.declare_parameter("publish_graph_nav_pose", False)
        self.declare_parameter("graph_nav_seed_frame", "graph_nav_map")
        self.declare_parameter("initialize_spot_cam", False)

        self.declare_parameter("spot_name", "")

        # used for setting when not using launch file
        if parameter_list is not None:
            self.set_parameters(parameter_list)

        self.auto_claim: Parameter = self.get_parameter("auto_claim")
        self.auto_power_on: Parameter = self.get_parameter("auto_power_on")
        self.auto_stand: Parameter = self.get_parameter("auto_stand")
        self.start_estop: Parameter = self.get_parameter("start_estop")

        self.use_take_lease: Parameter = self.get_parameter("use_take_lease")
        self.get_lease_on_action: Parameter = self.get_parameter("get_lease_on_action")
        self.continually_try_stand: Parameter = self.get_parameter("continually_try_stand")

        self.publish_rgb: Parameter = self.get_parameter("publish_rgb")
        self.publish_depth: Parameter = self.get_parameter("publish_depth")
        self.publish_depth_registered: Parameter = self.get_parameter("publish_depth_registered")
        self.rgb_cameras: Parameter = self.get_parameter("rgb_cameras")

        self.publish_graph_nav_pose: Parameter = self.get_parameter("publish_graph_nav_pose")
        self.graph_nav_seed_frame: str = self.get_parameter("graph_nav_seed_frame").value
        self.initialize_spot_cam: bool = self.get_parameter("initialize_spot_cam").value

        self._wait_for_goal: Optional[WaitForGoal] = None
        self.goal_handle: Optional[ServerGoalHandle] = None

        self.rates = {
            "robot_state": self.get_parameter("robot_state_rate").value,
            "metrics": self.get_parameter("metrics_rate").value,
            "lease": self.get_parameter("lease_rate").value,
            "world_objects": self.get_parameter("world_objects_rate").value,
            "image": self.get_parameter("image_rate").value,
            "graph_nav_pose": self.get_parameter("graph_nav_pose_rate").value,
        }
        max_task_rate = float(max(self.rates.values()))

        self.declare_parameter("async_tasks_rate", max_task_rate)
        # This is only done from parameter because it should be passed by the launch file
        self.name: Optional[str] = self.get_parameter("spot_name").value
        if not self.name:
            self.name = None

        self.motion_deadzone: Parameter = self.get_parameter("deadzone")
        self.estop_timeout: Parameter = self.get_parameter("estop_timeout")
        self.async_tasks_rate: float = self.get_parameter("async_tasks_rate").value
        if self.async_tasks_rate < max_task_rate:
            self.get_logger().warn(
                COLOR_YELLOW
                + f"The maximum individual task rate is {max_task_rate} Hz. You have manually set the async_tasks_rate"
                f" to {self.async_tasks_rate} which is lower and will decrease the frequency of one of the periodic"
                " tasks being run."
                + COLOR_END
            )

        self.cmd_duration: float = self.get_parameter("cmd_duration").value

        self.username: Optional[str] = get_from_env_and_fall_back_to_param(
            "BOSDYN_CLIENT_USERNAME", self, "username", "user"
        )
        self.password: Optional[str] = get_from_env_and_fall_back_to_param(
            "BOSDYN_CLIENT_PASSWORD", self, "password", "password"
        )
        self.ip: Optional[str] = get_from_env_and_fall_back_to_param("SPOT_IP", self, "hostname", "10.0.0.3")

        self.camera_static_transform_broadcaster: tf2_ros.StaticTransformBroadcaster = (
            tf2_ros.StaticTransformBroadcaster(self)
        )
        # Static transform broadcaster is super simple and just a latched publisher. Every time we add a new static
        # transform we must republish all static transforms from this source, otherwise the tree will be incomplete.
        # We keep a list of all the static transforms we already have, so they can be republished, and so we can check
        # which ones we already have
        self.camera_static_transforms: List[TransformStamped] = []

        # Spot has 2 types of odometries: 'odom' and 'vision'
        # The former one is kinematic odometry and the second one is a combined odometry of vision and kinematics
        # These params enables to change which odometry frame is a parent of body frame and to change tf names of each
        # odometry frames.
        frame_prefix = ""
        if self.name is not None:
            frame_prefix = self.name + "/"
        self.frame_prefix: str = frame_prefix
        self.preferred_odom_frame: Parameter = self.declare_parameter(
            "preferred_odom_frame", frame_prefix + "odom"
        )  # 'vision' or 'odom'
        self.tf_name_kinematic_odom: Parameter = self.declare_parameter("tf_name_kinematic_odom", frame_prefix + "odom")
        self.tf_name_raw_kinematic: str = frame_prefix + "odom"
        self.tf_name_vision_odom: Parameter = self.declare_parameter("tf_name_vision_odom", frame_prefix + "vision")
        self.tf_name_raw_vision: str = frame_prefix + "vision"

        if (
            self.preferred_odom_frame.value != self.tf_name_raw_kinematic
            and self.preferred_odom_frame.value != self.tf_name_raw_vision
        ):
            error_msg = f'rosparam "preferred_odom_frame" should be "{frame_prefix}odom" or "{frame_prefix}vision".'
            self.get_logger().error(error_msg)
            raise ValueError(error_msg)

        self.tf_name_graph_nav_body: str = frame_prefix + "body"

        # logger for spot wrapper
        name_with_dot = ""
        if self.name is not None:
            name_with_dot = self.name + "."

        logging.basicConfig(format="[%(filename)s:%(lineno)d] %(message)s", level=logging.ERROR)
        self.wrapper_logger = logging.getLogger(f"{name_with_dot}spot_wrapper")

        name_str = ""
        if self.name is not None:
            name_str = " for " + self.name
        self.get_logger().info("Starting ROS driver for Spot" + name_str)
        ############## testing with Robot

        if self.name == MOCK_HOSTNAME:
            self.spot_wrapper: Optional[SpotWrapper] = None
            self.cam_wrapper: Optional[SpotCamWrapper] = None
        else:
            # create SpotWrapper if not mocking
            self.spot_wrapper = SpotWrapper(
                self.username,
                self.password,
                self.ip,
                self.name,
                self.wrapper_logger,
                self.start_estop.value,
                self.estop_timeout.value,
                self.rates,
                self.callbacks,
                self.use_take_lease.value,
                self.get_lease_on_action.value,
                self.continually_try_stand.value,
                self.rgb_cameras.value,
            )
            if not self.spot_wrapper.is_valid:
                return

            self.spot_cam_wrapper = None
            if self.initialize_spot_cam:
                try:
                    self.cam_logger = rcutils_logger.RcutilsLogger(name=f"{name_with_dot}spot_cam_wrapper")
                    self.spot_cam_wrapper = SpotCamWrapper(self.ip, self.username, self.password, self.cam_logger)
                except SystemError:
                    self.spot_cam_wrapper = None

        all_cameras = ["frontleft", "frontright", "left", "right", "back"]
        has_arm = False
        if self.spot_wrapper is not None:
            has_arm = self.spot_wrapper.has_arm()
        if has_arm:
            all_cameras.append("hand")
        self.declare_parameter("cameras_used", all_cameras)
        self.cameras_used = self.get_parameter("cameras_used")

        # Create the necessary publishers and timers
        # if enable set up publisher for rgb images
        if self.publish_rgb.value:
            self.create_image_publisher(SpotImageType.RGB, self.rgb_callback_group)
        # if enabled set up publisher for depth images
        if self.publish_depth.value:
            self.create_image_publisher(SpotImageType.Depth, self.depth_callback_group)
        # if enable publish registered depth
        if self.publish_depth_registered.value:
            self.create_image_publisher(SpotImageType.RegDepth, self.depth_registered_callback_group)

        if self.publish_graph_nav_pose.value:
            # graph nav pose will be published both on a topic
            # and as a TF transform from graph_nav_map to body.
            self.graph_nav_pose_pub = self.create_publisher(PoseStamped, "graph_nav/body_pose", 1)
            self.graph_nav_pose_transform_broadcaster = tf2_ros.StaticTransformBroadcaster(self)

            self.create_timer(
                1 / self.rates["graph_nav_pose"],
                self.publish_graph_nav_pose_callback,
                callback_group=self.graph_nav_callback_group,
            )

        self.declare_parameter("has_arm", has_arm)

        # Status Publishers #
        self.joint_state_pub: Publisher = self.create_publisher(JointState, "joint_states", 1)
        self.dynamic_broadcaster: tf2_ros.TransformBroadcaster = tf2_ros.TransformBroadcaster(self)
        self.metrics_pub: Publisher = self.create_publisher(Metrics, "status/metrics", 1)
        self.lease_pub: Publisher = self.create_publisher(LeaseArray, "status/leases", 1)
        self.odom_twist_pub: Publisher = self.create_publisher(TwistWithCovarianceStamped, "odometry/twist", 1)
        self.odom_pub: Publisher = self.create_publisher(Odometry, "odometry", 1)
        self.feet_pub: Publisher = self.create_publisher(FootStateArray, "status/feet", 1)
        self.estop_pub: Publisher = self.create_publisher(EStopStateArray, "status/estop", 1)
        self.wifi_pub: Publisher = self.create_publisher(WiFiState, "status/wifi", 1)
        self.power_pub: Publisher = self.create_publisher(PowerState, "status/power_state", 1)
        self.battery_pub: Publisher = self.create_publisher(BatteryStateArray, "status/battery_states", 1)
        self.behavior_faults_pub: Publisher = self.create_publisher(BehaviorFaultState, "status/behavior_faults", 1)
        self.system_faults_pub: Publisher = self.create_publisher(SystemFaultState, "status/system_faults", 1)
        self.feedback_pub: Publisher = self.create_publisher(Feedback, "status/feedback", 1)
        self.mobility_params_pub: Publisher = self.create_publisher(MobilityParams, "status/mobility_params", 1)
        if has_arm:
            self.end_effector_force_pub: Publisher = self.create_publisher(
                Vector3Stamped, "status/end_effector_force", 1
            )
            self.manipulator_state_pub: Publisher = self.create_publisher(ManipulatorState, "manipulation_state", 1)

        self.create_subscription(Twist, "cmd_vel", self.cmd_velocity_callback, 1, callback_group=self.group)
        self.create_subscription(Pose, "body_pose", self.body_pose_callback, 1, callback_group=self.group)
        self.create_service(
            Trigger,
            "claim",
            lambda request, response: self.service_wrapper("claim", self.handle_claim, request, response),
            callback_group=self.group,
        )
        self.create_service(
            Trigger,
            "release",
            lambda request, response: self.service_wrapper("release", self.handle_release, request, response),
            callback_group=self.group,
        )
        self.create_service(
            Trigger,
            "stop",
            lambda request, response: self.service_wrapper("stop", self.handle_stop, request, response),
            callback_group=self.group,
        )
        self.create_service(
            Trigger,
            "self_right",
            lambda request, response: self.service_wrapper("self_right", self.handle_self_right, request, response),
            callback_group=self.group,
        )
        self.create_service(
            Trigger,
            "sit",
            lambda request, response: self.service_wrapper("sit", self.handle_sit, request, response),
            callback_group=self.group,
        )
        self.create_service(
            Trigger,
            "stand",
            lambda request, response: self.service_wrapper("stand", self.handle_stand, request, response),
            callback_group=self.group,
        )
        self.create_service(
            Trigger,
            "rollover",
            lambda request, response: self.service_wrapper("rollover", self.handle_rollover, request, response),
            callback_group=self.group,
        )
        self.create_service(
            Trigger,
            "power_on",
            lambda request, response: self.service_wrapper("power_on", self.handle_power_on, request, response),
            callback_group=self.group,
        )
        self.create_service(
            Trigger,
            "power_off",
            lambda request, response: self.service_wrapper("power_off", self.handle_safe_power_off, request, response),
            callback_group=self.group,
        )
        self.create_service(
            Trigger,
            "estop/hard",
            lambda request, response: self.service_wrapper("estop/hard", self.handle_estop_hard, request, response),
            callback_group=self.group,
        )
        self.create_service(
            Trigger,
            "estop/gentle",
            lambda request, response: self.service_wrapper("estop/gentle", self.handle_estop_soft, request, response),
            callback_group=self.group,
        )
        self.create_service(
            Trigger,
            "estop/release",
            lambda request, response: self.service_wrapper(
                "estop/release", self.handle_estop_disengage, request, response
            ),
            callback_group=self.group,
        )
        self.create_service(
            Trigger,
            "undock",
            lambda request, response: self.service_wrapper("undock", self.handle_undock, request, response),
            callback_group=self.group,
        )

        self.create_service(
            SetBool,
            "stair_mode",
            lambda request, response: self.service_wrapper("stair_mode", self.handle_stair_mode, request, response),
            callback_group=self.group,
        )
        self.create_service(
            SetLocomotion,
            "locomotion_mode",
            lambda request, response: self.service_wrapper(
                "locomotion_mode", self.handle_locomotion_mode, request, response
            ),
            callback_group=self.group,
        )
        self.create_service(
            SetVelocity,
            "max_velocity",
            lambda request, response: self.service_wrapper("max_velocity", self.handle_max_vel, request, response),
            callback_group=self.group,
        )
        self.create_service(
            ClearBehaviorFault,
            "clear_behavior_fault",
            lambda request, response: self.service_wrapper(
                "clear_behavior_fault",
                self.handle_clear_behavior_fault,
                request,
                response,
            ),
            callback_group=self.group,
        )
        self.create_service(
            ExecuteDance,
            "execute_dance",
            lambda request, response: self.service_wrapper(
                "execute_dance", self.handle_execute_dance, request, response
            ),
            callback_group=self.group,
        )
        self.create_service(
            UploadAnimation,
            "upload_animation",
            lambda request, response: self.service_wrapper(
                "upload_animation", self.handle_upload_animation, request, response
            ),
            callback_group=self.group,
        )
        self.create_service(
            ListAllDances,
            "list_all_dances",
            lambda request, response: self.service_wrapper(
                "list_all_dances", self.handle_list_all_dances, request, response
            ),
            callback_group=self.group,
        )
        self.create_service(
            ListAllMoves,
            "list_all_moves",
            lambda request, response: self.service_wrapper(
                "list_all_moves", self.handle_list_all_moves, request, response
            ),
            callback_group=self.group,
        )
        self.create_service(
            ChoreographyRecordedStateToAnimation,
            "recorded_state_to_animation",
            lambda request, response: self.service_wrapper(
                "recorded_state_to_animation", self.handle_recorded_state_to_animation, request, response
            ),
            callback_group=self.group,
        )
        self.create_service(
            ChoreographyStartRecordingState,
            "start_recording_state",
            lambda request, response: self.service_wrapper(
                "start_recording_state", self.handle_start_recording_state, request, response
            ),
            callback_group=self.group,
        )
        self.create_service(
            ChoreographyStopRecordingState,
            "stop_recording_state",
            lambda request, response: self.service_wrapper(
                "stop_recording_state", self.handle_stop_recording_state, request, response
            ),
            callback_group=self.group,
        )
        self.create_service(
            GetChoreographyStatus,
            "get_choreography_status",
            lambda request, response: self.service_wrapper(
                "get_choreography_status", self.handle_get_choreography_status, request, response
            ),
            callback_group=self.group,
        )
        self.create_service(
            ListSounds,
            "list_sounds",
            lambda request, response: self.service_wrapper("list_sounds", self.handle_list_sounds, request, response),
            callback_group=self.group,
        )
        self.create_service(
            LoadSound,
            "load_sound",
            lambda request, response: self.service_wrapper("load_sound", self.handle_load_sound, request, response),
            callback_group=self.group,
        )
        self.create_service(
            PlaySound,
            "play_sound",
            lambda request, response: self.service_wrapper("play_sound", self.handle_play_sound, request, response),
            callback_group=self.group,
        )
        self.create_service(
            DeleteSound,
            "delete_sound",
            lambda request, response: self.service_wrapper("delete_sound", self.handle_delete_sound, request, response),
            callback_group=self.group,
        )
        self.create_service(
            GetVolume,
            "get_volume",
            lambda request, response: self.service_wrapper("get_volume", self.handle_get_volume, request, response),
            callback_group=self.group,
        )
        self.create_service(
            SetVolume,
            "set_volume",
            lambda request, response: self.service_wrapper("set_volume", self.handle_set_volume, request, response),
            callback_group=self.group,
        )
        self.create_service(
            ListGraph,
            "list_graph",
            lambda request, response: self.service_wrapper("list_graph", self.handle_list_graph, request, response),
            callback_group=self.group,
        )
        self.create_service(
            Dock,
            "dock",
            lambda request, response: self.service_wrapper("dock", self.handle_dock, request, response),
            callback_group=self.group,
        )

        # This doesn't use the service wrapper because it's not a trigger, and we want different mock responses
        self.create_service(ListWorldObjects, "list_world_objects", self.handle_list_world_objects)

        self.create_service(
            GraphNavUploadGraph,
            "graph_nav_upload_graph",
            self.handle_graph_nav_upload_graph,
            callback_group=self.group,
        )

        self.create_service(
            GraphNavClearGraph,
            "graph_nav_clear_graph",
            self.handle_graph_nav_clear_graph,
            callback_group=self.group,
        )

        self.create_service(
            GraphNavGetLocalizationPose,
            "graph_nav_get_localization_pose",
            self.handle_graph_nav_get_localization_pose,
            callback_group=self.group,
        )

        self.create_service(
            GraphNavSetLocalization,
            "graph_nav_set_localization",
            self.handle_graph_nav_set_localization,
            callback_group=self.group,
        )
        if has_arm:
            self.create_service(
                GetGripperCameraParameters,
                "get_gripper_camera_parameters",
                lambda request, response: self.service_wrapper(
                    "get_gripper_camera_parameters",
                    self.handle_get_gripper_camera_parameters,
                    request,
                    response,
                ),
                callback_group=self.group,
            )

            self.create_service(
                SetGripperCameraParameters,
                "set_gripper_camera_parameters",
                lambda request, response: self.service_wrapper(
                    "set_gripper_camera_parameters",
                    self.handle_set_gripper_camera_parameters,
                    request,
                    response,
                ),
                callback_group=self.group,
            )

        self.navigate_as = ActionServer(
            self,
            NavigateTo,
            "navigate_to",
            self.handle_navigate_to,
            callback_group=self.group,
        )
        # spot_ros.navigate_as.start() # As is online

        self.trajectory_server = ActionServer(
            self,
            Trajectory,
            "trajectory",
            self.handle_trajectory,
            callback_group=self.group,
        )
        # spot_ros.trajectory_server.start()

        if has_arm:
            # Allows both the "robot command" and the "manipulation" action goal to preempt each other
            self.robot_command_and_manipulation_servers = SingleGoalMultipleActionServers(
                self,
                [
                    (
                        RobotCommand,
                        "robot_command",
                        self.handle_robot_command,
                        self.group,
                    ),
                    (
                        Manipulation,
                        "manipulation",
                        self.handle_manipulation_command,
                        self.group,
                    ),
                ],
            )
        else:
            self.robot_command_server = SingleGoalActionServer(
                self,
                RobotCommand,
                "robot_command",
                self.handle_robot_command,
                callback_group=self.group,
            )

        # Register Shutdown Handle
        # rclpy.on_shutdown(spot_ros.shutdown) ############## Shutdown Handle

        # Wait for an estop to be connected
        if self.spot_wrapper is not None and not self.start_estop.value:
            printed = False
            while self.spot_wrapper.is_estopped():
                if not printed:
                    self.get_logger().warn(
                        COLOR_YELLOW
                        + "Waiting for estop to be released.  Make sure you have an active estop."
                        '  You can acquire an estop on the tablet by choosing "Acquire Cut Motor Power Authority"'
                        " in the dropdown menu from the power icon.  (This will not power the motors or take the"
                        " lease.)"
                        + COLOR_END,
                    )
                    printed = True
                time.sleep(0.5)
            self.get_logger().info("Found estop!")

        self.create_timer(1 / self.async_tasks_rate, self.step, callback_group=self.group)

        self.mt_executor = MultiThreadedExecutor(num_threads=8)
        self.mt_executor.add_node(self)

        if self.spot_wrapper is not None and self.auto_claim.value:
            self.spot_wrapper.claim()
            if self.auto_power_on.value:
                self.spot_wrapper.power_on()
                if self.auto_stand.value:
                    self.spot_wrapper.stand()

    def spin(self) -> None:
        self.get_logger().info("Spinning ros2_driver")
        sys.stdout.flush()
        try:
            self.mt_executor.spin()
        except (KeyboardInterrupt, ExternalShutdownException):
            pass

        self.mt_executor.shutdown()

    def robot_state_callback(self, results: Any) -> None:
        """Callback for when the Spot Wrapper gets new robot state data.
        Args:
            results: FutureWrapper object of AsyncPeriodicQuery callback
        """
        if self.spot_wrapper is None:
            return

        state = self.spot_wrapper.robot_state

        if state is not None:
            # Joint states
            joint_state = get_joint_states_from_state(state, self.spot_wrapper)
            if self.joint_state_pub is not None:
                self.joint_state_pub.publish(joint_state)

            # TF
            tf_msg = get_tf_from_state(state, self.spot_wrapper, self.preferred_odom_frame.value)
            if len(tf_msg.transforms) > 0:
                self.dynamic_broadcaster.sendTransform(tf_msg.transforms)

            # Odom Twist #
            twist_odom_msg = get_odom_twist_from_state(state, self.spot_wrapper)
            self.odom_twist_pub.publish(twist_odom_msg)

            # Odom #
            if self.preferred_odom_frame.value == self.spot_wrapper.frame_prefix + "vision":
                odom_msg = get_odom_from_state(state, self.spot_wrapper, use_vision=True)
            else:
                odom_msg = get_odom_from_state(state, self.spot_wrapper, use_vision=False)
            self.odom_pub.publish(odom_msg)

            # Feet #
            foot_array_msg = get_feet_from_state(state, self.spot_wrapper)
            self.feet_pub.publish(foot_array_msg)

            # EStop #
            estop_array_msg = get_estop_state_from_state(state, self.spot_wrapper)
            self.estop_pub.publish(estop_array_msg)

            # WIFI #
            wifi_msg = get_wifi_from_state(state, self.spot_wrapper)
            self.wifi_pub.publish(wifi_msg)

            # Battery States #
            battery_states_array_msg = get_battery_states_from_state(state, self.spot_wrapper)
            self.battery_pub.publish(battery_states_array_msg)

            # Power State #
            power_state_msg = get_power_states_from_state(state, self.spot_wrapper)
            self.power_pub.publish(power_state_msg)

            # System Faults #
            system_fault_state_msg = get_system_faults_from_state(state, self.spot_wrapper)
            self.system_faults_pub.publish(system_fault_state_msg)

            # Behavior Faults #
            behavior_fault_state_msg = get_behavior_faults_from_state(state, self.spot_wrapper)
            self.behavior_faults_pub.publish(behavior_fault_state_msg)

            if self.spot_wrapper.has_arm():
                end_effector_force_msg = get_end_effector_force_from_state(state, self.spot_wrapper)
                self.end_effector_force_pub.publish(end_effector_force_msg)

                manipulator_state_msg = get_manipulator_state_from_state(state, self.spot_wrapper)
                self.manipulator_state_pub.publish(manipulator_state_msg)

    def metrics_callback(self, results: Any) -> None:
        """Callback for when the Spot Wrapper gets new metrics data.
        Args:
            results: FutureWrapper object of AsyncPeriodicQuery callback
        """
        if self.spot_wrapper is None:
            return

        metrics = self.spot_wrapper.metrics
        if metrics:
            metrics_msg = Metrics()
            local_time = self.spot_wrapper.robotToLocalTime(metrics.timestamp)
            metrics_msg.header.stamp = builtin_interfaces.msg.Time(sec=local_time.seconds, nanosec=local_time.nanos)

            for metric in metrics.metrics:
                if metric.label == "distance":
                    metrics_msg.distance = metric.float_value
                if metric.label == "gait cycles":
                    metrics_msg.gait_cycles = metric.int_value
                if metric.label == "time moving":
                    # metrics_msg.time_moving = Time(metric.duration.seconds, metric.duration.nanos)
                    duration = builtin_interfaces.msg.Duration(
                        sec=metric.duration.seconds, nanosec=metric.duration.nanos
                    )
                    metrics_msg.time_moving = duration
                if metric.label == "electric power":
                    # metrics_msg.electric_power = Time(metric.duration.seconds, metric.duration.nanos)
                    duration = builtin_interfaces.msg.Duration(
                        sec=metric.duration.seconds, nanosec=metric.duration.nanos
                    )
                    metrics_msg.electric_power = duration
            self.metrics_pub.publish(metrics_msg)

    def lease_callback(self, results: Any) -> None:
        """Callback for when the Spot Wrapper gets new lease data.
        Args:
            results: FutureWrapper object of AsyncPeriodicQuery callback
        """
        if self.spot_wrapper is None:
            return

        lease_array_msg = LeaseArray()
        lease_list = self.spot_wrapper.lease
        if lease_list:
            for resource in lease_list:
                new_resource = LeaseResource()
                new_resource.resource = resource.resource
                new_resource.lease.resource = resource.lease.resource
                new_resource.lease.epoch = resource.lease.epoch

                for seq in resource.lease.sequence:
                    new_resource.lease.sequence.append(seq)

                new_resource.lease_owner.client_name = resource.lease_owner.client_name
                new_resource.lease_owner.user_name = resource.lease_owner.user_name

                lease_array_msg.resources.append(new_resource)

            self.lease_pub.publish(lease_array_msg)

    def world_objects_callback(self, results: Any) -> None:
        if self.spot_wrapper is None:
            return

        world_objects = self.spot_wrapper.world_objects
        if world_objects:
            # TF
            tf_msg = get_tf_from_world_objects(
                world_objects.world_objects,
                self.spot_wrapper,
                self.preferred_odom_frame.value,
            )
            if len(tf_msg.transforms) > 0:
                self.dynamic_broadcaster.sendTransform(tf_msg.transforms)

    def publish_graph_nav_pose_callback(self) -> None:
        if self.spot_wrapper is None:
            return

        try:
            # noinspection PyProtectedMember
            state = self.spot_wrapper.spot_graph_nav._graph_nav_client.get_localization_state()
            if not state.localization.waypoint_id:
                self.get_logger().warning("Robot is not localized; Please upload graph and localize.")
                return

            (
                seed_t_body_msg,
                seed_t_body_trans_msg,
            ) = conv.bosdyn_localization_to_pose_msg(
                state.localization,
                self.spot_wrapper.robotToLocalTime,
                in_seed_frame=True,
                seed_frame=self.graph_nav_seed_frame,
                body_frame=self.tf_name_graph_nav_body,
                return_tf=True,
            )
            self.graph_nav_pose_pub.publish(seed_t_body_msg)
            self.graph_nav_pose_transform_broadcaster.sendTransform(seed_t_body_trans_msg)
        except Exception as e:
            self.get_logger().error(f"Exception: {e} \n {traceback.format_exc()}")

    def create_image_publisher(self, image_type: SpotImageType, callback_group: CallbackGroup) -> None:
        topic_name = image_type.value
        publisher_name = image_type.value
        # RGB is the only type with different naming scheme
        if image_type == SpotImageType.RGB:
            topic_name = "camera"
            publisher_name = "image"
        for camera_name in self.cameras_used.value:
            setattr(
                self,
                f"{camera_name}_{publisher_name}_pub",
                self.create_publisher(Image, f"{topic_name}/{camera_name}/image", 1),
            )
            setattr(
                self,
                f"{camera_name}_{publisher_name}_info_pub",
                self.create_publisher(CameraInfo, f"{topic_name}/{camera_name}/camera_info", 1),
            )
        # create a timer for publishing
        self.create_timer(
            1 / self.rates["image"],
            partial(self.publish_camera_images_callback, image_type),
            callback_group=callback_group,
        )

    def publish_camera_images_callback(self, image_type: SpotImageType) -> None:
        """
        Publishes the camera images from a specific image type
        """
        if self.spot_wrapper is None:
            return

        publisher_name = image_type.value
        # RGB is the only type with different naming scheme
        if image_type == SpotImageType.RGB:
            publisher_name = "image"

        result = self.spot_wrapper.spot_images.get_images_by_cameras(
            [CameraSource(camera_name, [image_type]) for camera_name in self.cameras_used.value]
        )
        for image_entry in result:
            image_msg, camera_info = bosdyn_data_to_image_and_camera_info_msgs(
                image_entry.image_response,
                self.spot_wrapper.robotToLocalTime,
                self.spot_wrapper.frame_prefix,
            )
            image_pub = getattr(self, f"{image_entry.camera_name}_{publisher_name}_pub")
            image_info_pub = getattr(self, f"{image_entry.camera_name}_{publisher_name}_info_pub")
            image_pub.publish(image_msg)
            image_info_pub.publish(camera_info)
            self.populate_camera_static_transforms(image_entry.image_response)

    def service_wrapper(
        self,
        name: str,
        handler: Callable[[Request, Response], Response],
        request: Request,
        response: Response,
    ) -> Response:
        if self.spot_wrapper is None:
            self.get_logger().info(f"Mock mode: service {name} successfully called with request {request}")
            response.success = True
            return response
        return handler(request, response)

    def handle_claim(self, request: Trigger.Request, response: Trigger.Response) -> Trigger.Response:
        """ROS service handler for the claim service"""
        if self.spot_wrapper is None:
            response.success = False
            response.message = "Spot wrapper is undefined"
            return response
        response.success, response.message = self.spot_wrapper.claim()
        return response

    def handle_release(self, request: Trigger.Request, response: Trigger.Response) -> Trigger.Response:
        """ROS service handler for the release service"""
        if self.spot_wrapper is None:
            response.success = False
            response.message = "Spot wrapper is undefined"
            return response
        response.success, response.message = self.spot_wrapper.release()
        return response

    def handle_stop(self, request: Trigger.Request, response: Trigger.Response) -> Trigger.Response:
        """ROS service handler for the stop service"""
        if self.spot_wrapper is None:
            response.success = False
            response.message = "Spot wrapper is undefined"
            return response
        response.success, response.message = self.spot_wrapper.stop()
        return response

    def handle_self_right(self, request: Trigger.Request, response: Trigger.Response) -> Trigger.Response:
        """ROS service handler for the self-right service"""
        if self.spot_wrapper is None:
            response.success = False
            response.message = "Spot wrapper is undefined"
            return response
        response.success, response.message = self.spot_wrapper.self_right()
        return response

    def handle_sit(self, request: Trigger.Request, response: Trigger.Response) -> Trigger.Response:
        """ROS service handler for the sit service"""
        if self.spot_wrapper is None:
            response.success = False
            response.message = "Spot wrapper is undefined"
            return response
        response.success, response.message = self.spot_wrapper.sit()
        return response

    def handle_stand(self, request: Trigger.Request, response: Trigger.Response) -> Trigger.Response:
        """ROS service handler for the stand service"""
        if self.spot_wrapper is None:
            response.success = False
            response.message = "Spot wrapper is undefined"
            return response
        response.success, response.message = self.spot_wrapper.stand()
        return response

    def handle_rollover(self, request: Trigger.Request, response: Trigger.Response) -> Trigger.Response:
        """ROS service handler for the rollover service"""
        if self.spot_wrapper is None:
            response.success = False
            response.message = "Spot wrapper is undefined"
            return response
        response.success, response.message = self.spot_wrapper.battery_change_pose()
        return response

    def handle_power_on(self, request: Trigger.Request, response: Trigger.Response) -> Trigger.Response:
        """ROS service handler for the power-on service"""
        if self.spot_wrapper is None:
            response.success = False
            response.message = "Spot wrapper is undefined"
            return response
        response.success, response.message = self.spot_wrapper.power_on()
        return response

    def handle_safe_power_off(self, request: Trigger.Request, response: Trigger.Response) -> Trigger.Response:
        """ROS service handler for the safe-power-off service"""
        if self.spot_wrapper is None:
            response.success = False
            response.message = "Spot wrapper is undefined"
            return response
        response.success, response.message = self.spot_wrapper.safe_power_off()
        return response

    def handle_estop_hard(self, request: Trigger.Request, response: Trigger.Response) -> Trigger.Response:
        """ROS service handler to hard-eStop the robot.  The robot will immediately cut power to the motors"""
        if self.spot_wrapper is None:
            response.success = False
            response.message = "Spot wrapper is undefined"
            return response
        response.success, response.message = self.spot_wrapper.assertEStop(True)
        return response

    def handle_estop_soft(self, request: Trigger.Request, response: Trigger.Response) -> Trigger.Response:
        """ROS service handler to soft-eStop the robot.  The robot will try to settle on the ground before cutting
        power to the motors"""
        if self.spot_wrapper is None:
            response.success = False
            response.message = "Spot wrapper is undefined"
            return response
        response.success, response.message = self.spot_wrapper.assertEStop(False)
        return response

    def handle_estop_disengage(self, request: Trigger.Request, response: Trigger.Response) -> Trigger.Response:
        """ROS service handler to disengage the eStop on the robot."""
        if self.spot_wrapper is None:
            response.success = False
            response.message = "Spot wrapper is undefined"
            return response
        response.success, response.message = self.spot_wrapper.disengageEStop()
        return response

    def handle_undock(self, request: Trigger.Request, response: Trigger.Response) -> Trigger.Response:
        """ROS service handler to undock the robot."""
        if self.spot_wrapper is None:
            response.success = False
            response.message = "Spot wrapper is undefined"
            return response
        response.success, response.message = self.spot_wrapper.spot_docking.undock()
        return response

    def handle_clear_behavior_fault(
        self, request: ClearBehaviorFault.Request, response: ClearBehaviorFault.Response
    ) -> ClearBehaviorFault.Response:
        """ROS service handler for clearing behavior faults"""
        if self.spot_wrapper is None:
            response.success = False
            response.message = "Spot wrapper is undefined"
            return response
        response.success, response.message = self.spot_wrapper.clear_behavior_fault(request.id)
        return response

    def handle_execute_dance(
        self, request: ExecuteDance.Request, response: ExecuteDance.Response
    ) -> ExecuteDance.Response:
        """ROS service handler for uploading and executing dance."""
        if self.spot_wrapper is None:
            response.success = False
            response.message = "Spot wrapper is undefined"
            return response
        if request.choreo_file_content:
            response.success, response.message = self.spot_wrapper.execute_dance(request.choreo_file_content)
        elif request.choreo_sequence_serialized:
            choreography = ChoreographySequence()
            choreography.ParseFromString(bytes(bytearray(request.choreo_sequence_serialized)))
            response.success, response.message = self.spot_wrapper.execute_dance(choreography)
        else:
            response.success = False
            response.message = "No choreography sequence found in request"
        return response

    def handle_list_all_dances(
        self, request: ListAllDances.Request, response: ListAllDances.Response
    ) -> ListAllDances.Response:
        """ROS service handler for getting list of already uploaded dances."""
        if self.spot_wrapper is None:
            response.success = False
            response.message = "Spot wrapper is undefined"
            return response
        (
            response.success,
            response.message,
            response.dances,
        ) = self.spot_wrapper.list_all_dances()
        return response

    def handle_list_all_moves(
        self, request: ListAllMoves.Request, response: ListAllMoves.Response
    ) -> ListAllMoves.Response:
        """ROS service handler for getting list of already uploaded moves."""
        if self.spot_wrapper is None:
            response.success = False
            response.message = "Spot wrapper is undefined"
            return response
        (
            response.success,
            response.message,
            response.moves,
        ) = self.spot_wrapper.list_all_moves()
        return response

    def handle_recorded_state_to_animation(
        self,
        request: ChoreographyRecordedStateToAnimation.Request,
        response: ChoreographyRecordedStateToAnimation.Response,
    ) -> ChoreographyRecordedStateToAnimation.Response:
        """ROS service handler for transforming a recorded state log into an animation cha file."""
        if self.spot_wrapper is None:
            response.success = False
            response.message = "Spot wrapper is undefined"
            return response

        with tempfile.TemporaryDirectory() as temp_dir:
            filename = "temporary_animation"
            full_path = os.path.join(temp_dir, filename)
            response.success, response.message, file_name = self.spot_wrapper.choreography_log_to_animation_file(
                filename, temp_dir, request.has_arm
            )
            with open(full_path + ".cha", "r") as animation_file:
                response.animation_file_contents = animation_file.read()
        return response

    def handle_start_recording_state(
        self, request: ChoreographyStartRecordingState.Request, response: ChoreographyStartRecordingState.Response
    ) -> ChoreographyStartRecordingState.Response:
        """ROS service handler to start recording a state log for later animation."""
        if self.spot_wrapper is None:
            response.success = False
            response.message = "Spot wrapper is undefined"
            return response
        response.success, response.message, start_recording_response = self.spot_wrapper.start_recording_state(
            request.duration_seconds
        )
        response.status = start_recording_response.status
        response.recording_session_id = start_recording_response.recording_session_id
        return response

    def handle_stop_recording_state(
        self, request: ChoreographyStopRecordingState.Request, response: ChoreographyStopRecordingState.Response
    ) -> ChoreographyStopRecordingState.Response:
        """ROS service handler to stop recording state for later animation."""
        if self.spot_wrapper is None:
            response.success = False
            response.message = "Spot wrapper is undefined"
            return response
        response.success, response.message, _ = self.spot_wrapper.stop_recording_state()
        return response

    def handle_get_choreography_status(
        self, request: GetChoreographyStatus.Request, response: GetChoreographyStatus.Response
    ) -> GetChoreographyStatus.Response:
        """ROS service handler for getting current status of choreography playback."""
        if self.spot_wrapper is None:
            response.success = False
            response.message = "Spot wrapper is undefined"
            return response
        response.success, response.message, choreography_status = self.spot_wrapper.get_choreography_status()
        response.status = choreography_status.status
        response.execution_id = choreography_status.execution_id
        return response

    def handle_upload_animation(
        self, request: UploadAnimation.Request, response: UploadAnimation.Response
    ) -> UploadAnimation.Response:
        """ROS service handler for uploading an animation."""
        if self.spot_wrapper is None:
            response.success = False
            response.message = "Spot wrapper is undefined"
            return response
        if request.animation_file_content:
            response.success, response.message = self.spot_wrapper.upload_animation(
                request.animation_name, request.animation_file_content
            )
        elif request.animation_proto_serialized:
            animation = Animation()
            animation.ParseFromString(bytes(bytearray(request.animation_proto_serialized)))
            response.success, response.message = self.spot_wrapper.upload_animation_proto(animation)
        else:
            self.message = "Error: No data passed in message"
            response.success = False
        return response

    def handle_list_sounds(self, request: ListSounds.Request, response: ListSounds.Response) -> ListSounds.Response:
        """ROS service handler for listing sounds loaded on Spot CAM."""
        if self.spot_cam_wrapper is None:
            response.success = False
            response.message = "Spot CAM has not been initialized"
            return response

        try:
            names = self.spot_cam_wrapper.audio.list_sounds()
            response.names = names
            response.success = True
            response.message = "Success"
            return response
        except Exception as e:
            response.success = False
            response.message = f"Error: {e}"
            return response

    def handle_load_sound(self, request: LoadSound.Request, response: LoadSound.Response) -> LoadSound.Response:
        """ROS service handler for loading a wav file sound on Spot CAM."""
        if self.spot_cam_wrapper is None:
            response.success = False
            response.message = "Spot CAM has not been initialized"
            return response

        try:
            self.spot_cam_wrapper.audio.load_sound(request.wav_path, request.name)
            response.success = True
            response.message = "Success"
            return response
        except Exception as e:
            response.success = False
            response.message = f"Error: {e}"
            return response

    def handle_play_sound(self, request: PlaySound.Request, response: PlaySound.Response) -> PlaySound.Response:
        """ROS service handler for playing a sound loaded on Spot CAM."""
        if self.spot_cam_wrapper is None:
            response.success = False
            response.message = "Spot CAM has not been initialized"
            return response

        try:
            self.spot_cam_wrapper.audio.play_sound(request.name, request.volume_multiplier)
            response.success = True
            response.message = "Success"
            return response
        except Exception as e:
            response.success = False
            response.message = f"Error: {e}"
            return response

    def handle_delete_sound(self, request: DeleteSound.Request, response: DeleteSound.Response) -> DeleteSound.Response:
        """ROS service handler for deleting a sound loaded on Spot CAM."""
        if self.spot_cam_wrapper is None:
            response.success = False
            response.message = "Spot CAM has not been initialized"
            return response

        try:
            self.spot_cam_wrapper.audio.delete_sound(request.name)
            response.success = True
            response.message = "Success"
            return response
        except Exception as e:
            response.success = False
            response.message = f"Error: {e}"
            return response

    def handle_get_volume(self, request: GetVolume.Request, response: GetVolume.Response) -> GetVolume.Response:
        """ROS service handler for getting the volume on Spot CAM."""
        if self.spot_cam_wrapper is None:
            response.success = False
            response.message = "Spot CAM has not been initialized"
            return response

        try:
            response.volume = self.spot_cam_wrapper.audio.get_volume()
            response.success = True
            response.message = "Success"
            return response
        except Exception as e:
            response.success = False
            response.message = f"Error: {e}"
            return response

    def handle_set_volume(self, request: SetVolume.Request, response: SetVolume.Response) -> SetVolume.Response:
        """ROS service handler for setting the volume on Spot CAM."""
        if self.spot_cam_wrapper is None:
            response.success = False
            response.message = "Spot CAM has not been initialized"
            return response

        try:
            self.spot_cam_wrapper.audio.set_volume(request.volume)
            response.success = True
            response.message = "Success"
            return response
        except Exception as e:
            response.success = False
            response.message = f"Error: {e}"
            return response

    def handle_stair_mode(self, request: SetBool.Request, response: SetBool.Response) -> SetBool.Response:
        """ROS service handler to set a stair mode to the robot."""
        if self.spot_wrapper is None:
            response.success = False
            response.message = "Spot wrapper is undefined"
            return response
        try:
            mobility_params = self.spot_wrapper.get_mobility_params()
            mobility_params.stair_hint = request.data
            self.spot_wrapper.set_mobility_params(mobility_params)
            response.success = True
            response.message = "Success"
            return response
        except Exception as e:
            response.success = False
            response.message = "Error:{}".format(e)
            return response

    def handle_locomotion_mode(
        self, request: SetLocomotion.Request, response: SetLocomotion.Response
    ) -> SetLocomotion.Response:
        """ROS service handler to set locomotion mode"""
        if self.spot_wrapper is None:
            response.success = False
            response.message = "Spot wrapper is undefined"
            return response
        try:
            mobility_params = self.spot_wrapper.get_mobility_params()
            mobility_params.locomotion_hint = request.locomotion_mode
            self.spot_wrapper.set_mobility_params(mobility_params)
            response.success = True
            response.message = "Success"
            return response
        except Exception as e:
            response.success = False
            response.message = "Error:{}".format(e)
            return response

    def handle_dock(self, request: Dock.Request, response: Dock.Response) -> Dock.Response:
        """ROS service handler to dock the robot."""
        if self.spot_wrapper is None:
            response.success = False
            response.message = "Spot wrapper is undefined"
            return response
        response.success, response.message = self.spot_wrapper.spot_docking.dock(request.dock_id)
        return response

    def handle_max_vel(self, request: SetVelocity.Request, response: SetVelocity.Response) -> SetVelocity.Response:
        """
        Handle a max_velocity service call. This will modify the mobility params to have a limit on the maximum
        velocity that the robot can move during motion commands. This affects trajectory commands and velocity
        commands
        Args:
            response: SetVelocity.Response containing response
            request: SetVelocity.Request containing requested maximum velocity
        Returns: SetVelocity.Response
        """
        if self.spot_wrapper is None:
            response.success = False
            response.message = "Spot wrapper is undefined"
            return response
        try:
            mobility_params = self.spot_wrapper.get_mobility_params()
            mobility_params.vel_limit.CopyFrom(
                SE2VelocityLimit(
                    max_vel=math_helpers.SE2Velocity(
                        request.velocity_limit.linear.x,
                        request.velocity_limit.linear.y,
                        request.velocity_limit.angular.z,
                    ).to_proto()
                )
            )
            self.spot_wrapper.set_mobility_params(mobility_params)
            response.success = True
            response.message = "Success"
            return response
        except Exception as e:
            response.success = False
            response.message = f"Error: {e}"
            return response

    def _robot_command_goal_complete(self, feedback: RobotCommandFeedback) -> GoalResponse:
        if feedback is None:
            # NOTE: it takes an iteration for the feedback to get set.
            return GoalResponse.IN_PROGRESS

        if feedback.command.command_choice == feedback.command.COMMAND_FULL_BODY_FEEDBACK_SET:
            full_body_feedback = feedback.command.full_body_feedback
            if full_body_feedback.status.value != full_body_feedback.status.STATUS_PROCESSING:
                return GoalResponse.IN_PROGRESS
            if full_body_feedback.feedback.feedback_choice == full_body_feedback.feedback.FEEDBACK_STOP_FEEDBACK_SET:
                return GoalResponse.SUCCESS
            elif (
                full_body_feedback.feedback.feedback_choice == full_body_feedback.feedback.FEEDBACK_FREEZE_FEEDBACK_SET
            ):
                return GoalResponse.SUCCESS
            elif (
                full_body_feedback.feedback.feedback_choice
                == full_body_feedback.feedback.FEEDBACK_SELFRIGHT_FEEDBACK_SET
            ):
                if (
                    full_body_feedback.feedback.selfright_feedback.status.value
                    == full_body_feedback.feedback.selfright_feedback.status.STATUS_COMPLETED
                ):
                    return GoalResponse.SUCCESS
                else:
                    return GoalResponse.IN_PROGRESS
            elif (
                full_body_feedback.feedback.feedback_choice
                == full_body_feedback.feedback.FEEDBACK_SAFE_POWER_OFF_FEEDBACK_SET
            ):
                if (
                    full_body_feedback.feedback.safe_power_off_feedback.status.value
                    == full_body_feedback.feedback.safe_power_off_feedback.status.STATUS_POWERED_OFF
                ):
                    return GoalResponse.SUCCESS
                else:
                    return GoalResponse.IN_PROGRESS
            elif (
                full_body_feedback.feedback.feedback_choice
                == full_body_feedback.feedback.FEEDBACK_BATTERY_CHANGE_POSE_FEEDBACK_SET
            ):
                if (
                    full_body_feedback.feedback.battery_change_pose_feedback.status.value
                    == full_body_feedback.feedback.battery_change_pose_feedback.status.STATUS_COMPLETED
                ):
                    return GoalResponse.SUCCESS
                if (
                    full_body_feedback.feedback.battery_change_pose_feedback.status.value
                    == full_body_feedback.feedback.battery_change_pose_feedback.status.STATUS_FAILED
                ):
                    return GoalResponse.FAILED
                return GoalResponse.IN_PROGRESS
            elif (
                full_body_feedback.feedback.feedback_choice
                == full_body_feedback.feedback.FEEDBACK_PAYLOAD_ESTIMATION_FEEDBACK_SET
            ):
                if (
                    full_body_feedback.feedback.payload_estimation_feedback.status.value
                    == full_body_feedback.feedback.payload_estimation_feedback.status.STATUS_COMPLETED
                ):
                    return GoalResponse.SUCCESS
                if (
                    full_body_feedback.feedback.payload_estimation_feedback.status.value
                    == full_body_feedback.feedback.payload_estimation_feedback.status.STATUS_SMALL_MASS
                ):
                    return GoalResponse.SUCCESS
                if (
                    full_body_feedback.feedback.payload_estimation_feedback.status.value
                    == full_body_feedback.feedback.payload_estimation_feedback.status.STATUS_ERROR
                ):
                    return GoalResponse.FAILED
                return GoalResponse.IN_PROGRESS
            elif (
                full_body_feedback.feedback.feedback_choice
                == full_body_feedback.feedback.FEEDBACK_CONSTRAINED_MANIPULATION_FEEDBACK_SET
            ):
                if (
                    full_body_feedback.feedback.constrained_manipulation_feedback.status.value
                    == full_body_feedback.feedback.constrained_manipulation_feedback.status.STATUS_RUNNING
                ):
                    return GoalResponse.IN_PROGRESS
                return GoalResponse.FAILED
            else:
                return GoalResponse.IN_PROGRESS

        elif feedback.command.command_choice == feedback.command.COMMAND_SYNCHRONIZED_FEEDBACK_SET:
            # The idea here is that a synchronized command can have arm, mobility, and/or gripper
            # sub-commands in it.  The total command isn't done until all sub-commands are satisfied.
            # So if any one of the sub-commands is still in progress, it short-circuits out as
            # IN_PROGRESS.  And if it makes it to the bottom of the function, then all components
            # must be satisfied, and it returns SUCCESS.
            # One corner case to know about is that the commands that don't provide feedback, such
            # as a velocity command will return SUCCESS.  This allows you to use them more effectively
            # with other commands.  For example if you wanted to move the arm with some velocity
            # while the mobility is going to some SE2 trajectory then that will work.

            sync_feedback = feedback.command.synchronized_feedback
            if sync_feedback.arm_command_feedback_is_set is True:
                arm_feedback = sync_feedback.arm_command_feedback
                if (
                    arm_feedback.status.value == arm_feedback.status.STATUS_COMMAND_OVERRIDDEN
                    or arm_feedback.status.value == arm_feedback.status.STATUS_COMMAND_TIMED_OUT
                    or arm_feedback.status.value == arm_feedback.status.STATUS_ROBOT_FROZEN
                    or arm_feedback.status.value == arm_feedback.status.STATUS_INCOMPATIBLE_HARDWARE
                ):
                    return GoalResponse.FAILED
                if arm_feedback.feedback.feedback_choice == arm_feedback.feedback.FEEDBACK_ARM_CARTESIAN_FEEDBACK_SET:
                    if (
                        arm_feedback.feedback.arm_cartesian_feedback.status.value
                        != arm_feedback.feedback.arm_cartesian_feedback.status.STATUS_TRAJECTORY_COMPLETE
                    ):
                        return GoalResponse.IN_PROGRESS
                elif (
                    arm_feedback.feedback.feedback_choice == arm_feedback.feedback.FEEDBACK_ARM_JOINT_MOVE_FEEDBACK_SET
                ):
                    if (
                        arm_feedback.feedback.arm_joint_move_feedback.status.value
                        != arm_feedback.feedback.arm_joint_move_feedback.status.STATUS_COMPLETE
                    ):
                        return GoalResponse.IN_PROGRESS
                elif (
                    arm_feedback.feedback.feedback_choice
                    == arm_feedback.feedback.FEEDBACK_NAMED_ARM_POSITION_FEEDBACK_SET
                ):
                    if (
                        arm_feedback.feedback.named_arm_position_feedback.status.value
                        != arm_feedback.feedback.named_arm_position_feedback.status.STATUS_COMPLETE
                    ):
                        return GoalResponse.IN_PROGRESS
                elif arm_feedback.feedback.feedback_choice == arm_feedback.feedback.FEEDBACK_ARM_VELOCITY_FEEDBACK_SET:
                    self.get_logger().warn("WARNING: ArmVelocityCommand provides no feedback")
                    pass  # May return SUCCESS below
                elif arm_feedback.feedback.feedback_choice == arm_feedback.feedback.FEEDBACK_ARM_GAZE_FEEDBACK_SET:
                    if (
                        arm_feedback.feedback.arm_gaze_feedback.status.value
                        != arm_feedback.feedback.arm_gaze_feedback.status.STATUS_TRAJECTORY_COMPLETE
                    ):
                        return GoalResponse.IN_PROGRESS
                elif arm_feedback.feedback.feedback_choice == arm_feedback.feedback.FEEDBACK_ARM_STOP_FEEDBACK_SET:
                    self.get_logger().warn("WARNING: Stop command provides no feedback")
                    pass  # May return SUCCESS below
                elif arm_feedback.feedback.feedback_choice == arm_feedback.feedback.FEEDBACK_ARM_DRAG_FEEDBACK_SET:
                    if (
                        arm_feedback.feedback.arm_drag_feedback.status.value
                        != arm_feedback.feedback.arm_drag_feedback.status.STATUS_DRAGGING
                    ):
                        return GoalResponse.FAILED
                elif arm_feedback.feedback.feedback_choice == arm_feedback.feedback.FEEDBACK_ARM_IMPEDANCE_FEEDBACK_SET:
                    self.get_logger().warn("WARNING: ArmImpedanceCommand provides no feedback")
                    pass  # May return SUCCESS below
                else:
                    self.get_logger().error("ERROR: unknown arm command type")
                    return GoalResponse.IN_PROGRESS

            if sync_feedback.mobility_command_feedback_is_set is True:
                mob_feedback = sync_feedback.mobility_command_feedback
                if (
                    mob_feedback.status.value == mob_feedback.status.STATUS_COMMAND_OVERRIDDEN
                    or mob_feedback.status.value == mob_feedback.status.STATUS_COMMAND_TIMED_OUT
                    or mob_feedback.status.value == mob_feedback.status.STATUS_ROBOT_FROZEN
                    or mob_feedback.status.value == mob_feedback.status.STATUS_INCOMPATIBLE_HARDWARE
                ):
                    return GoalResponse.FAILED
                if mob_feedback.feedback.feedback_choice == mob_feedback.feedback.FEEDBACK_SE2_TRAJECTORY_FEEDBACK_SET:
                    if (
                        mob_feedback.feedback.se2_trajectory_feedback.status.value
                        != mob_feedback.feedback.se2_trajectory_feedback.status.STATUS_AT_GOAL
                    ):
                        return GoalResponse.IN_PROGRESS
                elif mob_feedback.feedback.feedback_choice == mob_feedback.feedback.FEEDBACK_SE2_VELOCITY_FEEDBACK_SET:
                    self.get_logger().warn("WARNING: Planar velocity commands provide no feedback")
                    pass  # May return SUCCESS below
                elif mob_feedback.feedback.feedback_choice == mob_feedback.feedback.FEEDBACK_SIT_FEEDBACK_SET:
                    if (
                        mob_feedback.feedback.sit_feedback.status.value
                        != mob_feedback.feedback.sit_feedback.status.STATUS_IS_SITTING
                    ):
                        return GoalResponse.IN_PROGRESS
                elif mob_feedback.feedback.feedback_choice == mob_feedback.feedback.FEEDBACK_STAND_FEEDBACK_SET:
                    if (
                        mob_feedback.feedback.stand_feedback.status.value
                        != mob_feedback.feedback.stand_feedback.status.STATUS_IS_STANDING
                    ):
                        return GoalResponse.IN_PROGRESS
                elif mob_feedback.feedback.feedback_choice == mob_feedback.feedback.FEEDBACK_STANCE_FEEDBACK_SET:
                    if (
                        mob_feedback.feedback.stance_feedback.status.value
                        == mob_feedback.feedback.stance_feedback.status.STATUS_TOO_FAR_AWAY
                    ):
                        return GoalResponse.FAILED
                    if (
                        mob_feedback.feedback.stance_feedback.status.value
                        != mob_feedback.feedback.stance_feedback.status.STATUS_STANCED
                    ):
                        return GoalResponse.IN_PROGRESS
                elif mob_feedback.feedback.feedback_choice == mob_feedback.feedback.FEEDBACK_STOP_FEEDBACK_SET:
                    self.get_logger().warn("WARNING: Stop command provides no feedback")
                    pass  # May return SUCCESS below
                elif mob_feedback.feedback.feedback_choice == mob_feedback.feedback.FEEDBACK_FOLLOW_ARM_FEEDBACK_SET:
                    self.get_logger().warn("WARNING: FollowArmCommand provides no feedback")
                    pass  # May return SUCCESS below
                elif mob_feedback.feedback.feedback_choice == mob_feedback.feedback.FEEDBACK_NOT_SET:
                    # sync_feedback.mobility_command_feedback_is_set, feedback_choice is actually not set.
                    # This may happen when a command finishes, which means we may return SUCCESS below.
                    self.get_logger().info("mobility command feedback indicates goal has reached")
                    pass
                else:
                    self.get_logger().error("ERROR: unknown mobility command type")
                    return GoalResponse.IN_PROGRESS

            if sync_feedback.gripper_command_feedback_is_set is True:
                grip_feedback = sync_feedback.gripper_command_feedback
                if (
                    grip_feedback.status.value == grip_feedback.status.STATUS_COMMAND_OVERRIDDEN
                    or grip_feedback.status.value == grip_feedback.status.STATUS_COMMAND_TIMED_OUT
                    or grip_feedback.status.value == grip_feedback.status.STATUS_ROBOT_FROZEN
                    or grip_feedback.status.value == grip_feedback.status.STATUS_INCOMPATIBLE_HARDWARE
                ):
                    return GoalResponse.FAILED
                if grip_feedback.command.command_choice == grip_feedback.command.COMMAND_CLAW_GRIPPER_FEEDBACK_SET:
                    if (
                        grip_feedback.command.claw_gripper_feedback.status.value
                        == grip_feedback.command.claw_gripper_feedback.status.STATUS_IN_PROGRESS
                    ):
                        return GoalResponse.IN_PROGRESS
                    elif (
                        grip_feedback.command.claw_gripper_feedback.status.value
                        == grip_feedback.command.claw_gripper_feedback.status.STATUS_UNKNOWN
                    ):
                        self.get_logger().error("ERROR: claw grippper status unknown")
                        return GoalResponse.IN_PROGRESS
                    # else: STATUS_AT_GOAL or STATUS_APPLYING_FORCE

                else:
                    self.get_logger().error("ERROR: unknown gripper command type")
                    return GoalResponse.IN_PROGRESS

            return GoalResponse.SUCCESS

        else:
            self.get_logger().error("ERROR: unknown robot command type")
            return GoalResponse.IN_PROGRESS

    def _get_robot_command_feedback(self, goal_id: Optional[str]) -> RobotCommandFeedback:
        feedback = RobotCommandFeedback()
        if goal_id is None:
            mobility_command_feedback = feedback.command.synchronized_feedback.mobility_command_feedback
            feedback.command.command_choice = feedback.command.COMMAND_SYNCHRONIZED_FEEDBACK_SET
            mobility_command_feedback.status.value = mobility_command_feedback.status.STATUS_PROCESSING
            mobility_command_feedback.feedback.feedback_choice = (
                mobility_command_feedback.feedback.FEEDBACK_SE2_TRAJECTORY_FEEDBACK_SET
            )
            if self._wait_for_goal is not None and self._wait_for_goal.at_goal:
                mobility_command_feedback.feedback.se2_trajectory_feedback.status.value = (
                    mobility_command_feedback.feedback.se2_trajectory_feedback.status.STATUS_AT_GOAL
                )
            else:
                mobility_command_feedback.feedback.se2_trajectory_feedback.status.value = (
                    mobility_command_feedback.feedback.se2_trajectory_feedback.status.STATUS_GOING_TO_GOAL
                )
        else:
            if self.spot_wrapper is not None:
                conv.convert_proto_to_bosdyn_msgs_robot_command_feedback(
                    self.spot_wrapper.get_robot_command_feedback(goal_id).feedback,
                    feedback,
                )
        return feedback

    def handle_robot_command(self, goal_handle: ServerGoalHandle) -> RobotCommand.Result:
        ros_command = goal_handle.request.command
        proto_command = robot_command_pb2.RobotCommand()
        conv.convert_bosdyn_msgs_robot_command_to_proto(ros_command, proto_command)
        self._wait_for_goal = None
        if self.spot_wrapper is None:
            self._wait_for_goal = WaitForGoal(self.get_clock(), 2.0)
            goal_id = None
        else:
            success, err_msg, goal_id = self.spot_wrapper.robot_command(proto_command)
            if not success:
                raise Exception(err_msg)

        self.get_logger().info("Robot now executing goal " + str(goal_id))
        # The command is non-blocking, but we need to keep this function up in order to interrupt if a
        # preempt is requested and to return success if/when the robot reaches the goal. Also check the is_active to
        # monitor whether the timeout_cb has already aborted the command
        feedback: Optional[RobotCommandFeedback] = None
        feedback_msg: Optional[RobotCommand.Feedback] = None
        while (
            rclpy.ok()
            and not goal_handle.is_cancel_requested
            and self._robot_command_goal_complete(feedback) == GoalResponse.IN_PROGRESS
            and goal_handle.is_active
        ):
            feedback = self._get_robot_command_feedback(goal_id)
            feedback_msg = RobotCommand.Feedback(feedback=feedback)
            goal_handle.publish_feedback(feedback_msg)
            time.sleep(0.1)  # don't use rate here because we're already in a single thread

        # publish a final feedback
        result = RobotCommand.Result()
        if feedback is not None:
            goal_handle.publish_feedback(feedback_msg)
            result.result = feedback

        result.success = self._robot_command_goal_complete(feedback) == GoalResponse.SUCCESS

        if goal_handle.is_cancel_requested:
            result.success = False
            result.message = "Cancelled"
            goal_handle.canceled()
            if self.spot_wrapper is not None:
                _, stop_message = self.spot_wrapper.stop()
                self.get_logger().info(f"Stop attempt due to cancellation: {stop_message}")
        elif not goal_handle.is_active:
            result.success = False
            result.message = "Cancelled"
            # Don't abort because that's already happened
        elif result.success:
            result.message = "Successfully completed command"
            goal_handle.succeed()
        else:
            result.message = "Failed to complete command"
            goal_handle.abort()
        self._wait_for_goal = None
        if not self.spot_wrapper:
            self.get_logger().info("Returning action result " + str(result))
        return result

    def _manipulation_goal_complete(self, feedback: Optional[ManipulationApiFeedbackResponse]) -> GoalResponse:
        if feedback is None:
            # NOTE: it takes an iteration for the feedback to get set.
            return GoalResponse.IN_PROGRESS

        if feedback.current_state.value == feedback.current_state.MANIP_STATE_UNKNOWN:
            return GoalResponse.FAILED
        elif feedback.current_state.value == feedback.current_state.MANIP_STATE_DONE:
            return GoalResponse.SUCCESS
        elif feedback.current_state.value == feedback.current_state.MANIP_STATE_SEARCHING_FOR_GRASP:
            return GoalResponse.IN_PROGRESS
        elif feedback.current_state.value == feedback.current_state.MANIP_STATE_MOVING_TO_GRASP:
            return GoalResponse.IN_PROGRESS
        elif feedback.current_state.value == feedback.current_state.MANIP_STATE_GRASPING_OBJECT:
            return GoalResponse.IN_PROGRESS
        elif feedback.current_state.value == feedback.current_state.MANIP_STATE_PLACING_OBJECT:
            return GoalResponse.IN_PROGRESS
        elif feedback.current_state.value == feedback.current_state.MANIP_STATE_GRASP_SUCCEEDED:
            return GoalResponse.SUCCESS
        elif feedback.current_state.value == feedback.current_state.MANIP_STATE_GRASP_FAILED:
            return GoalResponse.FAILED
        elif feedback.current_state.value == feedback.current_state.MANIP_STATE_GRASP_PLANNING_SUCCEEDED:
            return GoalResponse.IN_PROGRESS
        elif feedback.current_state.value == feedback.current_state.MANIP_STATE_GRASP_PLANNING_NO_SOLUTION:
            return GoalResponse.FAILED
        elif feedback.current_state.value == feedback.current_state.MANIP_STATE_GRASP_FAILED_TO_RAYCAST_INTO_MAP:
            return GoalResponse.FAILED
        elif feedback.current_state.value == feedback.current_state.MANIP_STATE_GRASP_PLANNING_WAITING_DATA_AT_EDGE:
            return GoalResponse.IN_PROGRESS
        elif feedback.current_state.value == feedback.current_state.MANIP_STATE_WALKING_TO_OBJECT:
            return GoalResponse.IN_PROGRESS
        elif feedback.current_state.value == feedback.current_state.MANIP_STATE_ATTEMPTING_RAYCASTING:
            return GoalResponse.IN_PROGRESS
        elif feedback.current_state.value == feedback.current_state.MANIP_STATE_MOVING_TO_PLACE:
            return GoalResponse.IN_PROGRESS
        elif feedback.current_state.value == feedback.current_state.MANIP_STATE_PLACE_FAILED_TO_RAYCAST_INTO_MAP:
            return GoalResponse.FAILED
        elif feedback.current_state.value == feedback.current_state.MANIP_STATE_PLACE_SUCCEEDED:
            return GoalResponse.SUCCESS
        elif feedback.current_state.value == feedback.current_state.MANIP_STATE_PLACE_FAILED:
            return GoalResponse.FAILED
        else:
            raise Exception("Unknown manipulation state type")

    def _get_manipulation_command_feedback(self, goal_id: str) -> ManipulationApiFeedbackResponse:
        feedback = ManipulationApiFeedbackResponse()
        if self.spot_wrapper is not None:
            conv.convert_proto_to_bosdyn_msgs_manipulation_api_feedback_response(
                self.spot_wrapper.get_manipulation_command_feedback(goal_id), feedback
            )
        return feedback

    def handle_manipulation_command(self, goal_handle: ServerGoalHandle) -> Manipulation.Result:
        # Most of the logic here copied from handle_robot_command
        self.get_logger().debug("I'm a function that handles request to the manipulation api!")

        ros_command = goal_handle.request.command
        proto_command = manipulation_api_pb2.ManipulationApiRequest()
        conv.convert_bosdyn_msgs_manipulation_api_request_to_proto(ros_command, proto_command)
        self._wait_for_goal = None
        if not self.spot_wrapper:
            self._wait_for_goal = WaitForGoal(self.get_clock(), 2.0)
            goal_id: Optional[str] = None
        else:
            success, err_msg, goal_id = self.spot_wrapper.manipulation_command(proto_command)
            if not success:
                raise Exception(err_msg)

        self.get_logger().info("Robot now executing goal " + str(goal_id))
        # The command is non-blocking, but we need to keep this function up in order to interrupt if a
        # preempt is requested and to return success if/when the robot reaches the goal. Also check the is_active to
        # monitor whether the timeout_cb has already aborted the command
        feedback: Optional[ManipulationApiFeedbackResponse] = None
        feedback_msg: Optional[Manipulation.Feedback] = None
        while (
            rclpy.ok()
            and not goal_handle.is_cancel_requested
            and self._manipulation_goal_complete(feedback) == GoalResponse.IN_PROGRESS
            and goal_handle.is_active
        ):
            try:
                if goal_id is not None:
                    feedback = self._get_manipulation_command_feedback(goal_id)
            except InternalServerError as e:
                self.get_logger().error(e)

            feedback_msg = Manipulation.Feedback(feedback=feedback)
            goal_handle.publish_feedback(feedback_msg)

            time.sleep(0.1)  # don't use rate here because we're already in a single thread

        # publish a final feedback
        result = Manipulation.Result()
        if feedback is not None:
            goal_handle.publish_feedback(feedback_msg)
            result.result = feedback
        result.success = self._manipulation_goal_complete(feedback) == GoalResponse.SUCCESS

        if goal_handle.is_cancel_requested:
            result.success = False
            result.message = "Cancelled"
            goal_handle.canceled()
            if self.spot_wrapper is not None:
                _, stop_message = self.spot_wrapper.stop()
                self.get_logger().info(f"Stop attempt due to cancellation: {stop_message}")
        elif not goal_handle.is_active:
            result.success = False
            result.message = "Cancelled"
            # Don't abort because that's already happened
        elif result.success:
            result.message = "Successfully completed manipulation"
            goal_handle.succeed()
        else:
            result.message = "Failed to complete manipulation"
            goal_handle.abort()
        self._wait_for_goal = None
        if not self.spot_wrapper:
            self.get_logger().info("Returning action result " + str(result))
        return result

    def handle_trajectory(self, goal_handle: ServerGoalHandle) -> Optional[Trajectory.Result]:
        """ROS actionserver execution handler to handle receiving a request to move to a location"""
        result: Optional[Trajectory.Result] = None

        if goal_handle.request.target_pose.header.frame_id != "body":
            goal_handle.abort()
            result = Trajectory.Result()
            result.success = False
            result.message = "frame_id of target_pose must be 'body'"
            return result

        if goal_handle.request.duration.sec <= 0:
            goal_handle.abort()
            result = Trajectory.Result()
            result.success = False
            result.message = "duration must be larger than 0"
            return result

        if self.spot_wrapper is None:
            goal_handle.abort()
            result = Trajectory.Result()
            result.success = False
            result.message = "Spot wrapper is None"
            return result

        cmd_duration_secs = goal_handle.request.duration.sec * 1.0

        self.spot_wrapper.trajectory_cmd(
            goal_x=goal_handle.request.target_pose.pose.position.x,
            goal_y=goal_handle.request.target_pose.pose.position.y,
            goal_heading=math_helpers.Quat(
                w=goal_handle.request.target_pose.pose.orientation.w,
                x=goal_handle.request.target_pose.pose.orientation.x,
                y=goal_handle.request.target_pose.pose.orientation.y,
                z=goal_handle.request.target_pose.pose.orientation.z,
            ).to_yaw(),
            cmd_duration=cmd_duration_secs,
            precise_position=goal_handle.request.precise_positioning,
        )

        command_start_time = self.get_clock().now()

        # Abort the action server if cmd_duration is exceeded - the driver stops but does not provide
        # feedback to indicate this, so we monitor it ourselves
        # The trajectory command is non-blocking, but we need to keep this function up in order to
        # interrupt if a preempt is requested and to return success if/when the robot reaches the goal.
        # Also check the is_active to
        # monitor whether the timeout has already aborted the command

        #
        # Pre-emp missing in port to ROS2 (ros1: self.trajectory_server.is_preempt_requested())
        #

        # rate = rclpy.Rate(10)

        try:
            while rclpy.ok() and not self.spot_wrapper.at_goal and goal_handle.is_active:
                feedback = Trajectory.Feedback()
                if self.spot_wrapper.near_goal:
                    if self.spot_wrapper._last_trajectory_command_precise:
                        feedback.feedback = "Near goal, performing final adjustments"
                    else:
                        feedback.feedback = "Near goal"
                else:
                    feedback.feedback = "Moving to goal"

                # rate.sleep()
                goal_handle.publish_feedback(feedback)
                time.sleep(0.1)

                # check for timeout
                com_dur = self.get_clock().now() - command_start_time

                if com_dur.nanoseconds / 1e9 > cmd_duration_secs:
                    # timeout, quit with failure
                    self.get_logger().error("TIMEOUT")
                    feedback = Trajectory.Feedback()
                    feedback.feedback = "Failed to reach goal, timed out"
                    goal_handle.publish_feedback(feedback)
                    goal_handle.abort()

            result = Trajectory.Result()
            result.success = False
            result.message = "timeout"

            # If still active after exiting the loop, the command did not time out
            if goal_handle.is_active:
                #            if self.trajectory_server.is_preempt_requested():
                #                self.trajectory_server.publish_feedback(TrajectoryFeedback("Preempted"))
                #                self.trajectory_server.set_preempted()
                #                self.spot_wrapper.stop()
                #                result.success = False
                #                result.message = 'preempt'

                feedback = Trajectory.Feedback()
                if self.spot_wrapper.at_goal:
                    # self.get_logger().error("SUCCESS")
                    feedback.feedback = "Reached goal"
                    goal_handle.publish_feedback(feedback)
                    result.success = True
                    result.message = ""
                    goal_handle.succeed()
                else:
                    # self.get_logger().error("FAIL")
                    feedback.feedback = "Failed to reach goal"
                    goal_handle.publish_feedback(feedback)
                    result.success = False
                    result.message = "not at goal"
                    goal_handle.abort()

        except Exception as e:
            self.get_logger().error(f"Exception: {type(e)} - {e}")
            if result is not None:
                result.success = False
            result.message = f"Exception: {type(e)} - {e}"
        # self.get_logger().error(f"RETURN FROM HANDLE: {result}")
        return result

    def cmd_velocity_callback(self, data: Twist) -> None:
        """Callback for cmd_vel command"""
        if not self.spot_wrapper:
            self.get_logger().info(f"Mock mode, received command vel {data}")
            return
        self.spot_wrapper.velocity_cmd(data.linear.x, data.linear.y, data.angular.z, self.cmd_duration)

    def body_pose_callback(self, data: Pose) -> None:
        """Callback for cmd_vel command"""
        if self.spot_wrapper is None:
            self.get_logger().info("Mock mode, received command vel " + str(data))
            return
        q = Quaternion()
        q.x = data.orientation.x
        q.y = data.orientation.y
        q.z = data.orientation.z
        q.w = data.orientation.w
        position = geometry_pb2.Vec3(z=data.position.z)
        pose = geometry_pb2.SE3Pose(position=position, rotation=q)
        point = trajectory_pb2.SE3TrajectoryPoint(pose=pose)
        traj = trajectory_pb2.SE3Trajectory(points=[point])
        body_control = spot_command_pb2.BodyControlParams(base_offset_rt_footprint=traj)

        mobility_params = self.spot_wrapper.get_mobility_params()
        mobility_params.body_control.CopyFrom(body_control)
        self.spot_wrapper.set_mobility_params(mobility_params)

    def handle_graph_nav_get_localization_pose(
        self,
        request: GraphNavGetLocalizationPose.Response,
        response: GraphNavGetLocalizationPose.Response,
    ) -> GraphNavGetLocalizationPose.Response:
        if self.spot_wrapper is None:
            self.get_logger().error("Spot wrapper is None")
            response.success = False
            response.message = "Spot wrapper is None"
            return response

        try:
            state = self.spot_wrapper._graph_nav_client.get_localization_state()
            if not state.localization.waypoint_id:
                response.success = False
                response.message = "The robot is currently not localized to the map; Please localize."
                self.get_logger().warning(response.message)
                return response
            else:
                seed_t_body_msg = conv.bosdyn_localization_to_pose_msg(
                    state.localization,
                    self.spot_wrapper.robotToLocalTime,
                    in_seed_frame=True,
                    seed_frame=self.graph_nav_seed_frame,
                    body_frame=self.tf_name_graph_nav_body,
                    return_tf=False,
                )
                response.success = True
                response.message = "Success"
                response.pose = seed_t_body_msg
        except Exception as e:
            self.get_logger().error(f"Exception Error:{e}; \n {traceback.format_exc()}")
            response.success = False
            response.message = f"Exception Error:{e}"
        if response.success:
            self.get_logger().info("GraphNav localization pose received")
        return response

    def handle_graph_nav_set_localization(
        self,
        request: GraphNavSetLocalization.Request,
        response: GraphNavSetLocalization.Response,
    ) -> GraphNavSetLocalization.Response:
        if self.spot_wrapper is None:
            self.get_logger().error("Spot wrapper is None")
            response.success = False
            response.message = "Spot wrapper is None"
            return response

        try:
            if request.method == "fiducial":
                self.spot_wrapper.spot_graph_nav.set_initial_localization_fiducial()
                response.success = True
                response.message = "Success"
            elif request.method == "waypoint":
                self.spot_wrapper.spot_graph_nav.set_initial_localization_waypoint([request.waypoint_id])
                response.success = True
                response.message = "Success"
            else:
                response.success = False
                response.message = f"Invalid localization method {request.method}.Must be 'fiducial' or 'waypoint'"
                raise Exception(response.message)
        except Exception as e:
            self.get_logger().error(f"Exception Error:{e}; \n {traceback.format_exc()}")
            response.success = False
            response.message = f"Exception Error:{e}"
        if response.success:
            self.get_logger().info(f"Successfully set GraphNav localization. Method: {request.method}")
        return response

    def handle_graph_nav_upload_graph(
        self,
        request: GraphNavUploadGraph.Request,
        response: GraphNavUploadGraph.Response,
    ) -> GraphNavUploadGraph.Response:
        if self.spot_wrapper is None:
            self.get_logger().error("Spot wrapper is None")
            response.success = False
            response.message = "Spot wrapper is None"
            return response

        try:
            self.get_logger().info(f"Uploading GraphNav map: {request.upload_filepath}")
            self.spot_wrapper.spot_graph_nav.upload_graph(request.upload_filepath)
            self.get_logger().info("Uploaded")
            response.success = True
            response.message = "Success"
        except Exception as e:
            self.get_logger().error(f"Exception Error:{e}; \n {traceback.format_exc()}")
            response.success = False
            response.message = f"Exception Error:{e}"
        return response

    def handle_graph_nav_clear_graph(
        self, request: GraphNavClearGraph.Request, response: GraphNavClearGraph.Response
    ) -> GraphNavClearGraph.Response:
        if self.spot_wrapper is None:
            self.get_logger().error("Spot wrapper is None")
            response.success = False
            response.message = "Spot wrapper is None"
            return response

        try:
            self.get_logger().info("Clearing graph")
            self.spot_wrapper.spot_graph_nav.clear_graph()
            self.get_logger().info("Cleared")
            response.success = True
            response.message = "Success"
        except Exception as e:
            self.get_logger().error(f"Exception Error:{e}; \n {traceback.format_exc()}")
            response.success = False
            response.message = f"Exception Error:{e}"
        return response

    def handle_list_graph(self, request: ListGraph.Request, response: ListGraph.Response) -> ListGraph.Response:
        """ROS service handler for listing graph_nav waypoint_ids"""
        if self.spot_wrapper is None:
            self.get_logger().error("Spot wrapper is None")
            response.success = False
            response.message = "Spot wrapper is None"
            return response

        try:
            self.get_logger().info(f"Listing graph for: {request.upload_filepath}")
            self.spot_wrapper.spot_graph_nav.clear_graph()
            self.spot_wrapper.spot_graph_nav.upload_graph(request.upload_filepath)
            response.waypoint_ids = self.spot_wrapper.spot_graph_nav.list_graph()
        except Exception as e:
            self.get_logger().error("Exception Error:{}".format(e))
        return response

    def handle_list_world_objects(
        self, request: ListWorldObjects.Request, response: ListWorldObjects.Response
    ) -> Optional[ListWorldObjects.Response]:
        # For some reason exceptions in service callbacks don't print which makes debugging difficult!
        try:
            return self._handle_list_world_objects(request, response)
        except Exception:
            self.get_logger().error(f"In handling list world objects, exception was {traceback.format_exc()}")
        return None

    def _handle_list_world_objects(
        self, request: ListWorldObjects.Request, response: ListWorldObjects.Response
    ) -> ListWorldObjects.Response:
        object_types = [ot.value for ot in request.request.object_type]
        time_start_point = None
        if request.request.timestamp_filter_is_set:
            time_start_point = (
                request.request.timestamp_filter.sec + float(request.request.timestamp_filter.nanosec) / 1e9
            )
        if self.spot_wrapper is None:
            self.get_logger().info(f"Mock return for {object_types} after time {time_start_point}")
            # return a fake list
            proto_response = world_object_pb2.ListWorldObjectResponse()
            world_object = proto_response.world_objects.add()
            world_object.name = "my_fiducial_3"
            world_object.apriltag_properties.tag_id = 3
            world_object.apriltag_properties.frame_name_fiducial = "fiducial_3"
            world_object.apriltag_properties.frame_name_fiducial_filtered = "filtered_fiducial_3"
        else:
            proto_response = self.spot_wrapper.spot_world_objects.list_world_objects(object_types, time_start_point)
        conv.convert_proto_to_bosdyn_msgs_list_world_object_response(proto_response, response.response)
        return response

    def handle_navigate_to_feedback(self) -> None:
        """Thread function to send navigate_to feedback"""
        if self.spot_wrapper is None:
            return

        while rclpy.ok() and self.run_navigate_to:
            localization_state = self.spot_wrapper._graph_nav_client.get_localization_state()
            if localization_state.localization.waypoint_id:
                feedback = NavigateTo.Feedback()
                feedback.waypoint_id = localization_state.localization.waypoint_id
                if self.goal_handle is not None:
                    self.goal_handle.publish_feedback(feedback)
            time.sleep(0.1)
            # rclpy.Rate(10).sleep()

    def handle_navigate_to(self, goal_handle: ServerGoalHandle) -> NavigateTo.Result:
        """ROS service handler to run mission of the robot.  The robot will replay a mission"""
        # create thread to periodically publish feedback

        self.goal_handle = goal_handle
        feedback_thread = threading.Thread(target=self.handle_navigate_to_feedback, args=())
        self.run_navigate_to = True
        feedback_thread.start()
        if self.spot_wrapper is None:
            self.get_logger().error("Spot wrapper is None")
            response = NavigateTo.Result()
            response.success = False
            response.message = "Spot wrapper is None"
            goal_handle.abort()
            return response

        # run navigate_to
        resp = self.spot_wrapper.spot_graph_nav.navigate_to(
            upload_path=goal_handle.request.upload_path,
            navigate_to=goal_handle.request.navigate_to,
            initial_localization_fiducial=goal_handle.request.initial_localization_fiducial,
            initial_localization_waypoint=goal_handle.request.initial_localization_waypoint,
        )
        self.run_navigate_to = False
        feedback_thread.join()

        result = NavigateTo.Result()
        result.success = resp[0]
        result.message = resp[1]
        # check status
        if resp[0]:
            goal_handle.succeed()
        else:
            goal_handle.abort()

        return result

    def handle_get_gripper_camera_parameters(
        self,
        request: GetGripperCameraParameters.Request,
        response: GetGripperCameraParameters.Response,
    ) -> GetGripperCameraParameters.Response:
        if self.spot_wrapper is None:
            response.success = False
            response.message = "Spot Wrapper not initialized"
            return response
        if not self.spot_wrapper.has_arm():
            response.success = False
            response.message = "Spot configuration does not have arm"
            return response
        try:
            proto_request = gripper_camera_param_pb2.GripperCameraGetParamRequest()
            conv.convert_bosdyn_msgs_gripper_camera_get_param_request_to_proto(request.request, proto_request)
            proto_response = self.spot_wrapper.spot_images.get_gripper_camera_params(proto_request)
            conv.convert_proto_to_bosdyn_msgs_gripper_camera_get_param_response(proto_response, response.response)
            response.success = True
            response.message = "Request to get gripper camera parameters sent"
        except Exception as e:
            error_str = "Error:{}\n{}".format(e, traceback.format_exc())
            self.get_logger().error(error_str)
            response.success = False
            response.message = error_str

        return response

    def handle_set_gripper_camera_parameters(
        self,
        request: SetGripperCameraParameters.Request,
        response: SetGripperCameraParameters.Response,
    ) -> SetGripperCameraParameters.Response:
        if self.spot_wrapper is None:
            response.success = False
            response.message = "Spot Wrapper not initialized"
            return response
        if not self.spot_wrapper.has_arm():
            response.success = False
            response.message = "Spot configuration does not have arm"
            return response

        try:
            proto_request = gripper_camera_param_pb2.GripperCameraParamRequest()
            conv.convert_bosdyn_msgs_gripper_camera_param_request_to_proto(request.request, proto_request)
            proto_response = self.spot_wrapper.spot_images.set_gripper_camera_params(proto_request)
            conv.convert_proto_to_bosdyn_msgs_gripper_camera_param_response(proto_response, response.response)
            response.success = True
            response.message = "Request to set gripper camera parameters sent"
        except Exception as e:
            error_str = "Error:{}\n{}".format(e, traceback.format_exc())
            self.get_logger().error(error_str)
            response.success = False
            response.message = error_str

        return response

    def populate_camera_static_transforms(self, image_data: image_pb2.Image) -> None:
        """Check data received from one of the image tasks and use the transform snapshot to extract the camera frame
        transforms. This is the transforms from body->frontleft->frontleft_fisheye, for example. These transforms
        never change, but they may be calibrated slightly differently for each robot, so we need to generate the
        transforms at runtime.
        Args:
        image_data: Image protobuf data from the wrapper
        """
        # We exclude the odometry frames from static transforms since they are not static. We can ignore the body
        # frame because it is a child of odom or vision depending on the preferred_odom_frame, and will be published
        # by the non-static transform publishing that is done by the state callback
        frame_prefix = MOCK_HOSTNAME + "/"
        if self.spot_wrapper is not None:
            frame_prefix = self.spot_wrapper.frame_prefix
        excluded_frames = [
            self.tf_name_vision_odom.value,
            self.tf_name_kinematic_odom.value,
            frame_prefix + "body",
        ]
        excluded_frames = [f[f.rfind("/") + 1 :] for f in excluded_frames]

        # Special case handling for hand camera frames that reference the link "arm0.link_wr1" in their
        # transform snapshots. This name only appears in hand camera transform snapshots and appears to
        # be a bug in this particular image callback path.
        #
        # 1. We exclude publishing a static transform from arm0.link_wr1 -> body here because it depends
        #    on the arm's position and a static transform would fix it to its initial position.
        #
        # 2. Below we rename the parent link "arm0.link_wr1" to "link_wr1" as it appears in robot state
        #    which is used for publishing dynamic tfs elsewhere. Without this, the hand camera frame
        #    positions would never properly update as no other pipelines reference "arm0.link_wr1".
        #
        # We save an RPC call to self.spot_wrapper.has_arm() and any extra complexity here as the link
        # will not exist if the spot does not have an arm and the special case code will have no effect.
        excluded_frames.append("arm0.link_wr1")

        for frame_name in image_data.shot.transforms_snapshot.child_to_parent_edge_map:
            if frame_name in excluded_frames:
                continue

            transform = image_data.shot.transforms_snapshot.child_to_parent_edge_map.get(frame_name)
            parent_frame = transform.parent_frame_name

            # special case handling of parent frame to sync with robot state naming, see above
            if parent_frame == "arm0.link_wr1":
                parent_frame = "link_wr1"

            existing_transforms = [
                (transform.header.frame_id, transform.child_frame_id) for transform in self.camera_static_transforms
            ]
            if (
                frame_prefix + parent_frame,
                frame_prefix + frame_name,
            ) in existing_transforms:
                # We already extracted this transform
                continue

            if self.spot_wrapper is not None:
                local_time = self.spot_wrapper.robotToLocalTime(image_data.shot.acquisition_time)
            else:
                local_time = Timestamp()
            tf_time = builtin_interfaces.msg.Time(sec=local_time.seconds, nanosec=local_time.nanos)
            static_tf = populate_transform_stamped(
                tf_time,
                parent_frame,
                frame_name,
                transform.parent_tform_child,
                frame_prefix,
            )
            self.camera_static_transforms.append(static_tf)
            self.camera_static_transform_broadcaster.sendTransform(self.camera_static_transforms)

    def shutdown(self, sig: Optional[Any] = None, frame: Optional[str] = None) -> None:
        self.get_logger().info("Shutting down ROS driver for Spot")
        if self.spot_wrapper is not None:
            self.spot_wrapper.sit()
        self.node_rate.sleep()
        if self.spot_wrapper is not None:
            self.spot_wrapper.disconnect()
        self.destroy_node()

    def step(self) -> None:
        """Update spot sensors"""
        if not self._printed_once:
            self.get_logger().info("Driver successfully started!")
            self._printed_once = True
        self.get_logger().debug("Step/Update")
        if rclpy.ok():
            if self.spot_wrapper is not None:
                self.spot_wrapper.updateTasks()  # Testing with Robot
            self.get_logger().debug("UPDATE TASKS")
            feedback_msg = Feedback()
            if self.spot_wrapper:
                feedback_msg.standing = self.spot_wrapper.is_standing
                feedback_msg.sitting = self.spot_wrapper.is_sitting
                feedback_msg.moving = self.spot_wrapper.is_moving
                _id = self.spot_wrapper.id
                try:
                    feedback_msg.serial_number = _id.serial_number
                    feedback_msg.species = _id.species
                    feedback_msg.version = _id.version
                    feedback_msg.nickname = _id.nickname
                    feedback_msg.computer_serial_number = _id.computer_serial_number
                except AttributeError:
                    pass
            self.feedback_pub.publish(feedback_msg)
            mobility_params_msg = MobilityParams()
            if self.spot_wrapper is not None:
                try:
                    mobility_params = self.spot_wrapper.get_mobility_params()
                    mobility_params_msg.body_control.position.x = (
                        mobility_params.body_control.base_offset_rt_footprint.points[0].pose.position.x
                    )
                    mobility_params_msg.body_control.position.y = (
                        mobility_params.body_control.base_offset_rt_footprint.points[0].pose.position.y
                    )
                    mobility_params_msg.body_control.position.z = (
                        mobility_params.body_control.base_offset_rt_footprint.points[0].pose.position.z
                    )
                    mobility_params_msg.body_control.orientation.x = (
                        mobility_params.body_control.base_offset_rt_footprint.points[0].pose.rotation.x
                    )
                    mobility_params_msg.body_control.orientation.y = (
                        mobility_params.body_control.base_offset_rt_footprint.points[0].pose.rotation.y
                    )
                    mobility_params_msg.body_control.orientation.z = (
                        mobility_params.body_control.base_offset_rt_footprint.points[0].pose.rotation.z
                    )
                    mobility_params_msg.body_control.orientation.w = (
                        mobility_params.body_control.base_offset_rt_footprint.points[0].pose.rotation.w
                    )
                    mobility_params_msg.locomotion_hint = mobility_params.locomotion_hint
                    mobility_params_msg.stair_hint = mobility_params.stair_hint
                except Exception as e:
                    self.get_logger().error("Error:{}".format(e))
                    pass
            self.mobility_params_pub.publish(mobility_params_msg)


def main(args: Optional[List[str]] = None) -> None:
    rclpy.init(args=args)
    spot_ros = SpotROS()
    try:
        with logs_to_ros(spot_ros):
            spot_ros.spin()
    except (KeyboardInterrupt, ExternalShutdownException):
        pass
    if spot_ros.spot_wrapper is not None:
        spot_ros.spot_wrapper.disconnect()
    spot_ros.destroy_node()
    rclpy.try_shutdown()


if __name__ == "__main__":
    main()<|MERGE_RESOLUTION|>--- conflicted
+++ resolved
@@ -1,10 +1,7 @@
 ### Debug
 # from ros_helpers import *
-<<<<<<< HEAD
 import os
-=======
 import logging
->>>>>>> 4f048392
 import sys
 import tempfile
 import threading
