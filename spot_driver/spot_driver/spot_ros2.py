### Debug
# from ros_helpers import *
import sys
import threading
import time
import traceback
import typing
from dataclasses import dataclass
from enum import Enum
from functools import partial
from typing import Any, Callable, Dict, List, Optional, Union

import builtin_interfaces.msg
import rclpy
import rclpy.time
import tf2_ros
from bdai_ros2_wrappers.single_goal_action_server import (
    SingleGoalActionServer,
)
from bdai_ros2_wrappers.single_goal_multiple_action_servers import (
    SingleGoalMultipleActionServers,
)
from bosdyn.api import (
    geometry_pb2,
    image_pb2,
    manipulation_api_pb2,
    robot_command_pb2,
    trajectory_pb2,
    world_object_pb2,
)
from bosdyn.api.geometry_pb2 import Quaternion, SE2VelocityLimit
from bosdyn.api.spot import robot_command_pb2 as spot_command_pb2
from bosdyn.client import math_helpers
from bosdyn.client.exceptions import InternalServerError
from bosdyn_msgs.msg import ManipulationApiFeedbackResponse, RobotCommandFeedback
from geometry_msgs.msg import Pose, PoseStamped, TransformStamped, Twist, TwistWithCovarianceStamped, Vector3Stamped
from google.protobuf.timestamp_pb2 import Timestamp
from nav_msgs.msg import Odometry
from rclpy import Parameter
from rclpy.action import ActionServer
from rclpy.action.server import ServerGoalHandle
from rclpy.callback_groups import CallbackGroup, MutuallyExclusiveCallbackGroup, ReentrantCallbackGroup
from rclpy.clock import Clock
from rclpy.executors import ExternalShutdownException, MultiThreadedExecutor
from rclpy.impl import rcutils_logger
from rclpy.node import Node
from rclpy.publisher import Publisher
from rclpy.timer import Rate
from sensor_msgs.msg import CameraInfo, Image, JointState
from std_srvs.srv import SetBool, Trigger

import spot_driver.conversions as conv
from spot_msgs.action import Manipulation, NavigateTo, RobotCommand, Trajectory  # type: ignore
from spot_msgs.msg import (  # type: ignore
    BatteryStateArray,
    BehaviorFaultState,
    EStopStateArray,
    Feedback,
    FootStateArray,
    LeaseArray,
    LeaseResource,
    Metrics,
    MobilityParams,
    PowerState,
    SystemFaultState,
    WiFiState,
)
from spot_msgs.srv import (  # type: ignore
    ClearBehaviorFault,
    DeleteSound,
    Dock,
    ExecuteDance,
    GetVolume,
    GraphNavClearGraph,
    GraphNavGetLocalizationPose,
    GraphNavSetLocalization,
    GraphNavUploadGraph,
    ListAllDances,
    ListAllMoves,
    ListGraph,
    ListSounds,
    ListWorldObjects,
    LoadSound,
    PlaySound,
    SetLocomotion,
    SetVelocity,
    SetVolume,
    UploadAnimation,
)
from spot_wrapper.cam_wrapper import SpotCamWrapper
from spot_wrapper.spot_images import CameraSource
from spot_wrapper.wrapper import SpotWrapper

#####DEBUG/RELEASE: RELATIVE PATH NOT WORKING IN DEBUG
# Release
from .ros_helpers import (
    bosdyn_data_to_image_and_camera_info_msgs,
    get_battery_states_from_state,
    get_behavior_faults_from_state,
    get_end_effector_force_from_state,
    get_estop_state_from_state,
    get_feet_from_state,
    get_from_env_and_fall_back_to_param,
    get_joint_states_from_state,
    get_odom_from_state,
    get_odom_twist_from_state,
    get_power_states_from_state,
    get_system_faults_from_state,
    get_tf_from_state,
    get_tf_from_world_objects,
    get_wifi_from_state,
    populate_transform_stamped,
)

MAX_DURATION = 1e6
MOCK_HOSTNAME = "Mock_spot"
COLOR_END = "\33[0m"
COLOR_GREEN = "\33[32m"
COLOR_YELLOW = "\33[33m"


@dataclass
class Request:
    id: str
    data: Any


@dataclass
class Response:
    message: str
    success: bool


class GoalResponse(Enum):
    FAILED = -1
    IN_PROGRESS = False
    SUCCESS = True


class WaitForGoal(object):
    def __init__(self, clock: Clock, _time: Union[float, rclpy.time.Time], callback: Optional[Callable] = None) -> None:
        self._at_goal: bool = False
        self._callback: Optional[Callable] = callback
        self._clock: Clock = clock
        self._time: rclpy.time.Duration = rclpy.time.Duration(seconds=_time)
        self._thread: threading.Thread = threading.Thread(target=self._run)
        self._thread.start()

    @property
    def at_goal(self) -> bool:
        return self._at_goal

    def _run(self) -> None:
        start_time = self._clock.now()
        while self._clock.now() - start_time < self._time:
            time.sleep(0.05)
        self._at_goal = True


class SpotImageType(str, Enum):
    RGB = "visual"
    Depth = "depth"
    RegDepth = "depth_registered"


class SpotROS(Node):
    """Parent class for using the wrapper.  Defines all callbacks and keeps the wrapper alive"""

    def __init__(self, parameter_list: Optional[typing.List[Parameter]] = None) -> None:
        """
        Main function for the SpotROS class.  Gets config from ROS and initializes the wrapper.
        Holds lease from wrapper and updates all async tasks at the ROS rate
        """
        super().__init__("spot_ros2")
        self.run_navigate_to: Optional[bool] = None
        self._printed_once: bool = False

        self.get_logger().info(COLOR_GREEN + "Hi from spot_driver." + COLOR_END)

        self.callbacks: Dict[str, Callable] = {}
        """Dictionary listing what callback to use for what data task"""
        self.callbacks["robot_state"] = self.robot_state_callback
        self.callbacks["metrics"] = self.metrics_callback
        self.callbacks["lease"] = self.lease_callback
        self.callbacks["world_objects"] = self.world_objects_callback

        self.group: CallbackGroup = ReentrantCallbackGroup()
        self.rgb_callback_group: CallbackGroup = MutuallyExclusiveCallbackGroup()
        self.depth_callback_group: CallbackGroup = MutuallyExclusiveCallbackGroup()
        self.depth_registered_callback_group: CallbackGroup = MutuallyExclusiveCallbackGroup()
        self.graph_nav_callback_group: CallbackGroup = MutuallyExclusiveCallbackGroup()
        rate = self.create_rate(100)
        self.node_rate: Rate = rate

        self.declare_parameter("auto_claim", False)
        self.declare_parameter("auto_power_on", False)
        self.declare_parameter("auto_stand", False)

        self.declare_parameter("use_take_lease", True)
        self.declare_parameter("get_lease_on_action", True)
        self.declare_parameter("continually_try_stand", False)

        self.declare_parameter("deadzone", 0.05)
        self.declare_parameter("estop_timeout", 9.0)
        self.declare_parameter("cmd_duration", 0.125)
        self.declare_parameter("start_estop", False)
        self.declare_parameter("publish_rgb", True)
        self.declare_parameter("publish_depth", True)
        self.declare_parameter("publish_depth_registered", False)
        self.declare_parameter("rgb_cameras", True)

        # Declare rates for the spot_ros2 publishers, which are combined to a dictionary
        self.declare_parameter("robot_state_rate", 50.0)
        self.declare_parameter("metrics_rate", 0.04)
        self.declare_parameter("lease_rate", 1.0)
        self.declare_parameter("world_objects_rate", 20.0)
        self.declare_parameter("image_rate", 10.0)
        self.declare_parameter("graph_nav_pose_rate", 10.0)

        self.declare_parameter("publish_graph_nav_pose", False)
        self.declare_parameter("graph_nav_seed_frame", "graph_nav_map")

        self.declare_parameter("spot_name", "")

        # used for setting when not using launch file
        if parameter_list is not None:
            self.set_parameters(parameter_list)

        self.auto_claim: Parameter = self.get_parameter("auto_claim")
        self.auto_power_on: Parameter = self.get_parameter("auto_power_on")
        self.auto_stand: Parameter = self.get_parameter("auto_stand")
        self.start_estop: Parameter = self.get_parameter("start_estop")

        self.use_take_lease: Parameter = self.get_parameter("use_take_lease")
        self.get_lease_on_action: Parameter = self.get_parameter("get_lease_on_action")
        self.continually_try_stand: Parameter = self.get_parameter("continually_try_stand")

        self.publish_rgb: Parameter = self.get_parameter("publish_rgb")
        self.publish_depth: Parameter = self.get_parameter("publish_depth")
        self.publish_depth_registered: Parameter = self.get_parameter("publish_depth_registered")
        self.rgb_cameras: Parameter = self.get_parameter("rgb_cameras")

        self.publish_graph_nav_pose: Parameter = self.get_parameter("publish_graph_nav_pose")
        self.graph_nav_seed_frame: str = self.get_parameter("graph_nav_seed_frame").value

        self._wait_for_goal: Optional[WaitForGoal] = None
        self.goal_handle: Optional[ServerGoalHandle] = None

        self.rates = {
            "robot_state": self.get_parameter("robot_state_rate").value,
            "metrics": self.get_parameter("metrics_rate").value,
            "lease": self.get_parameter("lease_rate").value,
            "world_objects": self.get_parameter("world_objects_rate").value,
            "image": self.get_parameter("image_rate").value,
            "graph_nav_pose": self.get_parameter("graph_nav_pose_rate").value,
        }
        max_task_rate = float(max(self.rates.values()))

        self.declare_parameter("async_tasks_rate", max_task_rate)
        # This is only done from parameter because it should be passed by the launch file
        self.name: Optional[str] = self.get_parameter("spot_name").value
        if not self.name:
            self.name = None

        self.motion_deadzone: Parameter = self.get_parameter("deadzone")
        self.estop_timeout: Parameter = self.get_parameter("estop_timeout")
        self.async_tasks_rate: float = self.get_parameter("async_tasks_rate").value
        if self.async_tasks_rate < max_task_rate:
            self.get_logger().warn(
                COLOR_YELLOW
                + f"The maximum individual task rate is {max_task_rate} Hz. You have manually set the async_tasks_rate"
                f" to {self.async_tasks_rate} which is lower and will decrease the frequency of one of the periodic"
                " tasks being run."
                + COLOR_END
            )

        self.cmd_duration: float = self.get_parameter("cmd_duration").value

        self.username: Optional[str] = get_from_env_and_fall_back_to_param(
            "BOSDYN_CLIENT_USERNAME", self, "username", "user"
        )
        self.password: Optional[str] = get_from_env_and_fall_back_to_param(
            "BOSDYN_CLIENT_PASSWORD", self, "password", "password"
        )
        self.ip: Optional[str] = get_from_env_and_fall_back_to_param("SPOT_IP", self, "hostname", "10.0.0.3")

        self.camera_static_transform_broadcaster: tf2_ros.StaticTransformBroadcaster = (
            tf2_ros.StaticTransformBroadcaster(self)
        )
        # Static transform broadcaster is super simple and just a latched publisher. Every time we add a new static
        # transform we must republish all static transforms from this source, otherwise the tree will be incomplete.
        # We keep a list of all the static transforms we already have, so they can be republished, and so we can check
        # which ones we already have
        self.camera_static_transforms: List[TransformStamped] = []

        # Spot has 2 types of odometries: 'odom' and 'vision'
        # The former one is kinematic odometry and the second one is a combined odometry of vision and kinematics
        # These params enables to change which odometry frame is a parent of body frame and to change tf names of each
        # odometry frames.
        frame_prefix = ""
        if self.name is not None:
            frame_prefix = self.name + "/"
        self.frame_prefix: str = frame_prefix
        self.preferred_odom_frame: Parameter = self.declare_parameter(
            "preferred_odom_frame", frame_prefix + "odom"
        )  # 'vision' or 'odom'
        self.tf_name_kinematic_odom: Parameter = self.declare_parameter("tf_name_kinematic_odom", frame_prefix + "odom")
        self.tf_name_raw_kinematic: str = frame_prefix + "odom"
        self.tf_name_vision_odom: Parameter = self.declare_parameter("tf_name_vision_odom", frame_prefix + "vision")
        self.tf_name_raw_vision: str = frame_prefix + "vision"

        if (
            self.preferred_odom_frame.value != self.tf_name_raw_kinematic
            and self.preferred_odom_frame.value != self.tf_name_raw_vision
        ):
            error_msg = f'rosparam "preferred_odom_frame" should be "{frame_prefix}odom" or "{frame_prefix}vision".'
            self.get_logger().error(error_msg)
            raise ValueError(error_msg)

        self.tf_name_graph_nav_body: str = frame_prefix + "body"

        # logger for spot wrapper
        name_with_dot = ""
        if self.name is not None:
            name_with_dot = self.name + "."
        self.wrapper_logger = rcutils_logger.RcutilsLogger(name=f"{name_with_dot}spot_wrapper")
        self.cam_logger = rcutils_logger.RcutilsLogger(name=f"{name_with_dot}spot_cam_wrapper")

        name_str = ""
        if self.name is not None:
            name_str = " for " + self.name
        self.get_logger().info("Starting ROS driver for Spot" + name_str)
        ############## testing with Robot

        if self.name == MOCK_HOSTNAME:
            self.spot_wrapper: Optional[SpotWrapper] = None
            self.cam_wrapper: Optional[SpotCamWrapper] = None
        else:
            # create SpotWrapper if not mocking
            self.spot_wrapper = SpotWrapper(
                self.username,
                self.password,
                self.ip,
                self.name,
                self.wrapper_logger,
                self.start_estop.value,
                self.estop_timeout.value,
                self.rates,
                self.callbacks,
                self.use_take_lease.value,
                self.get_lease_on_action.value,
                self.continually_try_stand.value,
                self.rgb_cameras.value,
            )
            if not self.spot_wrapper.is_valid:
                return

            try:
                self.spot_cam_wrapper = SpotCamWrapper(self.ip, self.username, self.password, self.cam_logger)
            except SystemError:
                self.spot_cam_wrapper = None

        all_cameras = ["frontleft", "frontright", "left", "right", "back"]
        has_arm = False
        if self.spot_wrapper is not None:
            has_arm = self.spot_wrapper.has_arm()
        if has_arm:
            all_cameras.append("hand")
        self.declare_parameter("cameras_used", all_cameras)
        self.cameras_used = self.get_parameter("cameras_used")

        # Create the necessary publishers and timers
        # if enable set up publisher for rgb images
        if self.publish_rgb.value:
            self.create_image_publisher(SpotImageType.RGB, self.rgb_callback_group)
        # if enabled set up publisher for depth images
        if self.publish_depth.value:
            self.create_image_publisher(SpotImageType.Depth, self.depth_callback_group)
        # if enable publish registered depth
        if self.publish_depth_registered.value:
            self.create_image_publisher(SpotImageType.RegDepth, self.depth_registered_callback_group)

        if self.publish_graph_nav_pose.value:
            # graph nav pose will be published both on a topic
            # and as a TF transform from graph_nav_map to body.
            self.graph_nav_pose_pub = self.create_publisher(PoseStamped, "graph_nav/body_pose", 1)
            self.graph_nav_pose_transform_broadcaster = tf2_ros.StaticTransformBroadcaster(self)

            self.create_timer(
                1 / self.rates["graph_nav_pose"],
                self.publish_graph_nav_pose_callback,
                callback_group=self.graph_nav_callback_group,
            )

        self.declare_parameter("has_arm", has_arm)

        # Status Publishers #
        self.joint_state_pub: Publisher = self.create_publisher(JointState, "joint_states", 1)
        self.dynamic_broadcaster: tf2_ros.TransformBroadcaster = tf2_ros.TransformBroadcaster(self)
        self.metrics_pub: Publisher = self.create_publisher(Metrics, "status/metrics", 1)
        self.lease_pub: Publisher = self.create_publisher(LeaseArray, "status/leases", 1)
        self.odom_twist_pub: Publisher = self.create_publisher(TwistWithCovarianceStamped, "odometry/twist", 1)
        self.odom_pub: Publisher = self.create_publisher(Odometry, "odometry", 1)
        self.feet_pub: Publisher = self.create_publisher(FootStateArray, "status/feet", 1)
        self.estop_pub: Publisher = self.create_publisher(EStopStateArray, "status/estop", 1)
        self.wifi_pub: Publisher = self.create_publisher(WiFiState, "status/wifi", 1)
        self.power_pub: Publisher = self.create_publisher(PowerState, "status/power_state", 1)
        self.battery_pub: Publisher = self.create_publisher(BatteryStateArray, "status/battery_states", 1)
        self.behavior_faults_pub: Publisher = self.create_publisher(BehaviorFaultState, "status/behavior_faults", 1)
        self.system_faults_pub: Publisher = self.create_publisher(SystemFaultState, "status/system_faults", 1)
        self.feedback_pub: Publisher = self.create_publisher(Feedback, "status/feedback", 1)
        self.mobility_params_pub: Publisher = self.create_publisher(MobilityParams, "status/mobility_params", 1)
        if has_arm:
            self.end_effector_force_pub: Publisher = self.create_publisher(
                Vector3Stamped, "status/end_effector_force", 1
            )

        self.create_subscription(Twist, "cmd_vel", self.cmd_velocity_callback, 1, callback_group=self.group)
        self.create_subscription(Pose, "body_pose", self.body_pose_callback, 1, callback_group=self.group)
        self.create_service(
            Trigger,
            "claim",
            lambda request, response: self.service_wrapper("claim", self.handle_claim, request, response),
            callback_group=self.group,
        )
        self.create_service(
            Trigger,
            "release",
            lambda request, response: self.service_wrapper("release", self.handle_release, request, response),
            callback_group=self.group,
        )
        self.create_service(
            Trigger,
            "stop",
            lambda request, response: self.service_wrapper("stop", self.handle_stop, request, response),
            callback_group=self.group,
        )
        self.create_service(
            Trigger,
            "self_right",
            lambda request, response: self.service_wrapper("self_right", self.handle_self_right, request, response),
            callback_group=self.group,
        )
        self.create_service(
            Trigger,
            "sit",
            lambda request, response: self.service_wrapper("sit", self.handle_sit, request, response),
            callback_group=self.group,
        )
        self.create_service(
            Trigger,
            "stand",
            lambda request, response: self.service_wrapper("stand", self.handle_stand, request, response),
            callback_group=self.group,
        )
        self.create_service(
            Trigger,
            "rollover",
            lambda request, response: self.service_wrapper("rollover", self.handle_rollover, request, response),
            callback_group=self.group,
        )
        self.create_service(
            Trigger,
            "power_on",
            lambda request, response: self.service_wrapper("power_on", self.handle_power_on, request, response),
            callback_group=self.group,
        )
        self.create_service(
            Trigger,
            "power_off",
            lambda request, response: self.service_wrapper("power_off", self.handle_safe_power_off, request, response),
            callback_group=self.group,
        )
        self.create_service(
            Trigger,
            "estop/hard",
            lambda request, response: self.service_wrapper("estop/hard", self.handle_estop_hard, request, response),
            callback_group=self.group,
        )
        self.create_service(
            Trigger,
            "estop/gentle",
            lambda request, response: self.service_wrapper("estop/gentle", self.handle_estop_soft, request, response),
            callback_group=self.group,
        )
        self.create_service(
            Trigger,
            "estop/release",
            lambda request, response: self.service_wrapper(
                "estop/release", self.handle_estop_disengage, request, response
            ),
            callback_group=self.group,
        )
        self.create_service(
            Trigger,
            "undock",
            lambda request, response: self.service_wrapper("undock", self.handle_undock, request, response),
            callback_group=self.group,
        )

        self.create_service(
            SetBool,
            "stair_mode",
            lambda request, response: self.service_wrapper("stair_mode", self.handle_stair_mode, request, response),
            callback_group=self.group,
        )
        self.create_service(
            SetLocomotion,
            "locomotion_mode",
            lambda request, response: self.service_wrapper(
                "locomotion_mode", self.handle_locomotion_mode, request, response
            ),
            callback_group=self.group,
        )
        self.create_service(
            SetVelocity,
            "max_velocity",
            lambda request, response: self.service_wrapper("max_velocity", self.handle_max_vel, request, response),
            callback_group=self.group,
        )
        self.create_service(
            ClearBehaviorFault,
            "clear_behavior_fault",
            lambda request, response: self.service_wrapper(
                "clear_behavior_fault", self.handle_clear_behavior_fault, request, response
            ),
            callback_group=self.group,
        )
        self.create_service(
            ExecuteDance,
            "execute_dance",
            lambda request, response: self.service_wrapper(
                "execute_dance", self.handle_execute_dance, request, response
            ),
            callback_group=self.group,
        )
        self.create_service(
            UploadAnimation,
            "upload_animation",
            lambda request, response: self.service_wrapper(
                "upload_animation", self.handle_upload_animation, request, response
            ),
            callback_group=self.group,
        )
        self.create_service(
            ListAllDances,
            "list_all_dances",
            lambda request, response: self.service_wrapper(
                "list_all_dances", self.handle_list_all_dances, request, response
            ),
            callback_group=self.group,
        )
        self.create_service(
            ListAllMoves,
            "list_all_moves",
            lambda request, response: self.service_wrapper(
                "list_all_moves", self.handle_list_all_moves, request, response
            ),
            callback_group=self.group,
        )
        self.create_service(
            ListSounds,
            "list_sounds",
            lambda request, response: self.service_wrapper("list_sounds", self.handle_list_sounds, request, response),
            callback_group=self.group,
        )
        self.create_service(
            LoadSound,
            "load_sound",
            lambda request, response: self.service_wrapper("load_sound", self.handle_load_sound, request, response),
            callback_group=self.group,
        )
        self.create_service(
            PlaySound,
            "play_sound",
            lambda request, response: self.service_wrapper("play_sound", self.handle_play_sound, request, response),
            callback_group=self.group,
        )
        self.create_service(
            DeleteSound,
            "delete_sound",
            lambda request, response: self.service_wrapper("delete_sound", self.handle_delete_sound, request, response),
            callback_group=self.group,
        )
        self.create_service(
            GetVolume,
            "get_volume",
            lambda request, response: self.service_wrapper("get_volume", self.handle_get_volume, request, response),
            callback_group=self.group,
        )
        self.create_service(
            SetVolume,
            "set_volume",
            lambda request, response: self.service_wrapper("set_volume", self.handle_set_volume, request, response),
            callback_group=self.group,
        )
        self.create_service(
            ListGraph,
            "list_graph",
            lambda request, response: self.service_wrapper("list_graph", self.handle_list_graph, request, response),
            callback_group=self.group,
        )
        self.create_service(
            Dock,
            "dock",
            lambda request, response: self.service_wrapper("dock", self.handle_dock, request, response),
            callback_group=self.group,
        )

        # This doesn't use the service wrapper because it's not a trigger, and we want different mock responses
        self.create_service(ListWorldObjects, "list_world_objects", self.handle_list_world_objects)

        self.create_service(
            GraphNavUploadGraph,
            "graph_nav_upload_graph",
            self.handle_graph_nav_upload_graph,
            callback_group=self.group,
        )

        self.create_service(
            GraphNavClearGraph,
            "graph_nav_clear_graph",
            self.handle_graph_nav_clear_graph,
            callback_group=self.group,
        )

        self.create_service(
            GraphNavGetLocalizationPose,
            "graph_nav_get_localization_pose",
            self.handle_graph_nav_get_localization_pose,
            callback_group=self.group,
        )

        self.create_service(
            GraphNavSetLocalization,
            "graph_nav_set_localization",
            self.handle_graph_nav_set_localization,
            callback_group=self.group,
        )

        self.navigate_as = ActionServer(
            self, NavigateTo, "navigate_to", self.handle_navigate_to, callback_group=self.group
        )
        # spot_ros.navigate_as.start() # As is online

        self.trajectory_server = ActionServer(
            self, Trajectory, "trajectory", self.handle_trajectory, callback_group=self.group
        )
        # spot_ros.trajectory_server.start()

        if has_arm:
            # Allows both the "robot command" and the "manipulation" action goal to preempt each other
            self.robot_command_and_manipulation_servers = SingleGoalMultipleActionServers(
                self,
                [
                    (
                        RobotCommand,
                        "robot_command",
                        self.handle_robot_command,
                        self.group,
                    ),
                    (
                        Manipulation,
                        "manipulation",
                        self.handle_manipulation_command,
                        self.group,
                    ),
                ],
            )
        else:
            self.robot_command_server = SingleGoalActionServer(
                self,
                RobotCommand,
                "robot_command",
                self.handle_robot_command,
                callback_group=self.group,
            )

        # Register Shutdown Handle
        # rclpy.on_shutdown(spot_ros.shutdown) ############## Shutdown Handle

        # Wait for an estop to be connected
        if self.spot_wrapper is not None and not self.start_estop.value:
            printed = False
            while self.spot_wrapper.is_estopped():
                if not printed:
                    self.get_logger().warn(
                        COLOR_YELLOW
                        + "Waiting for estop to be released.  Make sure you have an active estop."
                        '  You can acquire an estop on the tablet by choosing "Acquire Cut Motor Power Authority"'
                        " in the dropdown menu from the power icon.  (This will not power the motors or take the"
                        " lease.)"
                        + COLOR_END,
                    )
                    printed = True
                time.sleep(0.5)
            self.get_logger().info("Found estop!")

        self.create_timer(1 / self.async_tasks_rate, self.step, callback_group=self.group)

        self.mt_executor = MultiThreadedExecutor(num_threads=8)
        self.mt_executor.add_node(self)

        if self.spot_wrapper is not None and self.auto_claim.value:
            self.spot_wrapper.claim()
            if self.auto_power_on.value:
                self.spot_wrapper.power_on()
                if self.auto_stand.value:
                    self.spot_wrapper.stand()

    def spin(self) -> None:
        self.get_logger().info("Spinning ros2_driver")
        sys.stdout.flush()
        try:
            self.mt_executor.spin()
        except (KeyboardInterrupt, ExternalShutdownException):
            pass

        self.mt_executor.shutdown()

    def robot_state_callback(self, results: Any) -> None:
        """Callback for when the Spot Wrapper gets new robot state data.
        Args:
            results: FutureWrapper object of AsyncPeriodicQuery callback
        """
        if self.spot_wrapper is None:
            return

        state = self.spot_wrapper.robot_state

        if state is not None:
            # Joint states
            joint_state = get_joint_states_from_state(state, self.spot_wrapper)
            if self.joint_state_pub is not None:
                self.joint_state_pub.publish(joint_state)

            # TF
            tf_msg = get_tf_from_state(state, self.spot_wrapper, self.preferred_odom_frame.value)
            if len(tf_msg.transforms) > 0:
                self.dynamic_broadcaster.sendTransform(tf_msg.transforms)

            # Odom Twist #
            twist_odom_msg = get_odom_twist_from_state(state, self.spot_wrapper)
            self.odom_twist_pub.publish(twist_odom_msg)

            # Odom #
            if self.preferred_odom_frame.value == self.spot_wrapper.frame_prefix + "vision":
                odom_msg = get_odom_from_state(state, self.spot_wrapper, use_vision=True)
            else:
                odom_msg = get_odom_from_state(state, self.spot_wrapper, use_vision=False)
            self.odom_pub.publish(odom_msg)

            # Feet #
            foot_array_msg = get_feet_from_state(state, self.spot_wrapper)
            self.feet_pub.publish(foot_array_msg)

            # EStop #
            estop_array_msg = get_estop_state_from_state(state, self.spot_wrapper)
            self.estop_pub.publish(estop_array_msg)

            # WIFI #
            wifi_msg = get_wifi_from_state(state, self.spot_wrapper)
            self.wifi_pub.publish(wifi_msg)

            # Battery States #
            battery_states_array_msg = get_battery_states_from_state(state, self.spot_wrapper)
            self.battery_pub.publish(battery_states_array_msg)

            # Power State #
            power_state_msg = get_power_states_from_state(state, self.spot_wrapper)
            self.power_pub.publish(power_state_msg)

            # System Faults #
            system_fault_state_msg = get_system_faults_from_state(state, self.spot_wrapper)
            self.system_faults_pub.publish(system_fault_state_msg)

            # Behavior Faults #
            behavior_fault_state_msg = get_behavior_faults_from_state(state, self.spot_wrapper)
            self.behavior_faults_pub.publish(behavior_fault_state_msg)

            if self.spot_wrapper.has_arm():
                end_effector_force_msg = get_end_effector_force_from_state(state, self.spot_wrapper)
                self.end_effector_force_pub.publish(end_effector_force_msg)

    def metrics_callback(self, results: Any) -> None:
        """Callback for when the Spot Wrapper gets new metrics data.
        Args:
            results: FutureWrapper object of AsyncPeriodicQuery callback
        """
        if self.spot_wrapper is None:
            return

        metrics = self.spot_wrapper.metrics
        if metrics:
            metrics_msg = Metrics()
            local_time = self.spot_wrapper.robotToLocalTime(metrics.timestamp)
            metrics_msg.header.stamp = builtin_interfaces.msg.Time(sec=local_time.seconds, nanosec=local_time.nanos)

            for metric in metrics.metrics:
                if metric.label == "distance":
                    metrics_msg.distance = metric.float_value
                if metric.label == "gait cycles":
                    metrics_msg.gait_cycles = metric.int_value
                if metric.label == "time moving":
                    # metrics_msg.time_moving = Time(metric.duration.seconds, metric.duration.nanos)
                    duration = builtin_interfaces.msg.Duration(
                        sec=metric.duration.seconds, nanosec=metric.duration.nanos
                    )
                    metrics_msg.time_moving = duration
                if metric.label == "electric power":
                    # metrics_msg.electric_power = Time(metric.duration.seconds, metric.duration.nanos)
                    duration = builtin_interfaces.msg.Duration(
                        sec=metric.duration.seconds, nanosec=metric.duration.nanos
                    )
                    metrics_msg.electric_power = duration
            self.metrics_pub.publish(metrics_msg)

    def lease_callback(self, results: Any) -> None:
        """Callback for when the Spot Wrapper gets new lease data.
        Args:
            results: FutureWrapper object of AsyncPeriodicQuery callback
        """
        if self.spot_wrapper is None:
            return

        lease_array_msg = LeaseArray()
        lease_list = self.spot_wrapper.lease
        if lease_list:
            for resource in lease_list:
                new_resource = LeaseResource()
                new_resource.resource = resource.resource
                new_resource.lease.resource = resource.lease.resource
                new_resource.lease.epoch = resource.lease.epoch

                for seq in resource.lease.sequence:
                    new_resource.lease.sequence.append(seq)

                new_resource.lease_owner.client_name = resource.lease_owner.client_name
                new_resource.lease_owner.user_name = resource.lease_owner.user_name

                lease_array_msg.resources.append(new_resource)

            self.lease_pub.publish(lease_array_msg)

    def world_objects_callback(self, results: Any) -> None:
        if self.spot_wrapper is None:
            return

        world_objects = self.spot_wrapper.world_objects
        if world_objects:
            # TF
            tf_msg = get_tf_from_world_objects(
                world_objects.world_objects, self.spot_wrapper, self.preferred_odom_frame.value
            )
            if len(tf_msg.transforms) > 0:
                self.dynamic_broadcaster.sendTransform(tf_msg.transforms)

    def publish_graph_nav_pose_callback(self) -> None:
        if self.spot_wrapper is None:
            return

        try:
            # noinspection PyProtectedMember
            state = self.spot_wrapper.spot_graph_nav._graph_nav_client.get_localization_state()
            if not state.localization.waypoint_id:
                self.get_logger().warning("Robot is not localized; Please upload graph and localize.")
                return

            seed_t_body_msg, seed_t_body_trans_msg = conv.bosdyn_localization_to_pose_msg(
                state.localization,
                self.spot_wrapper.robotToLocalTime,
                in_seed_frame=True,
                seed_frame=self.graph_nav_seed_frame,
                body_frame=self.tf_name_graph_nav_body,
                return_tf=True,
            )
            self.graph_nav_pose_pub.publish(seed_t_body_msg)
            self.graph_nav_pose_transform_broadcaster.sendTransform(seed_t_body_trans_msg)
        except Exception as e:
            self.get_logger().error(f"Exception: {e} \n {traceback.format_exc()}")

    def create_image_publisher(self, image_type: SpotImageType, callback_group: CallbackGroup) -> None:
        topic_name = image_type.value
        publisher_name = image_type.value
        # RGB is the only type with different naming scheme
        if image_type == SpotImageType.RGB:
            topic_name = "camera"
            publisher_name = "image"
        for camera_name in self.cameras_used.value:
            setattr(
                self,
                f"{camera_name}_{publisher_name}_pub",
                self.create_publisher(Image, f"{topic_name}/{camera_name}/image", 1),
            )
            setattr(
                self,
                f"{camera_name}_{publisher_name}_info_pub",
                self.create_publisher(CameraInfo, f"{topic_name}/{camera_name}/camera_info", 1),
            )
        # create a timer for publishing
        self.create_timer(
            1 / self.rates["image"],
            partial(self.publish_camera_images_callback, image_type),
            callback_group=callback_group,
        )

    def publish_camera_images_callback(self, image_type: SpotImageType) -> None:
        """
        Publishes the camera images from a specific image type
        """
        if self.spot_wrapper is None:
            return

        publisher_name = image_type.value
        # RGB is the only type with different naming scheme
        if image_type == SpotImageType.RGB:
            publisher_name = "image"

        result = self.spot_wrapper.spot_images.get_images_by_cameras(
            [CameraSource(camera_name, [image_type]) for camera_name in self.cameras_used.value]
        )
        for image_entry in result:
            image_msg, camera_info = bosdyn_data_to_image_and_camera_info_msgs(
                image_entry.image_response, self.spot_wrapper.robotToLocalTime, self.spot_wrapper.frame_prefix
            )
            image_pub = getattr(self, f"{image_entry.camera_name}_{publisher_name}_pub")
            image_info_pub = getattr(self, f"{image_entry.camera_name}_{publisher_name}_info_pub")
            image_pub.publish(image_msg)
            image_info_pub.publish(camera_info)
            self.populate_camera_static_transforms(image_entry.image_response)

    def service_wrapper(
        self,
        name: str,
        handler: Callable[[Request, Response], Response],
        request: Request,
        response: Response,
    ) -> Response:
        if self.spot_wrapper is None:
            self.get_logger().info(f"Mock mode: service {name} successfully called with request {request}")
            response.success = True
            return response
        return handler(request, response)

    def handle_claim(self, request: Trigger.Request, response: Trigger.Response) -> Trigger.Response:
        """ROS service handler for the claim service"""
        if self.spot_wrapper is None:
            response.success = False
            response.message = "Spot wrapper is undefined"
            return response
        response.success, response.message = self.spot_wrapper.claim()
        return response

    def handle_release(self, request: Trigger.Request, response: Trigger.Response) -> Trigger.Response:
        """ROS service handler for the release service"""
        if self.spot_wrapper is None:
            response.success = False
            response.message = "Spot wrapper is undefined"
            return response
        response.success, response.message = self.spot_wrapper.release()
        return response

    def handle_stop(self, request: Trigger.Request, response: Trigger.Response) -> Trigger.Response:
        """ROS service handler for the stop service"""
        if self.spot_wrapper is None:
            response.success = False
            response.message = "Spot wrapper is undefined"
            return response
        response.success, response.message = self.spot_wrapper.stop()
        return response

    def handle_self_right(self, request: Trigger.Request, response: Trigger.Response) -> Trigger.Response:
        """ROS service handler for the self-right service"""
        if self.spot_wrapper is None:
            response.success = False
            response.message = "Spot wrapper is undefined"
            return response
        response.success, response.message = self.spot_wrapper.self_right()
        return response

    def handle_sit(self, request: Trigger.Request, response: Trigger.Response) -> Trigger.Response:
        """ROS service handler for the sit service"""
        if self.spot_wrapper is None:
            response.success = False
            response.message = "Spot wrapper is undefined"
            return response
        response.success, response.message = self.spot_wrapper.sit()
        return response

    def handle_stand(self, request: Trigger.Request, response: Trigger.Response) -> Trigger.Response:
        """ROS service handler for the stand service"""
        if self.spot_wrapper is None:
            response.success = False
            response.message = "Spot wrapper is undefined"
            return response
        response.success, response.message = self.spot_wrapper.stand()
        return response

    def handle_rollover(self, request: Trigger.Request, response: Trigger.Response) -> Trigger.Response:
        """ROS service handler for the rollover service"""
        if self.spot_wrapper is None:
            response.success = False
            response.message = "Spot wrapper is undefined"
            return response
        response.success, response.message = self.spot_wrapper.battery_change_pose()
        return response

    def handle_power_on(self, request: Trigger.Request, response: Trigger.Response) -> Trigger.Response:
        """ROS service handler for the power-on service"""
        if self.spot_wrapper is None:
            response.success = False
            response.message = "Spot wrapper is undefined"
            return response
        response.success, response.message = self.spot_wrapper.power_on()
        return response

    def handle_safe_power_off(self, request: Trigger.Request, response: Trigger.Response) -> Trigger.Response:
        """ROS service handler for the safe-power-off service"""
        if self.spot_wrapper is None:
            response.success = False
            response.message = "Spot wrapper is undefined"
            return response
        response.success, response.message = self.spot_wrapper.safe_power_off()
        return response

    def handle_estop_hard(self, request: Trigger.Request, response: Trigger.Response) -> Trigger.Response:
        """ROS service handler to hard-eStop the robot.  The robot will immediately cut power to the motors"""
        if self.spot_wrapper is None:
            response.success = False
            response.message = "Spot wrapper is undefined"
            return response
        response.success, response.message = self.spot_wrapper.assertEStop(True)
        return response

    def handle_estop_soft(self, request: Trigger.Request, response: Trigger.Response) -> Trigger.Response:
        """ROS service handler to soft-eStop the robot.  The robot will try to settle on the ground before cutting
        power to the motors"""
        if self.spot_wrapper is None:
            response.success = False
            response.message = "Spot wrapper is undefined"
            return response
        response.success, response.message = self.spot_wrapper.assertEStop(False)
        return response

    def handle_estop_disengage(self, request: Trigger.Request, response: Trigger.Response) -> Trigger.Response:
        """ROS service handler to disengage the eStop on the robot."""
        if self.spot_wrapper is None:
            response.success = False
            response.message = "Spot wrapper is undefined"
            return response
        response.success, response.message = self.spot_wrapper.disengageEStop()
        return response

    def handle_undock(self, request: Trigger.Request, response: Trigger.Response) -> Trigger.Response:
        """ROS service handler to undock the robot."""
        if self.spot_wrapper is None:
            response.success = False
            response.message = "Spot wrapper is undefined"
            return response
        response.success, response.message = self.spot_wrapper.spot_docking.undock()
        return response

    def handle_clear_behavior_fault(
        self, request: ClearBehaviorFault.Request, response: ClearBehaviorFault.Response
    ) -> ClearBehaviorFault.Response:
        """ROS service handler for clearing behavior faults"""
        if self.spot_wrapper is None:
            response.success = False
            response.message = "Spot wrapper is undefined"
            return response
        response.success, response.message = self.spot_wrapper.clear_behavior_fault(request.id)
        return response

    def handle_execute_dance(
        self, request: ExecuteDance.Request, response: ExecuteDance.Response
    ) -> ExecuteDance.Response:
        """ROS service handler for uploading and executing dance."""
        if self.spot_wrapper is None:
            response.success = False
            response.message = "Spot wrapper is undefined"
            return response
        response.success, response.message = self.spot_wrapper.execute_dance(request.choreo_file_content)
        return response

    def handle_list_all_dances(
        self, request: ListAllDances.Request, response: ListAllDances.Response
    ) -> ListAllDances.Response:
        """ROS service handler for getting list of already uploaded dances."""
        if self.spot_wrapper is None:
            response.success = False
            response.message = "Spot wrapper is undefined"
            return response
        response.success, response.message, response.dances = self.spot_wrapper.list_all_dances()
        return response

    def handle_list_all_moves(
        self, request: ListAllMoves.Request, response: ListAllMoves.Response
    ) -> ListAllMoves.Response:
        """ROS service handler for getting list of already uploaded moves."""
        if self.spot_wrapper is None:
            response.success = False
            response.message = "Spot wrapper is undefined"
            return response
        response.success, response.message, response.moves = self.spot_wrapper.list_all_moves()
        return response

    def handle_upload_animation(
        self, request: UploadAnimation.Request, response: UploadAnimation.Response
    ) -> UploadAnimation.Response:
        """ROS service handler for uploading an animation."""
        if self.spot_wrapper is None:
            response.success = False
            response.message = "Spot wrapper is undefined"
            return response
        response.success, response.message = self.spot_wrapper.upload_animation(
            request.animation_name, request.animation_file_content
        )
        return response

    def handle_list_sounds(self, request: ListSounds.Request, response: ListSounds.Response) -> ListSounds.Response:
        """ROS service handler for listing sounds loaded on Spot CAM."""
        if self.spot_cam_wrapper is None:
            response.success = False
            response.message = "Spot CAM has not been initialized"
            return response

        try:
            names = self.spot_cam_wrapper.audio.list_sounds()
            response.names = names
            response.success = True
            response.message = "Success"
            return response
        except Exception as e:
            response.success = False
            response.message = f"Error: {e}"
            return response

    def handle_load_sound(self, request: LoadSound.Request, response: LoadSound.Response) -> LoadSound.Response:
        """ROS service handler for loading a wav file sound on Spot CAM."""
        if self.spot_cam_wrapper is None:
            response.success = False
            response.message = "Spot CAM has not been initialized"
            return response

        try:
            self.spot_cam_wrapper.audio.load_sound(request.wav_path, request.name)
            response.success = True
            response.message = "Success"
            return response
        except Exception as e:
            response.success = False
            response.message = f"Error: {e}"
            return response

    def handle_play_sound(self, request: PlaySound.Request, response: PlaySound.Response) -> PlaySound.Response:
        """ROS service handler for playing a sound loaded on Spot CAM."""
        if self.spot_cam_wrapper is None:
            response.success = False
            response.message = "Spot CAM has not been initialized"
            return response

        try:
            self.spot_cam_wrapper.audio.play_sound(request.name, request.volume_multiplier)
            response.success = True
            response.message = "Success"
            return response
        except Exception as e:
            response.success = False
            response.message = f"Error: {e}"
            return response

    def handle_delete_sound(self, request: DeleteSound.Request, response: DeleteSound.Response) -> DeleteSound.Response:
        """ROS service handler for deleting a sound loaded on Spot CAM."""
        if self.spot_cam_wrapper is None:
            response.success = False
            response.message = "Spot CAM has not been initialized"
            return response

        try:
            self.spot_cam_wrapper.audio.delete_sound(request.name)
            response.success = True
            response.message = "Success"
            return response
        except Exception as e:
            response.success = False
            response.message = f"Error: {e}"
            return response

    def handle_get_volume(self, request: GetVolume.Request, response: GetVolume.Response) -> GetVolume.Response:
        """ROS service handler for getting the volume on Spot CAM."""
        if self.spot_cam_wrapper is None:
            response.success = False
            response.message = "Spot CAM has not been initialized"
            return response

        try:
            response.volume = self.spot_cam_wrapper.audio.get_volume()
            response.success = True
            response.message = "Success"
            return response
        except Exception as e:
            response.success = False
            response.message = f"Error: {e}"
            return response

    def handle_set_volume(self, request: SetVolume.Request, response: SetVolume.Response) -> SetVolume.Response:
        """ROS service handler for setting the volume on Spot CAM."""
        if self.spot_cam_wrapper is None:
            response.success = False
            response.message = "Spot CAM has not been initialized"
            return response

        try:
            self.spot_cam_wrapper.audio.set_volume(request.volume)
            response.success = True
            response.message = "Success"
            return response
        except Exception as e:
            response.success = False
            response.message = f"Error: {e}"
            return response

    def handle_stair_mode(self, request: SetBool.Request, response: SetBool.Response) -> SetBool.Response:
        """ROS service handler to set a stair mode to the robot."""
        if self.spot_wrapper is None:
            response.success = False
            response.message = "Spot wrapper is undefined"
            return response
        try:
            mobility_params = self.spot_wrapper.get_mobility_params()
            mobility_params.stair_hint = request.data
            self.spot_wrapper.set_mobility_params(mobility_params)
            response.success = True
            response.message = "Success"
            return response
        except Exception as e:
            response.success = False
            response.message = "Error:{}".format(e)
            return response

    def handle_locomotion_mode(
        self, request: SetLocomotion.Request, response: SetLocomotion.Response
    ) -> SetLocomotion.Response:
        """ROS service handler to set locomotion mode"""
        if self.spot_wrapper is None:
            response.success = False
            response.message = "Spot wrapper is undefined"
            return response
        try:
            mobility_params = self.spot_wrapper.get_mobility_params()
            mobility_params.locomotion_hint = request.locomotion_mode
            self.spot_wrapper.set_mobility_params(mobility_params)
            response.success = True
            response.message = "Success"
            return response
        except Exception as e:
            response.success = False
            response.message = "Error:{}".format(e)
            return response

    def handle_dock(self, request: Dock.Request, response: Dock.Response) -> Dock.Response:
        """ROS service handler to dock the robot."""
        if self.spot_wrapper is None:
            response.success = False
            response.message = "Spot wrapper is undefined"
            return response
        response.success, response.message = self.spot_wrapper.spot_docking.dock(request.dock_id)
        return response

    def handle_max_vel(self, request: SetVelocity.Request, response: SetVelocity.Response) -> SetVelocity.Response:
        """
        Handle a max_velocity service call. This will modify the mobility params to have a limit on the maximum
        velocity that the robot can move during motion commands. This affects trajectory commands and velocity
        commands
        Args:
            response: SetVelocity.Response containing response
            request: SetVelocity.Request containing requested maximum velocity
        Returns: SetVelocity.Response
        """
        if self.spot_wrapper is None:
            response.success = False
            response.message = "Spot wrapper is undefined"
            return response
        try:
            mobility_params = self.spot_wrapper.get_mobility_params()
            mobility_params.vel_limit.CopyFrom(
                SE2VelocityLimit(
                    max_vel=math_helpers.SE2Velocity(
                        request.velocity_limit.linear.x,
                        request.velocity_limit.linear.y,
                        request.velocity_limit.angular.z,
                    ).to_proto()
                )
            )
            self.spot_wrapper.set_mobility_params(mobility_params)
            response.success = True
            response.message = "Success"
            return response
        except Exception as e:
            response.success = False
            response.message = f"Error: {e}"
            return response

    def _robot_command_goal_complete(self, feedback: RobotCommandFeedback) -> GoalResponse:
        if feedback is None:
            # NOTE: it takes an iteration for the feedback to get set.
            return GoalResponse.IN_PROGRESS

        if feedback.command.command_choice == feedback.command.COMMAND_FULL_BODY_FEEDBACK_SET:
            full_body_feedback = feedback.command.full_body_feedback
            if full_body_feedback.status.value != full_body_feedback.status.STATUS_PROCESSING:
                return GoalResponse.IN_PROGRESS
            if full_body_feedback.feedback.feedback_choice == full_body_feedback.feedback.FEEDBACK_STOP_FEEDBACK_SET:
                return GoalResponse.SUCCESS
            elif (
                full_body_feedback.feedback.feedback_choice == full_body_feedback.feedback.FEEDBACK_FREEZE_FEEDBACK_SET
            ):
                return GoalResponse.SUCCESS
            elif (
                full_body_feedback.feedback.feedback_choice
                == full_body_feedback.feedback.FEEDBACK_SELFRIGHT_FEEDBACK_SET
            ):
                if (
                    full_body_feedback.feedback.selfright_feedback.status.value
                    == full_body_feedback.feedback.selfright_feedback.status.STATUS_COMPLETED
                ):
                    return GoalResponse.SUCCESS
                else:
                    return GoalResponse.IN_PROGRESS
            elif (
                full_body_feedback.feedback.feedback_choice
                == full_body_feedback.feedback.FEEDBACK_SAFE_POWER_OFF_FEEDBACK_SET
            ):
                if (
                    full_body_feedback.feedback.safe_power_off_feedback.status.value
                    == full_body_feedback.feedback.safe_power_off_feedback.status.STATUS_POWERED_OFF
                ):
                    return GoalResponse.SUCCESS
                else:
                    return GoalResponse.IN_PROGRESS
            elif (
                full_body_feedback.feedback.feedback_choice
                == full_body_feedback.feedback.FEEDBACK_BATTERY_CHANGE_POSE_FEEDBACK_SET
            ):
                if (
                    full_body_feedback.feedback.battery_change_pose_feedback.status.value
                    == full_body_feedback.feedback.battery_change_pose_feedback.status.STATUS_COMPLETED
                ):
                    return GoalResponse.SUCCESS
                if (
                    full_body_feedback.feedback.battery_change_pose_feedback.status.value
                    == full_body_feedback.feedback.battery_change_pose_feedback.status.STATUS_FAILED
                ):
                    return GoalResponse.FAILED
                return GoalResponse.IN_PROGRESS
            elif (
                full_body_feedback.feedback.feedback_choice
                == full_body_feedback.feedback.FEEDBACK_PAYLOAD_ESTIMATION_FEEDBACK_SET
            ):
                if (
                    full_body_feedback.feedback.payload_estimation_feedback.status.value
                    == full_body_feedback.feedback.payload_estimation_feedback.status.STATUS_COMPLETED
                ):
                    return GoalResponse.SUCCESS
                if (
                    full_body_feedback.feedback.payload_estimation_feedback.status.value
                    == full_body_feedback.feedback.payload_estimation_feedback.status.STATUS_SMALL_MASS
                ):
                    return GoalResponse.SUCCESS
                if (
                    full_body_feedback.feedback.payload_estimation_feedback.status.value
                    == full_body_feedback.feedback.payload_estimation_feedback.status.STATUS_ERROR
                ):
                    return GoalResponse.FAILED
                return GoalResponse.IN_PROGRESS
            elif (
                full_body_feedback.feedback.feedback_choice
                == full_body_feedback.feedback.FEEDBACK_CONSTRAINED_MANIPULATION_FEEDBACK_SET
            ):
                if (
                    full_body_feedback.feedback.constrained_manipulation_feedback.status.value
                    == full_body_feedback.feedback.constrained_manipulation_feedback.status.STATUS_RUNNING
                ):
                    return GoalResponse.IN_PROGRESS
                return GoalResponse.FAILED
            else:
                return GoalResponse.IN_PROGRESS

        elif feedback.command.command_choice == feedback.command.COMMAND_SYNCHRONIZED_FEEDBACK_SET:
            # The idea here is that a synchronized command can have arm, mobility, and/or gripper
            # sub-commands in it.  The total command isn't done until all sub-commands are satisfied.
            # So if any one of the sub-commands is still in progress, it short-circuits out as
            # IN_PROGRESS.  And if it makes it to the bottom of the function, then all components
            # must be satisfied, and it returns SUCCESS.
            # One corner case to know about is that the commands that don't provide feedback, such
            # as a velocity command will return SUCCESS.  This allows you to use them more effectively
            # with other commands.  For example if you wanted to move the arm with some velocity
            # while the mobility is going to some SE2 trajectory then that will work.

            sync_feedback = feedback.command.synchronized_feedback
            if sync_feedback.arm_command_feedback_is_set is True:
                arm_feedback = sync_feedback.arm_command_feedback
                if (
                    arm_feedback.status.value == arm_feedback.status.STATUS_COMMAND_OVERRIDDEN
                    or arm_feedback.status.value == arm_feedback.status.STATUS_COMMAND_TIMED_OUT
                    or arm_feedback.status.value == arm_feedback.status.STATUS_ROBOT_FROZEN
                    or arm_feedback.status.value == arm_feedback.status.STATUS_INCOMPATIBLE_HARDWARE
                ):
                    return GoalResponse.FAILED
                if arm_feedback.feedback.feedback_choice == arm_feedback.feedback.FEEDBACK_ARM_CARTESIAN_FEEDBACK_SET:
                    if (
                        arm_feedback.feedback.arm_cartesian_feedback.status.value
                        != arm_feedback.feedback.arm_cartesian_feedback.status.STATUS_TRAJECTORY_COMPLETE
                    ):
                        return GoalResponse.IN_PROGRESS
                elif (
                    arm_feedback.feedback.feedback_choice == arm_feedback.feedback.FEEDBACK_ARM_JOINT_MOVE_FEEDBACK_SET
                ):
                    if (
                        arm_feedback.feedback.arm_joint_move_feedback.status.value
                        != arm_feedback.feedback.arm_joint_move_feedback.status.STATUS_COMPLETE
                    ):
                        return GoalResponse.IN_PROGRESS
                elif (
                    arm_feedback.feedback.feedback_choice
                    == arm_feedback.feedback.FEEDBACK_NAMED_ARM_POSITION_FEEDBACK_SET
                ):
                    if (
                        arm_feedback.feedback.named_arm_position_feedback.status.value
                        != arm_feedback.feedback.named_arm_position_feedback.status.STATUS_COMPLETE
                    ):
                        return GoalResponse.IN_PROGRESS
                elif arm_feedback.feedback.feedback_choice == arm_feedback.feedback.FEEDBACK_ARM_VELOCITY_FEEDBACK_SET:
                    self.get_logger().warn("WARNING: ArmVelocityCommand provides no feedback")
                    pass  # May return SUCCESS below
                elif arm_feedback.feedback.feedback_choice == arm_feedback.feedback.FEEDBACK_ARM_GAZE_FEEDBACK_SET:
                    if (
                        arm_feedback.feedback.arm_gaze_feedback.status.value
                        != arm_feedback.feedback.arm_gaze_feedback.status.STATUS_TRAJECTORY_COMPLETE
                    ):
                        return GoalResponse.IN_PROGRESS
                elif arm_feedback.feedback.feedback_choice == arm_feedback.feedback.FEEDBACK_ARM_STOP_FEEDBACK_SET:
                    self.get_logger().warn("WARNING: Stop command provides no feedback")
                    pass  # May return SUCCESS below
                elif arm_feedback.feedback.feedback_choice == arm_feedback.feedback.FEEDBACK_ARM_DRAG_FEEDBACK_SET:
                    if (
                        arm_feedback.feedback.arm_drag_feedback.status.value
                        != arm_feedback.feedback.arm_drag_feedback.status.STATUS_DRAGGING
                    ):
                        return GoalResponse.FAILED
                elif arm_feedback.feedback.feedback_choice == arm_feedback.feedback.FEEDBACK_ARM_IMPEDANCE_FEEDBACK_SET:
                    self.get_logger().warn("WARNING: ArmImpedanceCommand provides no feedback")
                    pass  # May return SUCCESS below
                else:
                    self.get_logger().error("ERROR: unknown arm command type")
                    return GoalResponse.IN_PROGRESS

            if sync_feedback.mobility_command_feedback_is_set is True:
                mob_feedback = sync_feedback.mobility_command_feedback
                if (
                    mob_feedback.status.value == mob_feedback.status.STATUS_COMMAND_OVERRIDDEN
                    or mob_feedback.status.value == mob_feedback.status.STATUS_COMMAND_TIMED_OUT
                    or mob_feedback.status.value == mob_feedback.status.STATUS_ROBOT_FROZEN
                    or mob_feedback.status.value == mob_feedback.status.STATUS_INCOMPATIBLE_HARDWARE
                ):
                    return GoalResponse.FAILED
                if mob_feedback.feedback.feedback_choice == mob_feedback.feedback.FEEDBACK_SE2_TRAJECTORY_FEEDBACK_SET:
                    if (
                        mob_feedback.feedback.se2_trajectory_feedback.status.value
                        != mob_feedback.feedback.se2_trajectory_feedback.status.STATUS_AT_GOAL
                    ):
                        return GoalResponse.IN_PROGRESS
                elif mob_feedback.feedback.feedback_choice == mob_feedback.feedback.FEEDBACK_SE2_VELOCITY_FEEDBACK_SET:
                    self.get_logger().warn("WARNING: Planar velocity commands provide no feedback")
                    pass  # May return SUCCESS below
                elif mob_feedback.feedback.feedback_choice == mob_feedback.feedback.FEEDBACK_SIT_FEEDBACK_SET:
                    if (
                        mob_feedback.feedback.sit_feedback.status.value
                        != mob_feedback.feedback.sit_feedback.status.STATUS_IS_SITTING
                    ):
                        return GoalResponse.IN_PROGRESS
                elif mob_feedback.feedback.feedback_choice == mob_feedback.feedback.FEEDBACK_STAND_FEEDBACK_SET:
                    if (
                        mob_feedback.feedback.stand_feedback.status.value
                        != mob_feedback.feedback.stand_feedback.status.STATUS_IS_STANDING
                    ):
                        return GoalResponse.IN_PROGRESS
                elif mob_feedback.feedback.feedback_choice == mob_feedback.feedback.FEEDBACK_STANCE_FEEDBACK_SET:
                    if (
                        mob_feedback.feedback.stance_feedback.status.value
                        == mob_feedback.feedback.stance_feedback.status.STATUS_TOO_FAR_AWAY
                    ):
                        return GoalResponse.FAILED
                    if (
                        mob_feedback.feedback.stance_feedback.status.value
                        != mob_feedback.feedback.stance_feedback.status.STATUS_STANCED
                    ):
                        return GoalResponse.IN_PROGRESS
                elif mob_feedback.feedback.feedback_choice == mob_feedback.feedback.FEEDBACK_STOP_FEEDBACK_SET:
                    self.get_logger().warn("WARNING: Stop command provides no feedback")
                    pass  # May return SUCCESS below
                elif mob_feedback.feedback.feedback_choice == mob_feedback.feedback.FEEDBACK_FOLLOW_ARM_FEEDBACK_SET:
                    self.get_logger().warn("WARNING: FollowArmCommand provides no feedback")
                    pass  # May return SUCCESS below
                elif mob_feedback.feedback.feedback_choice == mob_feedback.feedback.FEEDBACK_NOT_SET:
                    # sync_feedback.mobility_command_feedback_is_set, feedback_choice is actually not set.
                    # This may happen when a command finishes, which means we may return SUCCESS below.
                    self.get_logger().info("mobility command feedback indicates goal has reached")
                    pass
                else:
                    self.get_logger().error("ERROR: unknown mobility command type")
                    return GoalResponse.IN_PROGRESS

            if sync_feedback.gripper_command_feedback_is_set is True:
                grip_feedback = sync_feedback.gripper_command_feedback
                if (
                    grip_feedback.status.value == grip_feedback.status.STATUS_COMMAND_OVERRIDDEN
                    or grip_feedback.status.value == grip_feedback.status.STATUS_COMMAND_TIMED_OUT
                    or grip_feedback.status.value == grip_feedback.status.STATUS_ROBOT_FROZEN
                    or grip_feedback.status.value == grip_feedback.status.STATUS_INCOMPATIBLE_HARDWARE
                ):
                    return GoalResponse.FAILED
                if grip_feedback.command.command_choice == grip_feedback.command.COMMAND_CLAW_GRIPPER_FEEDBACK_SET:
                    if (
                        grip_feedback.command.claw_gripper_feedback.status.value
                        == grip_feedback.command.claw_gripper_feedback.status.STATUS_IN_PROGRESS
                    ):
                        return GoalResponse.IN_PROGRESS
                    elif (
                        grip_feedback.command.claw_gripper_feedback.status.value
                        == grip_feedback.command.claw_gripper_feedback.status.STATUS_UNKNOWN
                    ):
                        self.get_logger().error("ERROR: claw grippper status unknown")
                        return GoalResponse.IN_PROGRESS
                    # else: STATUS_AT_GOAL or STATUS_APPLYING_FORCE

                else:
                    self.get_logger().error("ERROR: unknown gripper command type")
                    return GoalResponse.IN_PROGRESS

            return GoalResponse.SUCCESS

        else:
            self.get_logger().error("ERROR: unknown robot command type")
            return GoalResponse.IN_PROGRESS

    def _get_robot_command_feedback(self, goal_id: Optional[str]) -> RobotCommandFeedback:
        feedback = RobotCommandFeedback()
        if goal_id is None:
            mobility_command_feedback = feedback.command.synchronized_feedback.mobility_command_feedback
            feedback.command.command_choice = feedback.command.COMMAND_SYNCHRONIZED_FEEDBACK_SET
            mobility_command_feedback.status.value = mobility_command_feedback.status.STATUS_PROCESSING
            mobility_command_feedback.feedback.feedback_choice = (
                mobility_command_feedback.feedback.FEEDBACK_SE2_TRAJECTORY_FEEDBACK_SET
            )
            if self._wait_for_goal is not None and self._wait_for_goal.at_goal:
                mobility_command_feedback.feedback.se2_trajectory_feedback.status.value = (
                    mobility_command_feedback.feedback.se2_trajectory_feedback.status.STATUS_AT_GOAL
                )
            else:
                mobility_command_feedback.feedback.se2_trajectory_feedback.status.value = (
                    mobility_command_feedback.feedback.se2_trajectory_feedback.status.STATUS_GOING_TO_GOAL
                )
        else:
            if self.spot_wrapper is not None:
                conv.convert_proto_to_bosdyn_msgs_robot_command_feedback(
                    self.spot_wrapper.get_robot_command_feedback(goal_id).feedback, feedback
                )
        return feedback

    def handle_robot_command(self, goal_handle: ServerGoalHandle) -> RobotCommand.Result:
        ros_command = goal_handle.request.command
        proto_command = robot_command_pb2.RobotCommand()
        conv.convert_bosdyn_msgs_robot_command_to_proto(ros_command, proto_command)
        self._wait_for_goal = None
        if self.spot_wrapper is None:
            self._wait_for_goal = WaitForGoal(self.get_clock(), 2.0)
            goal_id = None
        else:
            success, err_msg, goal_id = self.spot_wrapper.robot_command(proto_command)
            if not success:
                raise Exception(err_msg)

        self.get_logger().info("Robot now executing goal " + str(goal_id))
        # The command is non-blocking, but we need to keep this function up in order to interrupt if a
        # preempt is requested and to return success if/when the robot reaches the goal. Also check the is_active to
        # monitor whether the timeout_cb has already aborted the command
        feedback: Optional[RobotCommandFeedback] = None
        feedback_msg: Optional[RobotCommand.Feedback] = None
        while (
            rclpy.ok()
            and not goal_handle.is_cancel_requested
            and self._robot_command_goal_complete(feedback) == GoalResponse.IN_PROGRESS
            and goal_handle.is_active
        ):
            feedback = self._get_robot_command_feedback(goal_id)
            feedback_msg = RobotCommand.Feedback(feedback=feedback)
            goal_handle.publish_feedback(feedback_msg)
            time.sleep(0.1)  # don't use rate here because we're already in a single thread

        # publish a final feedback
        result = RobotCommand.Result()
        if feedback is not None:
            goal_handle.publish_feedback(feedback_msg)
            result.result = feedback

        result.success = self._robot_command_goal_complete(feedback) == GoalResponse.SUCCESS

        if goal_handle.is_cancel_requested:
            result.success = False
            result.message = "Cancelled"
            goal_handle.canceled()
        elif not goal_handle.is_active:
            result.success = False
            result.message = "Cancelled"
            # Don't abort because that's already happened
        elif result.success:
            result.message = "Successfully completed command"
            goal_handle.succeed()
        else:
            result.message = "Failed to complete command"
            goal_handle.abort()
        self._wait_for_goal = None
        if not self.spot_wrapper:
            self.get_logger().info("Returning action result " + str(result))
        return result

    def _manipulation_goal_complete(self, feedback: Optional[ManipulationApiFeedbackResponse]) -> GoalResponse:
        if feedback is None:
            # NOTE: it takes an iteration for the feedback to get set.
            return GoalResponse.IN_PROGRESS

        if feedback.current_state.value == feedback.current_state.MANIP_STATE_UNKNOWN:
            return GoalResponse.FAILED
        elif feedback.current_state.value == feedback.current_state.MANIP_STATE_DONE:
            return GoalResponse.SUCCESS
        elif feedback.current_state.value == feedback.current_state.MANIP_STATE_SEARCHING_FOR_GRASP:
            return GoalResponse.IN_PROGRESS
        elif feedback.current_state.value == feedback.current_state.MANIP_STATE_MOVING_TO_GRASP:
            return GoalResponse.IN_PROGRESS
        elif feedback.current_state.value == feedback.current_state.MANIP_STATE_GRASPING_OBJECT:
            return GoalResponse.IN_PROGRESS
        elif feedback.current_state.value == feedback.current_state.MANIP_STATE_PLACING_OBJECT:
            return GoalResponse.IN_PROGRESS
        elif feedback.current_state.value == feedback.current_state.MANIP_STATE_GRASP_SUCCEEDED:
            return GoalResponse.SUCCESS
        elif feedback.current_state.value == feedback.current_state.MANIP_STATE_GRASP_FAILED:
            return GoalResponse.FAILED
        elif feedback.current_state.value == feedback.current_state.MANIP_STATE_GRASP_PLANNING_SUCCEEDED:
            return GoalResponse.IN_PROGRESS
        elif feedback.current_state.value == feedback.current_state.MANIP_STATE_GRASP_PLANNING_NO_SOLUTION:
            return GoalResponse.FAILED
        elif feedback.current_state.value == feedback.current_state.MANIP_STATE_GRASP_FAILED_TO_RAYCAST_INTO_MAP:
            return GoalResponse.FAILED
        elif feedback.current_state.value == feedback.current_state.MANIP_STATE_GRASP_PLANNING_WAITING_DATA_AT_EDGE:
            return GoalResponse.IN_PROGRESS
        elif feedback.current_state.value == feedback.current_state.MANIP_STATE_WALKING_TO_OBJECT:
            return GoalResponse.IN_PROGRESS
        elif feedback.current_state.value == feedback.current_state.MANIP_STATE_ATTEMPTING_RAYCASTING:
            return GoalResponse.IN_PROGRESS
        elif feedback.current_state.value == feedback.current_state.MANIP_STATE_MOVING_TO_PLACE:
            return GoalResponse.IN_PROGRESS
        elif feedback.current_state.value == feedback.current_state.MANIP_STATE_PLACE_FAILED_TO_RAYCAST_INTO_MAP:
            return GoalResponse.FAILED
        elif feedback.current_state.value == feedback.current_state.MANIP_STATE_PLACE_SUCCEEDED:
            return GoalResponse.SUCCESS
        elif feedback.current_state.value == feedback.current_state.MANIP_STATE_PLACE_FAILED:
            return GoalResponse.FAILED
        else:
            raise Exception("Unknown manipulation state type")

    def _get_manipulation_command_feedback(self, goal_id: str) -> ManipulationApiFeedbackResponse:
        feedback = ManipulationApiFeedbackResponse()
        if self.spot_wrapper is not None:
            conv.convert_proto_to_bosdyn_msgs_manipulation_api_feedback_response(
                self.spot_wrapper.get_manipulation_command_feedback(goal_id), feedback
            )
        return feedback

    def handle_manipulation_command(self, goal_handle: ServerGoalHandle) -> Manipulation.Result:
        # Most of the logic here copied from handle_robot_command
        self.get_logger().debug("I'm a function that handles request to the manipulation api!")

        ros_command = goal_handle.request.command
        proto_command = manipulation_api_pb2.ManipulationApiRequest()
        conv.convert_bosdyn_msgs_manipulation_api_request_to_proto(ros_command, proto_command)
        self._wait_for_goal = None
        if not self.spot_wrapper:
            self._wait_for_goal = WaitForGoal(self.get_clock(), 2.0)
            goal_id: Optional[str] = None
        else:
            success, err_msg, goal_id = self.spot_wrapper.manipulation_command(proto_command)
            if not success:
                raise Exception(err_msg)

        self.get_logger().info("Robot now executing goal " + str(goal_id))
        # The command is non-blocking, but we need to keep this function up in order to interrupt if a
        # preempt is requested and to return success if/when the robot reaches the goal. Also check the is_active to
        # monitor whether the timeout_cb has already aborted the command
        feedback: Optional[ManipulationApiFeedbackResponse] = None
        feedback_msg: Optional[Manipulation.Feedback] = None
        while (
            rclpy.ok()
            and not goal_handle.is_cancel_requested
            and self._manipulation_goal_complete(feedback) == GoalResponse.IN_PROGRESS
            and goal_handle.is_active
        ):
            try:
                if goal_id is not None:
                    feedback = self._get_manipulation_command_feedback(goal_id)
            except InternalServerError as e:
                self.get_logger().error(e)

            feedback_msg = Manipulation.Feedback(feedback=feedback)
            goal_handle.publish_feedback(feedback_msg)

            time.sleep(0.1)  # don't use rate here because we're already in a single thread

        # publish a final feedback
        result = Manipulation.Result()
        if feedback is not None:
            goal_handle.publish_feedback(feedback_msg)
            result.result = feedback
        result.success = self._manipulation_goal_complete(feedback) == GoalResponse.SUCCESS

        if goal_handle.is_cancel_requested:
            result.success = False
            result.message = "Cancelled"
            goal_handle.canceled()
        elif not goal_handle.is_active:
            result.success = False
            result.message = "Cancelled"
            # Don't abort because that's already happened
        elif result.success:
            result.message = "Successfully completed manipulation"
            goal_handle.succeed()
        else:
            result.message = "Failed to complete manipulation"
            goal_handle.abort()
        self._wait_for_goal = None
        if not self.spot_wrapper:
            self.get_logger().info("Returning action result " + str(result))
        return result

    def handle_trajectory(self, goal_handle: ServerGoalHandle) -> Optional[Trajectory.Result]:
        """ROS actionserver execution handler to handle receiving a request to move to a location"""
        result: Optional[Trajectory.Result] = None

        if goal_handle.request.target_pose.header.frame_id != "body":
            goal_handle.abort()
            result = Trajectory.Result()
            result.success = False
            result.message = "frame_id of target_pose must be 'body'"
            return result

        if goal_handle.request.duration.sec <= 0:
            goal_handle.abort()
            result = Trajectory.Result()
            result.success = False
            result.message = "duration must be larger than 0"
            return result

        if self.spot_wrapper is None:
            goal_handle.abort()
            result = Trajectory.Result()
            result.success = False
            result.message = "Spot wrapper is None"
            return result

        cmd_duration_secs = goal_handle.request.duration.sec * 1.0

        self.spot_wrapper.trajectory_cmd(
            goal_x=goal_handle.request.target_pose.pose.position.x,
            goal_y=goal_handle.request.target_pose.pose.position.y,
            goal_heading=math_helpers.Quat(
                w=goal_handle.request.target_pose.pose.orientation.w,
                x=goal_handle.request.target_pose.pose.orientation.x,
                y=goal_handle.request.target_pose.pose.orientation.y,
                z=goal_handle.request.target_pose.pose.orientation.z,
            ).to_yaw(),
            cmd_duration=cmd_duration_secs,
            precise_position=goal_handle.request.precise_positioning,
        )

        command_start_time = self.get_clock().now()

        # Abort the action server if cmd_duration is exceeded - the driver stops but does not provide
        # feedback to indicate this, so we monitor it ourselves
        # The trajectory command is non-blocking, but we need to keep this function up in order to
        # interrupt if a preempt is requested and to return success if/when the robot reaches the goal.
        # Also check the is_active to
        # monitor whether the timeout has already aborted the command

        #
        # Pre-emp missing in port to ROS2 (ros1: self.trajectory_server.is_preempt_requested())
        #

        # rate = rclpy.Rate(10)

        try:
            while rclpy.ok() and not self.spot_wrapper.at_goal and goal_handle.is_active:
                feedback = Trajectory.Feedback()
                if self.spot_wrapper.near_goal:
                    if self.spot_wrapper._last_trajectory_command_precise:
                        feedback.feedback = "Near goal, performing final adjustments"
                    else:
                        feedback.feedback = "Near goal"
                else:
                    feedback.feedback = "Moving to goal"

                # rate.sleep()
                goal_handle.publish_feedback(feedback)
                time.sleep(0.1)

                # check for timeout
                com_dur = self.get_clock().now() - command_start_time

                if com_dur.nanoseconds / 1e9 > cmd_duration_secs:
                    # timeout, quit with failure
                    self.get_logger().error("TIMEOUT")
                    feedback = Trajectory.Feedback()
                    feedback.feedback = "Failed to reach goal, timed out"
                    goal_handle.publish_feedback(feedback)
                    goal_handle.abort()

            result = Trajectory.Result()
            result.success = False
            result.message = "timeout"

            # If still active after exiting the loop, the command did not time out
            if goal_handle.is_active:
                #            if self.trajectory_server.is_preempt_requested():
                #                self.trajectory_server.publish_feedback(TrajectoryFeedback("Preempted"))
                #                self.trajectory_server.set_preempted()
                #                self.spot_wrapper.stop()
                #                result.success = False
                #                result.message = 'preempt'

                feedback = Trajectory.Feedback()
                if self.spot_wrapper.at_goal:
                    # self.get_logger().error("SUCCESS")
                    feedback.feedback = "Reached goal"
                    goal_handle.publish_feedback(feedback)
                    result.success = True
                    result.message = ""
                    goal_handle.succeed()
                else:
                    # self.get_logger().error("FAIL")
                    feedback.feedback = "Failed to reach goal"
                    goal_handle.publish_feedback(feedback)
                    result.success = False
                    result.message = "not at goal"
                    goal_handle.abort()

        except Exception as e:
            self.get_logger().error(f"Exception: {type(e)} - {e}")
            if result is not None:
                result.success = False
            result.message = f"Exception: {type(e)} - {e}"
        # self.get_logger().error(f"RETURN FROM HANDLE: {result}")
        return result

    def cmd_velocity_callback(self, data: Twist) -> None:
        """Callback for cmd_vel command"""
        if not self.spot_wrapper:
            self.get_logger().info(f"Mock mode, received command vel {data}")
            return
        self.spot_wrapper.velocity_cmd(data.linear.x, data.linear.y, data.angular.z, self.cmd_duration)

    def body_pose_callback(self, data: Pose) -> None:
        """Callback for cmd_vel command"""
        if self.spot_wrapper is None:
            self.get_logger().info("Mock mode, received command vel " + str(data))
            return
        q = Quaternion()
        q.x = data.orientation.x
        q.y = data.orientation.y
        q.z = data.orientation.z
        q.w = data.orientation.w
        position = geometry_pb2.Vec3(z=data.position.z)
        pose = geometry_pb2.SE3Pose(position=position, rotation=q)
        point = trajectory_pb2.SE3TrajectoryPoint(pose=pose)
        traj = trajectory_pb2.SE3Trajectory(points=[point])
        body_control = spot_command_pb2.BodyControlParams(base_offset_rt_footprint=traj)

        mobility_params = self.spot_wrapper.get_mobility_params()
        mobility_params.body_control.CopyFrom(body_control)
        self.spot_wrapper.set_mobility_params(mobility_params)

    def handle_graph_nav_get_localization_pose(
        self, request: GraphNavGetLocalizationPose.Response, response: GraphNavGetLocalizationPose.Response
    ) -> GraphNavGetLocalizationPose.Response:
        if self.spot_wrapper is None:
            self.get_logger().error("Spot wrapper is None")
            response.success = False
            response.message = "Spot wrapper is None"
            return response

        try:
            state = self.spot_wrapper._graph_nav_client.get_localization_state()
            if not state.localization.waypoint_id:
                response.success = False
                response.message = "The robot is currently not localized to the map; Please localize."
                self.get_logger().warning(response.message)
                return response
            else:
                seed_t_body_msg = conv.bosdyn_localization_to_pose_msg(
                    state.localization,
                    self.spot_wrapper.robotToLocalTime,
                    in_seed_frame=True,
                    seed_frame=self.graph_nav_seed_frame,
                    body_frame=self.tf_name_graph_nav_body,
                    return_tf=False,
                )
                response.success = True
                response.message = "Success"
                response.pose = seed_t_body_msg
        except Exception as e:
            self.get_logger().error(f"Exception Error:{e}; \n {traceback.format_exc()}")
            response.success = False
            response.message = f"Exception Error:{e}"
        if response.success:
            self.get_logger().info("GraphNav localization pose received")
        return response

    def handle_graph_nav_set_localization(
        self, request: GraphNavSetLocalization.Request, response: GraphNavSetLocalization.Response
    ) -> GraphNavSetLocalization.Response:
        if self.spot_wrapper is None:
            self.get_logger().error("Spot wrapper is None")
            response.success = False
            response.message = "Spot wrapper is None"
            return response

        try:
            if request.method == "fiducial":
                self.spot_wrapper.spot_graph_nav.set_initial_localization_fiducial()
                response.success = True
                response.message = "Success"
            elif request.method == "waypoint":
                self.spot_wrapper.spot_graph_nav.set_initial_localization_waypoint([request.waypoint_id])
                response.success = True
                response.message = "Success"
            else:
                response.success = False
                response.message = f"Invalid localization method {request.method}.Must be 'fiducial' or 'waypoint'"
                raise Exception(response.message)
        except Exception as e:
            self.get_logger().error(f"Exception Error:{e}; \n {traceback.format_exc()}")
            response.success = False
            response.message = f"Exception Error:{e}"
        if response.success:
            self.get_logger().info(f"Successfully set GraphNav localization. Method: {request.method}")
        return response

    def handle_graph_nav_upload_graph(
        self, request: GraphNavUploadGraph.Request, response: GraphNavUploadGraph.Response
    ) -> GraphNavUploadGraph.Response:
        if self.spot_wrapper is None:
            self.get_logger().error("Spot wrapper is None")
            response.success = False
            response.message = "Spot wrapper is None"
            return response

        try:
            self.get_logger().info(f"Uploading GraphNav map: {request.upload_filepath}")
            self.spot_wrapper.spot_graph_nav.upload_graph(request.upload_filepath)
            self.get_logger().info("Uploaded")
            response.success = True
            response.message = "Success"
        except Exception as e:
            self.get_logger().error(f"Exception Error:{e}; \n {traceback.format_exc()}")
            response.success = False
            response.message = f"Exception Error:{e}"
        return response

    def handle_graph_nav_clear_graph(
        self, request: GraphNavClearGraph.Request, response: GraphNavClearGraph.Response
    ) -> GraphNavClearGraph.Response:
        if self.spot_wrapper is None:
            self.get_logger().error("Spot wrapper is None")
            response.success = False
            response.message = "Spot wrapper is None"
            return response

        try:
            self.get_logger().info("Clearing graph")
            self.spot_wrapper.spot_graph_nav.clear_graph()
            self.get_logger().info("Cleared")
            response.success = True
            response.message = "Success"
        except Exception as e:
            self.get_logger().error(f"Exception Error:{e}; \n {traceback.format_exc()}")
            response.success = False
            response.message = f"Exception Error:{e}"
        return response

    def handle_list_graph(self, request: ListGraph.Request, response: ListGraph.Response) -> ListGraph.Response:
        """ROS service handler for listing graph_nav waypoint_ids"""
        if self.spot_wrapper is None:
            self.get_logger().error("Spot wrapper is None")
            response.success = False
            response.message = "Spot wrapper is None"
            return response

        try:
<<<<<<< HEAD
            self.get_logger().info(f"Listing graph for: {request.upload_filepath}")
            self.spot_wrapper._clear_graph()
            self.spot_wrapper._upload_graph_and_snapshots(request.upload_filepath)
            response.waypoint_ids = self.spot_wrapper.list_graph(request.upload_filepath)
=======
            self.get_logger().error(f"handle_list_graph: {request}")
            self.spot_wrapper.spot_graph_nav.clear_graph()
            self.spot_wrapper.spot_graph_nav.upload_graph(request.upload_filepath)
            response.waypoint_ids = self.spot_wrapper.spot_graph_nav.list_graph(request.upload_filepath)
            self.get_logger().error(f"handle_list_graph RESPONSE: {response}")
>>>>>>> f8fec3f4
        except Exception as e:
            self.get_logger().error("Exception Error:{}".format(e))
        return response

    def handle_list_world_objects(
        self, request: ListWorldObjects.Request, response: ListWorldObjects.Response
    ) -> Optional[ListWorldObjects.Response]:
        # For some reason exceptions in service callbacks don't print which makes debugging difficult!
        try:
            return self._handle_list_world_objects(request, response)
        except Exception:
            self.get_logger().error(f"In handling list world objects, exception was {traceback.format_exc()}")
        return None

    def _handle_list_world_objects(
        self, request: ListWorldObjects.Request, response: ListWorldObjects.Response
    ) -> ListWorldObjects.Response:
        object_types = [ot.value for ot in request.request.object_type]
        time_start_point = None
        if request.request.timestamp_filter_is_set:
            time_start_point = (
                request.request.timestamp_filter.sec + float(request.request.timestamp_filter.nanosec) / 1e9
            )
        if self.spot_wrapper is None:
            self.get_logger().info(f"Mock return for {object_types} after time {time_start_point}")
            # return a fake list
            proto_response = world_object_pb2.ListWorldObjectResponse()
            world_object = proto_response.world_objects.add()
            world_object.name = "my_fiducial_3"
            world_object.apriltag_properties.tag_id = 3
            world_object.apriltag_properties.frame_name_fiducial = "fiducial_3"
            world_object.apriltag_properties.frame_name_fiducial_filtered = "filtered_fiducial_3"
        else:
            proto_response = self.spot_wrapper.spot_world_objects.list_world_objects(object_types, time_start_point)
        conv.convert_proto_to_bosdyn_msgs_list_world_object_response(proto_response, response.response)
        return response

    def handle_navigate_to_feedback(self) -> None:
        """Thread function to send navigate_to feedback"""
        if self.spot_wrapper is None:
            return

        while rclpy.ok() and self.run_navigate_to:
            localization_state = self.spot_wrapper._graph_nav_client.get_localization_state()
            if localization_state.localization.waypoint_id:
                feedback = NavigateTo.Feedback()
                feedback.waypoint_id = localization_state.localization.waypoint_id
                if self.goal_handle is not None:
                    self.goal_handle.publish_feedback(feedback)
            time.sleep(0.1)
            # rclpy.Rate(10).sleep()

    def handle_navigate_to(self, goal_handle: ServerGoalHandle) -> NavigateTo.Result:
        """ROS service handler to run mission of the robot.  The robot will replay a mission"""
        # create thread to periodically publish feedback

        self.goal_handle = goal_handle
        feedback_thread = threading.Thread(target=self.handle_navigate_to_feedback, args=())
        self.run_navigate_to = True
        feedback_thread.start()
        if self.spot_wrapper is None:
            self.get_logger().error("Spot wrapper is None")
            response = NavigateTo.Result()
            response.success = False
            response.message = "Spot wrapper is None"
            goal_handle.abort()
            return response

        # run navigate_to
        resp = self.spot_wrapper.spot_graph_nav.navigate_to(
            upload_path=goal_handle.request.upload_path,
            navigate_to=goal_handle.request.navigate_to,
            initial_localization_fiducial=goal_handle.request.initial_localization_fiducial,
            initial_localization_waypoint=goal_handle.request.initial_localization_waypoint,
        )
        self.run_navigate_to = False
        feedback_thread.join()

        result = NavigateTo.Result()
        result.success = resp[0]
        result.message = resp[1]
        # check status
        if resp[0]:
            goal_handle.succeed()
        else:
            goal_handle.abort()

        return result

    def populate_camera_static_transforms(self, image_data: image_pb2.Image) -> None:
        """Check data received from one of the image tasks and use the transform snapshot to extract the camera frame
        transforms. This is the transforms from body->frontleft->frontleft_fisheye, for example. These transforms
        never change, but they may be calibrated slightly differently for each robot, so we need to generate the
        transforms at runtime.
        Args:
        image_data: Image protobuf data from the wrapper
        """
        # We exclude the odometry frames from static transforms since they are not static. We can ignore the body
        # frame because it is a child of odom or vision depending on the preferred_odom_frame, and will be published
        # by the non-static transform publishing that is done by the state callback
        frame_prefix = MOCK_HOSTNAME + "/"
        if self.spot_wrapper is not None:
            frame_prefix = self.spot_wrapper.frame_prefix
        excluded_frames = [self.tf_name_vision_odom.value, self.tf_name_kinematic_odom.value, frame_prefix + "body"]
        excluded_frames = [f[f.rfind("/") + 1 :] for f in excluded_frames]

        # Special case handling for hand camera frames that reference the link "arm0.link_wr1" in their
        # transform snapshots. This name only appears in hand camera transform snapshots and appears to
        # be a bug in this particular image callback path.
        #
        # 1. We exclude publishing a static transform from arm0.link_wr1 -> body here because it depends
        #    on the arm's position and a static transform would fix it to its initial position.
        #
        # 2. Below we rename the parent link "arm0.link_wr1" to "link_wr1" as it appears in robot state
        #    which is used for publishing dynamic tfs elsewhere. Without this, the hand camera frame
        #    positions would never properly update as no other pipelines reference "arm0.link_wr1".
        #
        # We save an RPC call to self.spot_wrapper.has_arm() and any extra complexity here as the link
        # will not exist if the spot does not have an arm and the special case code will have no effect.
        excluded_frames.append("arm0.link_wr1")

        for frame_name in image_data.shot.transforms_snapshot.child_to_parent_edge_map:
            if frame_name in excluded_frames:
                continue

            transform = image_data.shot.transforms_snapshot.child_to_parent_edge_map.get(frame_name)
            parent_frame = transform.parent_frame_name

            # special case handling of parent frame to sync with robot state naming, see above
            if parent_frame == "arm0.link_wr1":
                parent_frame = "link_wr1"

            existing_transforms = [
                (transform.header.frame_id, transform.child_frame_id) for transform in self.camera_static_transforms
            ]
            if (frame_prefix + parent_frame, frame_prefix + frame_name) in existing_transforms:
                # We already extracted this transform
                continue

            if self.spot_wrapper is not None:
                local_time = self.spot_wrapper.robotToLocalTime(image_data.shot.acquisition_time)
            else:
                local_time = Timestamp()
            tf_time = builtin_interfaces.msg.Time(sec=local_time.seconds, nanosec=local_time.nanos)
            static_tf = populate_transform_stamped(
                tf_time, parent_frame, frame_name, transform.parent_tform_child, frame_prefix
            )
            self.camera_static_transforms.append(static_tf)
            self.camera_static_transform_broadcaster.sendTransform(self.camera_static_transforms)

    def shutdown(self, sig: Optional[Any] = None, frame: Optional[str] = None) -> None:
        self.get_logger().info("Shutting down ROS driver for Spot")
        if self.spot_wrapper is not None:
            self.spot_wrapper.sit()
        self.node_rate.sleep()
        if self.spot_wrapper is not None:
            self.spot_wrapper.disconnect()
        self.destroy_node()

    def step(self) -> None:
        """Update spot sensors"""
        if not self._printed_once:
            self.get_logger().info("Driver successfully started!")
            self._printed_once = True
        self.get_logger().debug("Step/Update")
        if rclpy.ok():
            if self.spot_wrapper is not None:
                self.spot_wrapper.updateTasks()  # Testing with Robot
            self.get_logger().debug("UPDATE TASKS")
            feedback_msg = Feedback()
            if self.spot_wrapper:
                feedback_msg.standing = self.spot_wrapper.is_standing
                feedback_msg.sitting = self.spot_wrapper.is_sitting
                feedback_msg.moving = self.spot_wrapper.is_moving
                _id = self.spot_wrapper.id
                try:
                    feedback_msg.serial_number = _id.serial_number
                    feedback_msg.species = _id.species
                    feedback_msg.version = _id.version
                    feedback_msg.nickname = _id.nickname
                    feedback_msg.computer_serial_number = _id.computer_serial_number
                except AttributeError:
                    pass
            self.feedback_pub.publish(feedback_msg)
            mobility_params_msg = MobilityParams()
            if self.spot_wrapper is not None:
                try:
                    mobility_params = self.spot_wrapper.get_mobility_params()
                    mobility_params_msg.body_control.position.x = (
                        mobility_params.body_control.base_offset_rt_footprint.points[0].pose.position.x
                    )
                    mobility_params_msg.body_control.position.y = (
                        mobility_params.body_control.base_offset_rt_footprint.points[0].pose.position.y
                    )
                    mobility_params_msg.body_control.position.z = (
                        mobility_params.body_control.base_offset_rt_footprint.points[0].pose.position.z
                    )
                    mobility_params_msg.body_control.orientation.x = (
                        mobility_params.body_control.base_offset_rt_footprint.points[0].pose.rotation.x
                    )
                    mobility_params_msg.body_control.orientation.y = (
                        mobility_params.body_control.base_offset_rt_footprint.points[0].pose.rotation.y
                    )
                    mobility_params_msg.body_control.orientation.z = (
                        mobility_params.body_control.base_offset_rt_footprint.points[0].pose.rotation.z
                    )
                    mobility_params_msg.body_control.orientation.w = (
                        mobility_params.body_control.base_offset_rt_footprint.points[0].pose.rotation.w
                    )
                    mobility_params_msg.locomotion_hint = mobility_params.locomotion_hint
                    mobility_params_msg.stair_hint = mobility_params.stair_hint
                except Exception as e:
                    self.get_logger().error("Error:{}".format(e))
                    pass
            self.mobility_params_pub.publish(mobility_params_msg)


def main(args: Optional[List[str]] = None) -> None:
    rclpy.init(args=args)
    spot_ros = SpotROS()
    try:
        spot_ros.spin()
    except (KeyboardInterrupt, ExternalShutdownException):
        pass
    if spot_ros.spot_wrapper is not None:
        spot_ros.spot_wrapper.disconnect()
    spot_ros.destroy_node()
    rclpy.try_shutdown()


if __name__ == "__main__":
    main()<|MERGE_RESOLUTION|>--- conflicted
+++ resolved
@@ -2004,18 +2004,10 @@
             return response
 
         try:
-<<<<<<< HEAD
             self.get_logger().info(f"Listing graph for: {request.upload_filepath}")
-            self.spot_wrapper._clear_graph()
-            self.spot_wrapper._upload_graph_and_snapshots(request.upload_filepath)
-            response.waypoint_ids = self.spot_wrapper.list_graph(request.upload_filepath)
-=======
-            self.get_logger().error(f"handle_list_graph: {request}")
             self.spot_wrapper.spot_graph_nav.clear_graph()
             self.spot_wrapper.spot_graph_nav.upload_graph(request.upload_filepath)
             response.waypoint_ids = self.spot_wrapper.spot_graph_nav.list_graph(request.upload_filepath)
-            self.get_logger().error(f"handle_list_graph RESPONSE: {response}")
->>>>>>> f8fec3f4
         except Exception as e:
             self.get_logger().error("Exception Error:{}".format(e))
         return response
