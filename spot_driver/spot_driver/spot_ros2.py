--- conflicted
+++ resolved
@@ -2611,15 +2611,8 @@
         try:
             proto_command = arm_command_pb2.ArmVelocityCommand.Request()
             convert(arm_velocity_command, proto_command)
-<<<<<<< HEAD
-            self.get_logger().info(f"Arm command duration: {self.arm_cmd_duration}")
             result, message = self.spot_wrapper.spot_arm.handle_arm_velocity(
                 arm_velocity_command=proto_command, cmd_duration=self.arm_cmd_duration
-=======
-            result, message = self.spot_wrapper.spot_arm.handle_arm_velocity(
-                arm_velocity_command=proto_command, cmd_duration=self.cmd_duration
->>>>>>> e46a0f93
-            )
             if not result:
                 self.get_logger().error(f"Failed to execute arm velocity command: {message}")
         except Exception as e:
