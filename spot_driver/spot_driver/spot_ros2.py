#!/usr/bin/env python3
# Debug
# from ros_helpers import *
import logging
import os
import tempfile
import threading
import time
import traceback
import typing
from dataclasses import dataclass
from enum import Enum
from functools import partial
from typing import Any, Callable, Dict, List, Optional, Union

import bdai_ros2_wrappers.process as ros_process
import builtin_interfaces.msg
import rclpy
import rclpy.duration
import rclpy.time
import tf2_ros
from bdai_ros2_wrappers.node import Node
from bdai_ros2_wrappers.single_goal_action_server import (
    SingleGoalActionServer,
)
from bdai_ros2_wrappers.single_goal_multiple_action_servers import (
    SingleGoalMultipleActionServers,
)
from bosdyn.api import (
    geometry_pb2,
    gripper_camera_param_pb2,
    image_pb2,
    manipulation_api_pb2,
    robot_command_pb2,
    trajectory_pb2,
    world_object_pb2,
)
from bosdyn.api.geometry_pb2 import Quaternion, SE2VelocityLimit
from bosdyn.api.spot import robot_command_pb2 as spot_command_pb2
from bosdyn.api.spot.choreography_sequence_pb2 import Animation, ChoreographySequence, ChoreographyStatusResponse
from bosdyn.client import math_helpers
from bosdyn.client.exceptions import InternalServerError
from bosdyn_api_msgs.math_helpers import bosdyn_localization_to_pose_msg
from bosdyn_msgs.conversions import convert
from bosdyn_msgs.msg import (
    ArmCommandFeedback,
    Camera,
    FullBodyCommandFeedback,
    GripperCommandFeedback,
    Logpoint,
    ManipulationApiFeedbackResponse,
    MobilityCommandFeedback,
    PtzDescription,
    RobotCommandFeedback,
    RobotCommandFeedbackStatusStatus,
)
from geometry_msgs.msg import (
    Pose,
    PoseStamped,
    TransformStamped,
    Twist,
)
from google.protobuf.timestamp_pb2 import Timestamp
from rclpy import Parameter
from rclpy.action import ActionServer
from rclpy.action.server import ServerGoalHandle
from rclpy.callback_groups import CallbackGroup, MutuallyExclusiveCallbackGroup
from rclpy.clock import Clock
from rclpy.impl import rcutils_logger
from rclpy.publisher import Publisher
from rclpy.timer import Rate
from sensor_msgs.msg import CameraInfo, Image
from std_srvs.srv import SetBool, Trigger

# DEBUG/RELEASE: RELATIVE PATH NOT WORKING IN DEBUG
# Release
from spot_driver.ros_helpers import (
    bosdyn_data_to_image_and_camera_info_msgs,
    get_from_env_and_fall_back_to_param,
    get_tf_from_world_objects,
    populate_transform_stamped,
)
<<<<<<< HEAD
from spot_msgs.action import ExecuteDance, Manipulation, NavigateTo, RobotCommand, Trajectory  # type: ignore
=======
from spot_msgs.action import (  # type: ignore
    Manipulation,
    NavigateTo,
    Trajectory,
)
from spot_msgs.action import (  # type: ignore
    RobotCommand as RobotCommandAction,
)
>>>>>>> a3f00fc9
from spot_msgs.msg import (  # type: ignore
    Feedback,
    LeaseArray,
    LeaseResource,
    Metrics,
    MobilityParams,
)
from spot_msgs.srv import (  # type: ignore
    ChoreographyRecordedStateToAnimation,
    ChoreographyStartRecordingState,
    ChoreographyStopRecordingState,
    ClearBehaviorFault,
    DeleteLogpoint,
    DeleteSound,
    Dock,
    GetChoreographyStatus,
    GetGripperCameraParameters,
    GetLEDBrightness,
    GetLogpointStatus,
    GetPtzPosition,
    GetVolume,
    GraphNavClearGraph,
    GraphNavGetLocalizationPose,
    GraphNavSetLocalization,
    GraphNavUploadGraph,
    InitializeLens,
    ListAllDances,
    ListAllMoves,
    ListCameras,
    ListGraph,
    ListLogpoints,
    ListPtz,
    ListSounds,
    ListWorldObjects,
    LoadSound,
    PlaySound,
    RetrieveLogpoint,
    SetGripperCameraParameters,
    SetLEDBrightness,
    SetLocomotion,
    SetPtzPosition,
    SetVelocity,
    SetVolume,
    StoreLogpoint,
    TagLogpoint,
    UploadAnimation,
    UploadSequence,
)
from spot_msgs.srv import (  # type: ignore
    RobotCommand as RobotCommandService,
)
from spot_wrapper.cam_wrapper import SpotCamCamera, SpotCamWrapper
from spot_wrapper.spot_images import CameraSource
from spot_wrapper.wrapper import SpotWrapper

MAX_DURATION = 1e6
COLOR_END = "\33[0m"
COLOR_GREEN = "\33[32m"
COLOR_YELLOW = "\33[33m"


@dataclass
class Request:
    id: str
    data: Any


@dataclass
class Response:
    message: str
    success: bool


class GoalResponse(Enum):
    FAILED = -1
    IN_PROGRESS = False
    SUCCESS = True


class WaitForGoal(object):
    def __init__(
        self,
        clock: Clock,
        _time: Union[float, rclpy.time.Time],
        callback: Optional[Callable] = None,
    ) -> None:
        self._at_goal: bool = False
        self._callback: Optional[Callable] = callback
        self._clock: Clock = clock
        self._time: rclpy.time.Duration = rclpy.time.Duration(seconds=_time)
        self._thread: threading.Thread = threading.Thread(target=self._run)
        self._thread.start()

    @property
    def at_goal(self) -> bool:
        return self._at_goal

    def _run(self) -> None:
        start_time = self._clock.now()
        while self._clock.now() - start_time < self._time:
            time.sleep(0.05)
        self._at_goal = True


class SpotImageType(str, Enum):
    RGB = "visual"
    Depth = "depth"
    RegDepth = "depth_registered"


def set_node_parameter_from_parameter_list(
    node: Node, parameter_list: Optional[typing.List[Parameter]], parameter_name: str
) -> None:
    """Set parameters when the node starts not from a launch file."""
    if parameter_list is not None:
        node.set_parameters([parameter for parameter in parameter_list if parameter.name == parameter_name])


class SpotROS(Node):
    """Parent class for using the wrapper.  Defines all callbacks and keeps the wrapper alive"""

    def __init__(self, parameter_list: Optional[typing.List[Parameter]] = None, **kwargs: typing.Any) -> None:
        """
        Main function for the SpotROS class.  Gets config from ROS and initializes the wrapper.
        Holds lease from wrapper and updates all async tasks at the ROS rate
        """
        super().__init__("spot_ros2", **kwargs)
        self.run_navigate_to: Optional[bool] = None
        self._printed_once: bool = False

        self.get_logger().info(COLOR_GREEN + "Hi from spot_driver." + COLOR_END)

        self.callbacks: Dict[str, Callable] = {}
        """Dictionary listing what callback to use for what data task"""
        self.callbacks["metrics"] = self.metrics_callback
        self.callbacks["lease"] = self.lease_callback
        self.callbacks["world_objects"] = self.world_objects_callback

        self.group: CallbackGroup = MutuallyExclusiveCallbackGroup()
        self.rgb_callback_group: CallbackGroup = MutuallyExclusiveCallbackGroup()
        self.depth_callback_group: CallbackGroup = MutuallyExclusiveCallbackGroup()
        self.depth_registered_callback_group: CallbackGroup = MutuallyExclusiveCallbackGroup()
        self.graph_nav_callback_group: CallbackGroup = MutuallyExclusiveCallbackGroup()
        rate = self.create_rate(100)
        self.node_rate: Rate = rate

        self.declare_parameter("auto_claim", False)
        self.declare_parameter("auto_power_on", False)
        self.declare_parameter("auto_stand", False)

        self.declare_parameter("use_take_lease", True)
        self.declare_parameter("get_lease_on_action", True)
        self.declare_parameter("continually_try_stand", False)

        self.declare_parameter("deadzone", 0.05)
        self.declare_parameter("estop_timeout", 9.0)
        self.declare_parameter("cmd_duration", 0.125)
        self.declare_parameter("start_estop", False)
        self.declare_parameter("publish_rgb", True)
        self.declare_parameter("publish_depth", True)
        self.declare_parameter("publish_depth_registered", False)
        self.declare_parameter("rgb_cameras", True)

        # Declare rates for the spot_ros2 publishers, which are combined to a dictionary
        self.declare_parameter("metrics_rate", 0.04)
        self.declare_parameter("lease_rate", 1.0)
        self.declare_parameter("world_objects_rate", 20.0)
        self.declare_parameter("image_rate", 10.0)
        self.declare_parameter("graph_nav_pose_rate", 10.0)

        self.declare_parameter("publish_graph_nav_pose", False)
        self.declare_parameter("graph_nav_seed_frame", "graph_nav_map")
        self.declare_parameter("initialize_spot_cam", False)

        self.declare_parameter("spot_name", "")
        self.declare_parameter("mock_enable", False)

        # If `mock_enable:=True`, then there are additional parameters. We must set this one separately.
        set_node_parameter_from_parameter_list(self, parameter_list, "mock_enable")
        if self.get_parameter("mock_enable").value:
            self.declare_parameter("mock_has_arm", rclpy.Parameter.Type.BOOL)

        # used for setting when not using launch file
        if parameter_list is not None:
            self.set_parameters(parameter_list)

        self.auto_claim: Parameter = self.get_parameter("auto_claim")
        self.auto_power_on: Parameter = self.get_parameter("auto_power_on")
        self.auto_stand: Parameter = self.get_parameter("auto_stand")
        self.start_estop: Parameter = self.get_parameter("start_estop")

        self.use_take_lease: Parameter = self.get_parameter("use_take_lease")
        self.get_lease_on_action: Parameter = self.get_parameter("get_lease_on_action")
        self.continually_try_stand: Parameter = self.get_parameter("continually_try_stand")

        self.publish_rgb: Parameter = self.get_parameter("publish_rgb")
        self.publish_depth: Parameter = self.get_parameter("publish_depth")
        self.publish_depth_registered: Parameter = self.get_parameter("publish_depth_registered")
        self.rgb_cameras: Parameter = self.get_parameter("rgb_cameras")

        self.publish_graph_nav_pose: Parameter = self.get_parameter("publish_graph_nav_pose")
        self.graph_nav_seed_frame: str = self.get_parameter("graph_nav_seed_frame").value
        self.initialize_spot_cam: bool = self.get_parameter("initialize_spot_cam").value

        self._wait_for_goal: Optional[WaitForGoal] = None
        self.goal_handle: Optional[ServerGoalHandle] = None

        self.rates = {
            "metrics": self.get_parameter("metrics_rate").value,
            "lease": self.get_parameter("lease_rate").value,
            "world_objects": self.get_parameter("world_objects_rate").value,
            "image": self.get_parameter("image_rate").value,
            "graph_nav_pose": self.get_parameter("graph_nav_pose_rate").value,
        }
        max_task_rate = float(max(self.rates.values()))

        self.declare_parameter("async_tasks_rate", max_task_rate)
        # This is only done from parameter because it should be passed by the launch file
        self.name: Optional[str] = self.get_parameter("spot_name").value
        if not self.name:
            self.name = None
        self.mock: bool = self.get_parameter("mock_enable").value
        self.mock_has_arm: Optional[bool] = None
        if self.mock:
            self.mock_has_arm = self.get_parameter("mock_has_arm").value

        self.motion_deadzone: Parameter = self.get_parameter("deadzone")
        self.estop_timeout: Parameter = self.get_parameter("estop_timeout")
        self.async_tasks_rate: float = self.get_parameter("async_tasks_rate").value
        if self.async_tasks_rate < max_task_rate:
            self.get_logger().warn(
                COLOR_YELLOW
                + f"The maximum individual task rate is {max_task_rate} Hz. You have manually set the async_tasks_rate"
                f" to {self.async_tasks_rate} which is lower and will decrease the frequency of one of the periodic"
                " tasks being run."
                + COLOR_END
            )

        self.cmd_duration: float = self.get_parameter("cmd_duration").value

        self.username: str = get_from_env_and_fall_back_to_param("BOSDYN_CLIENT_USERNAME", self, "username", "user")
        self.password: str = get_from_env_and_fall_back_to_param("BOSDYN_CLIENT_PASSWORD", self, "password", "password")

        self.ip: str = get_from_env_and_fall_back_to_param("SPOT_IP", self, "hostname", "10.0.0.3")
        self.port: int = get_from_env_and_fall_back_to_param("SPOT_PORT", self, "port", 0)

        self.camera_static_transform_broadcaster: tf2_ros.StaticTransformBroadcaster = (
            tf2_ros.StaticTransformBroadcaster(self)
        )
        # Static transform broadcaster is super simple and just a latched publisher. Every time we add a new static
        # transform we must republish all static transforms from this source, otherwise the tree will be incomplete.
        # We keep a list of all the static transforms we already have, so they can be republished, and so we can check
        # which ones we already have
        self.camera_static_transforms: List[TransformStamped] = []

        # Spot has 2 types of odometries: 'odom' and 'vision'
        # The former one is kinematic odometry and the second one is a combined odometry of vision and kinematics
        # These params enables to change which odometry frame is a parent of body frame and to change tf names of each
        # odometry frames.
        frame_prefix = ""
        if self.name is not None:
            frame_prefix = self.name + "/"
        self.frame_prefix: str = frame_prefix
        self.preferred_odom_frame: Parameter = self.declare_parameter(
            "preferred_odom_frame", self.frame_prefix + "odom"
        )  # 'vision' or 'odom'
        self.tf_name_kinematic_odom: Parameter = self.declare_parameter(
            "tf_name_kinematic_odom", self.frame_prefix + "odom"
        )
        self.tf_name_raw_kinematic: str = frame_prefix + "odom"
        self.tf_name_vision_odom: Parameter = self.declare_parameter(
            "tf_name_vision_odom", self.frame_prefix + "vision"
        )
        self.tf_name_raw_vision: str = self.frame_prefix + "vision"

        preferred_odom_frame_references = [self.tf_name_raw_kinematic, self.tf_name_raw_vision]
        if self.preferred_odom_frame.value not in preferred_odom_frame_references:
            error_msg = (
                f'rosparam "preferred_odom_frame" should be one of {preferred_odom_frame_references}, got'
                f' "{self.preferred_odom_frame.value}"'
            )
            self.get_logger().error(error_msg)
            raise ValueError(error_msg)

        self.tf_name_graph_nav_body: str = self.frame_prefix + "body"

        # logger for spot wrapper
        name_with_dot = ""
        if self.name is not None:
            name_with_dot = self.name + "."

        logging.basicConfig(format="[%(filename)s:%(lineno)d] %(message)s", level=logging.ERROR)
        self.wrapper_logger = logging.getLogger(f"{name_with_dot}spot_wrapper")

        name_str = ""
        if self.name is not None:
            name_str = " for " + self.name
        mocking_designator = " (mocked)" if self.mock else ""
        self.get_logger().info("Starting ROS driver for Spot" + name_str + mocking_designator)
        # testing with Robot

        if self.mock:
            self.spot_wrapper: Optional[SpotWrapper] = None
            self.cam_wrapper: Optional[SpotCamWrapper] = None
        else:
            # create SpotWrapper if not mocking
            self.spot_wrapper = SpotWrapper(
                username=self.username,
                password=self.password,
                hostname=self.ip,
                port=self.port,
                robot_name=self.name,
                logger=self.wrapper_logger,
                start_estop=self.start_estop.value,
                estop_timeout=self.estop_timeout.value,
                rates=self.rates,
                callbacks=self.callbacks,
                use_take_lease=self.use_take_lease.value,
                get_lease_on_action=self.get_lease_on_action.value,
                continually_try_stand=self.continually_try_stand.value,
                rgb_cameras=self.rgb_cameras.value,
            )
            if not self.spot_wrapper.is_valid:
                return

            self.spot_cam_wrapper = None
            if self.initialize_spot_cam:
                try:
                    self.cam_logger = rcutils_logger.RcutilsLogger(name=f"{name_with_dot}spot_cam_wrapper")
                    self.spot_cam_wrapper = SpotCamWrapper(self.ip, self.username, self.password, self.cam_logger)
                except SystemError:
                    self.spot_cam_wrapper = None

            if self.frame_prefix != self.spot_wrapper.frame_prefix:
                error_msg = (
                    f"ERROR: disagreement between `self.frame_prefix` ({self.frame_prefix}) and"
                    f" `self.spot_wrapper.frame_prefix` ({self.spot_wrapper.frame_prefix})"
                )
                self.get_logger().error(error_msg)
                raise ValueError(error_msg)

        all_cameras = ["frontleft", "frontright", "left", "right", "back"]
        has_arm = self.mock_has_arm
        if self.spot_wrapper is not None:
            has_arm = self.spot_wrapper.has_arm()
        if has_arm:
            all_cameras.append("hand")
        self.declare_parameter("cameras_used", all_cameras)
        self.cameras_used = self.get_parameter("cameras_used")

        # Create the necessary publishers and timers
        # if enable set up publisher for rgb images
        if self.publish_rgb.value:
            self.create_image_publisher(SpotImageType.RGB, self.rgb_callback_group)
        # if enabled set up publisher for depth images
        if self.publish_depth.value:
            self.create_image_publisher(SpotImageType.Depth, self.depth_callback_group)
        # if enable publish registered depth
        if self.publish_depth_registered.value:
            self.create_image_publisher(SpotImageType.RegDepth, self.depth_registered_callback_group)

        if self.publish_graph_nav_pose.value:
            # graph nav pose will be published both on a topic
            # and as a TF transform from graph_nav_map to body.
            self.graph_nav_pose_pub = self.create_publisher(PoseStamped, "graph_nav/body_pose", 1)
            self.graph_nav_pose_transform_broadcaster = tf2_ros.StaticTransformBroadcaster(self)

            self.create_timer(
                1 / self.rates["graph_nav_pose"],
                self.publish_graph_nav_pose_callback,
                callback_group=self.graph_nav_callback_group,
            )

        self.declare_parameter("has_arm", has_arm)

        # Status Publishers #
        self.dynamic_broadcaster: tf2_ros.TransformBroadcaster = tf2_ros.TransformBroadcaster(self)
        self.metrics_pub: Publisher = self.create_publisher(Metrics, "status/metrics", 1)
        self.lease_pub: Publisher = self.create_publisher(LeaseArray, "status/leases", 1)
        self.feedback_pub: Publisher = self.create_publisher(Feedback, "status/feedback", 1)
        self.mobility_params_pub: Publisher = self.create_publisher(MobilityParams, "status/mobility_params", 1)

        self.create_subscription(Twist, "cmd_vel", self.cmd_velocity_callback, 1, callback_group=self.group)
        self.create_subscription(Pose, "body_pose", self.body_pose_callback, 1, callback_group=self.group)
        self.create_service(
            Trigger,
            "claim",
            lambda request, response: self.service_wrapper("claim", self.handle_claim, request, response),
            callback_group=self.group,
        )
        self.create_service(
            Trigger,
            "release",
            lambda request, response: self.service_wrapper("release", self.handle_release, request, response),
            callback_group=self.group,
        )
        self.create_service(
            Trigger,
            "stop",
            lambda request, response: self.service_wrapper("stop", self.handle_stop, request, response),
            callback_group=self.group,
        )
        self.create_service(
            Trigger,
            "self_right",
            lambda request, response: self.service_wrapper("self_right", self.handle_self_right, request, response),
            callback_group=self.group,
        )
        self.create_service(
            Trigger,
            "sit",
            lambda request, response: self.service_wrapper("sit", self.handle_sit, request, response),
            callback_group=self.group,
        )
        self.create_service(
            Trigger,
            "stand",
            lambda request, response: self.service_wrapper("stand", self.handle_stand, request, response),
            callback_group=self.group,
        )
        self.create_service(
            Trigger,
            "rollover",
            lambda request, response: self.service_wrapper("rollover", self.handle_rollover, request, response),
            callback_group=self.group,
        )
        self.create_service(
            Trigger,
            "power_on",
            lambda request, response: self.service_wrapper("power_on", self.handle_power_on, request, response),
            callback_group=self.group,
        )
        self.create_service(
            Trigger,
            "power_off",
            lambda request, response: self.service_wrapper("power_off", self.handle_safe_power_off, request, response),
            callback_group=self.group,
        )
        self.create_service(
            Trigger,
            "estop/hard",
            lambda request, response: self.service_wrapper("estop/hard", self.handle_estop_hard, request, response),
            callback_group=self.group,
        )
        self.create_service(
            Trigger,
            "estop/gentle",
            lambda request, response: self.service_wrapper("estop/gentle", self.handle_estop_soft, request, response),
            callback_group=self.group,
        )
        self.create_service(
            Trigger,
            "estop/release",
            lambda request, response: self.service_wrapper(
                "estop/release", self.handle_estop_disengage, request, response
            ),
            callback_group=self.group,
        )
        self.create_service(
            Trigger,
            "undock",
            lambda request, response: self.service_wrapper("undock", self.handle_undock, request, response),
            callback_group=self.group,
        )

        self.create_service(
            SetBool,
            "stair_mode",
            lambda request, response: self.service_wrapper("stair_mode", self.handle_stair_mode, request, response),
            callback_group=self.group,
        )
        self.create_service(
            SetLocomotion,
            "locomotion_mode",
            lambda request, response: self.service_wrapper(
                "locomotion_mode", self.handle_locomotion_mode, request, response
            ),
            callback_group=self.group,
        )
        self.create_service(
            SetVelocity,
            "max_velocity",
            lambda request, response: self.service_wrapper("max_velocity", self.handle_max_vel, request, response),
            callback_group=self.group,
        )
        self.create_service(
            ClearBehaviorFault,
            "clear_behavior_fault",
            lambda request, response: self.service_wrapper(
                "clear_behavior_fault",
                self.handle_clear_behavior_fault,
                request,
                response,
            ),
            callback_group=self.group,
        )

        self.create_service(
            Trigger,
            "stop_dance",
            lambda request, response: self.service_wrapper("stop_dance", self.handle_stop_dance, request, response),
            callback_group=self.group,
        )
        self.create_service(
            UploadAnimation,
            "upload_animation",
            lambda request, response: self.service_wrapper(
                "upload_animation", self.handle_upload_animation, request, response
            ),
            callback_group=self.group,
        )
        self.create_service(
            UploadSequence,
            "upload_sequence",
            lambda request, response: self.service_wrapper(
                "upload_sequence", self.handle_upload_sequence, request, response
            ),
            callback_group=self.group,
        )

        self.create_service(
            ListAllDances,
            "list_all_dances",
            lambda request, response: self.service_wrapper(
                "list_all_dances", self.handle_list_all_dances, request, response
            ),
            callback_group=self.group,
        )
        self.create_service(
            ListAllMoves,
            "list_all_moves",
            lambda request, response: self.service_wrapper(
                "list_all_moves", self.handle_list_all_moves, request, response
            ),
            callback_group=self.group,
        )
        self.create_service(
            ChoreographyRecordedStateToAnimation,
            "recorded_state_to_animation",
            lambda request, response: self.service_wrapper(
                "recorded_state_to_animation", self.handle_recorded_state_to_animation, request, response
            ),
            callback_group=self.group,
        )
        self.create_service(
            ChoreographyStartRecordingState,
            "start_recording_state",
            lambda request, response: self.service_wrapper(
                "start_recording_state", self.handle_start_recording_state, request, response
            ),
            callback_group=self.group,
        )
        self.create_service(
            ChoreographyStopRecordingState,
            "stop_recording_state",
            lambda request, response: self.service_wrapper(
                "stop_recording_state", self.handle_stop_recording_state, request, response
            ),
            callback_group=self.group,
        )
        self.create_service(
            GetChoreographyStatus,
            "get_choreography_status",
            lambda request, response: self.service_wrapper(
                "get_choreography_status", self.handle_get_choreography_status, request, response
            ),
            callback_group=self.group,
        )
        self.create_service(
            ListSounds,
            "list_sounds",
            lambda request, response: self.service_wrapper("list_sounds", self.handle_list_sounds, request, response),
            callback_group=self.group,
        )
        self.create_service(
            LoadSound,
            "load_sound",
            lambda request, response: self.service_wrapper("load_sound", self.handle_load_sound, request, response),
            callback_group=self.group,
        )
        self.create_service(
            PlaySound,
            "play_sound",
            lambda request, response: self.service_wrapper("play_sound", self.handle_play_sound, request, response),
            callback_group=self.group,
        )
        self.create_service(
            DeleteSound,
            "delete_sound",
            lambda request, response: self.service_wrapper("delete_sound", self.handle_delete_sound, request, response),
            callback_group=self.group,
        )
        self.create_service(
            GetVolume,
            "get_volume",
            lambda request, response: self.service_wrapper("get_volume", self.handle_get_volume, request, response),
            callback_group=self.group,
        )
        self.create_service(
            SetVolume,
            "set_volume",
            lambda request, response: self.service_wrapper("set_volume", self.handle_set_volume, request, response),
            callback_group=self.group,
        )
        self.create_service(
            ListPtz,
            "list_ptz",
            lambda request, response: self.service_wrapper("list_ptz", self.handle_list_ptz, request, response),
            callback_group=self.group,
        )
        self.create_service(
            GetPtzPosition,
            "get_ptz_position",
            lambda request, response: self.service_wrapper(
                "get_ptz_position", self.handle_get_ptz_position, request, response
            ),
            callback_group=self.group,
        )
        self.create_service(
            SetPtzPosition,
            "set_ptz_position",
            lambda request, response: self.service_wrapper(
                "set_ptz_position", self.handle_set_ptz_position, request, response
            ),
            callback_group=self.group,
        )
        self.create_service(
            InitializeLens,
            "initialize_lens",
            lambda request, response: self.service_wrapper(
                "initialize_lens", self.handle_initialize_lens, request, response
            ),
            callback_group=self.group,
        )
        self.create_service(
            ListCameras,
            "list_cameras",
            lambda request, response: self.service_wrapper("list_cameras", self.handle_list_cameras, request, response),
            callback_group=self.group,
        )
        self.create_service(
            ListLogpoints,
            "list_logpoints",
            lambda request, response: self.service_wrapper(
                "list_logpoints", self.handle_list_logpoints, request, response
            ),
            callback_group=self.group,
        )
        self.create_service(
            RetrieveLogpoint,
            "retrieve_logpoint",
            lambda request, response: self.service_wrapper(
                "retrieve_logpoint", self.handle_retrieve_logpoint, request, response
            ),
            callback_group=self.group,
        )
        self.create_service(
            GetLogpointStatus,
            "get_logpoint_status",
            lambda request, response: self.service_wrapper(
                "get_logpoint_status", self.handle_get_logpoint_status, request, response
            ),
            callback_group=self.group,
        )
        self.create_service(
            DeleteLogpoint,
            "delete_logpoint",
            lambda request, response: self.service_wrapper(
                "get_logpoint_status", self.handle_delete_logpoint, request, response
            ),
            callback_group=self.group,
        )
        self.create_service(
            StoreLogpoint,
            "store_logpoint",
            lambda request, response: self.service_wrapper(
                "store_logpoint", self.handle_store_logpoint, request, response
            ),
            callback_group=self.group,
        )
        self.create_service(
            TagLogpoint,
            "tag_logpoint",
            lambda request, response: self.service_wrapper("tag_logpoint", self.handle_tag_logpoint, request, response),
            callback_group=self.group,
        )
        self.create_service(
            GetLEDBrightness,
            "get_led_brightness",
            lambda request, response: self.service_wrapper(
                "get_led_brightness", self.handle_get_led_brightness, request, response
            ),
            callback_group=self.group,
        )
        self.create_service(
            SetLEDBrightness,
            "set_led_brightness",
            lambda request, response: self.service_wrapper(
                "set_led_brightness", self.handle_set_led_brightness, request, response
            ),
            callback_group=self.group,
        )
        self.create_service(
            ListGraph,
            "list_graph",
            lambda request, response: self.service_wrapper("list_graph", self.handle_list_graph, request, response),
            callback_group=self.group,
        )
        self.create_service(
            Dock,
            "dock",
            lambda request, response: self.service_wrapper("dock", self.handle_dock, request, response),
            callback_group=self.group,
        )

        # This doesn't use the service wrapper because it's not a trigger, and we want different mock responses
        self.create_service(ListWorldObjects, "list_world_objects", self.handle_list_world_objects)

        self.create_service(
            GraphNavUploadGraph,
            "graph_nav_upload_graph",
            self.handle_graph_nav_upload_graph,
            callback_group=self.group,
        )

        self.create_service(
            GraphNavClearGraph,
            "graph_nav_clear_graph",
            self.handle_graph_nav_clear_graph,
            callback_group=self.group,
        )

        self.create_service(
            GraphNavGetLocalizationPose,
            "graph_nav_get_localization_pose",
            self.handle_graph_nav_get_localization_pose,
            callback_group=self.group,
        )

        self.create_service(
            GraphNavSetLocalization,
            "graph_nav_set_localization",
            self.handle_graph_nav_set_localization,
            callback_group=self.group,
        )
        if has_arm:
            self.create_service(
                GetGripperCameraParameters,
                "get_gripper_camera_parameters",
                lambda request, response: self.service_wrapper(
                    "get_gripper_camera_parameters",
                    self.handle_get_gripper_camera_parameters,
                    request,
                    response,
                ),
                callback_group=self.group,
            )

            self.create_service(
                SetGripperCameraParameters,
                "set_gripper_camera_parameters",
                lambda request, response: self.service_wrapper(
                    "set_gripper_camera_parameters",
                    self.handle_set_gripper_camera_parameters,
                    request,
                    response,
                ),
                callback_group=self.group,
            )

        self.execute_dance_as = ActionServer(
            self,
            ExecuteDance,
            "execute_dance",
            self.handle_execute_dance,
        )

        self.navigate_as = ActionServer(
            self,
            NavigateTo,
            "navigate_to",
            self.handle_navigate_to,
        )
        # spot_ros.navigate_as.start() # As is online

        self.trajectory_server = ActionServer(
            self,
            Trajectory,
            "trajectory",
            self.handle_trajectory,
        )
        # spot_ros.trajectory_server.start()

        self.create_service(
            RobotCommandService,
            "robot_command",
            lambda request, response: self.service_wrapper(
                "robot_command",
                self.handle_robot_command_service,
                request,
                response,
            ),
            callback_group=self.group,
        )

        if has_arm:
            # Allows both the "robot command" and the "manipulation" action goal to preempt each other
            self.robot_command_and_manipulation_servers = SingleGoalMultipleActionServers(
                self,
                [
                    (
                        RobotCommandAction,
                        "robot_command",
                        self.handle_robot_command_action,
                        None,
                    ),
                    (
                        Manipulation,
                        "manipulation",
                        self.handle_manipulation_command,
                        None,
                    ),
                ],
            )
        else:
            self.robot_command_server = SingleGoalActionServer(
                self,
                RobotCommandAction,
                "robot_command",
                self.handle_robot_command_action,
            )

        # Register Shutdown Handle
        # rclpy.on_shutdown(spot_ros.shutdown) # Shutdown Handle

        # Wait for an estop to be connected
        if self.spot_wrapper is not None and not self.start_estop.value:
            printed = False
            while self.spot_wrapper.is_estopped():
                if not printed:
                    self.get_logger().warn(
                        COLOR_YELLOW
                        + "Waiting for estop to be released.  Make sure you have an active estop."
                        '  You can acquire an estop on the tablet by choosing "Acquire Cut Motor Power Authority"'
                        " in the dropdown menu from the power icon.  (This will not power the motors or take the"
                        " lease.)"
                        + COLOR_END,
                    )
                    printed = True
                time.sleep(0.5)
            self.get_logger().info("Found estop!")

        self.create_timer(1 / self.async_tasks_rate, self.step)

        if self.spot_wrapper is not None and self.auto_claim.value:
            self.spot_wrapper.claim()
            if self.auto_power_on.value:
                self.spot_wrapper.power_on()
                if self.auto_stand.value:
                    self.spot_wrapper.stand()

        self.create_service(
            srv_type=Trigger,
            srv_name="take_lease",
            callback=self.take_lease_callback,
            callback_group=self.group,
        )

    def take_lease_callback(self, request: Trigger.Request, response: Trigger.Response) -> Trigger.Response:
        self.get_logger().info("Incoming request to take a new lease.")
        if self.spot_wrapper is None:
            response.success = True
            response.message = "spot_ros2 is running in mock mode."
            return response

        have_new_lease, lease = self.spot_wrapper.take_lease()
        if have_new_lease:
            response.success = True
            response.message = str(lease.lease_proto)
        else:
            response.success = False
            response.message = ""

        return response

    def metrics_callback(self, results: Any) -> None:
        """Callback for when the Spot Wrapper gets new metrics data.
        Args:
            results: FutureWrapper object of AsyncPeriodicQuery callback
        """
        if self.spot_wrapper is None:
            return

        metrics = self.spot_wrapper.metrics
        if metrics:
            metrics_msg = Metrics()
            local_time = self.spot_wrapper.robotToLocalTime(metrics.timestamp)
            metrics_msg.header.stamp = builtin_interfaces.msg.Time(sec=local_time.seconds, nanosec=local_time.nanos)

            for metric in metrics.metrics:
                if metric.label == "distance":
                    metrics_msg.distance = metric.float_value
                if metric.label == "gait cycles":
                    metrics_msg.gait_cycles = metric.int_value
                if metric.label == "time moving":
                    # metrics_msg.time_moving = Time(metric.duration.seconds, metric.duration.nanos)
                    duration = builtin_interfaces.msg.Duration(
                        sec=metric.duration.seconds, nanosec=metric.duration.nanos
                    )
                    metrics_msg.time_moving = duration
                if metric.label == "electric power":
                    # metrics_msg.electric_power = Time(metric.duration.seconds, metric.duration.nanos)
                    duration = builtin_interfaces.msg.Duration(
                        sec=metric.duration.seconds, nanosec=metric.duration.nanos
                    )
                    metrics_msg.electric_power = duration
            self.metrics_pub.publish(metrics_msg)

    def lease_callback(self, results: Any) -> None:
        """Callback for when the Spot Wrapper gets new lease data.
        Args:
            results: FutureWrapper object of AsyncPeriodicQuery callback
        """
        if self.spot_wrapper is None:
            return

        lease_array_msg = LeaseArray()
        lease_list = self.spot_wrapper.lease
        if lease_list:
            for resource in lease_list:
                new_resource = LeaseResource()
                new_resource.resource = resource.resource
                new_resource.lease.resource = resource.lease.resource
                new_resource.lease.epoch = resource.lease.epoch

                for seq in resource.lease.sequence:
                    new_resource.lease.sequence.append(seq)

                new_resource.lease_owner.client_name = resource.lease_owner.client_name
                new_resource.lease_owner.user_name = resource.lease_owner.user_name

                lease_array_msg.resources.append(new_resource)

            self.lease_pub.publish(lease_array_msg)

    def world_objects_callback(self, results: Any) -> None:
        if self.spot_wrapper is None:
            return

        world_objects = self.spot_wrapper.world_objects
        if world_objects:
            # TF
            tf_msg = get_tf_from_world_objects(
                world_objects.world_objects,
                self.spot_wrapper,
                self.preferred_odom_frame.value,
            )
            if len(tf_msg.transforms) > 0:
                self.dynamic_broadcaster.sendTransform(tf_msg.transforms)

    def publish_graph_nav_pose_callback(self) -> None:
        if self.spot_wrapper is None:
            return

        try:
            # noinspection PyProtectedMember
            state = self.spot_wrapper.spot_graph_nav._graph_nav_client.get_localization_state()
            if not state.localization.waypoint_id:
                self.get_logger().warning("Robot is not localized; Please upload graph and localize.")
                return

            (
                seed_t_body_msg,
                seed_t_body_trans_msg,
            ) = bosdyn_localization_to_pose_msg(
                state.localization,
                self.spot_wrapper.robotToLocalTime,
                in_seed_frame=True,
                seed_frame=self.graph_nav_seed_frame,
                body_frame=self.tf_name_graph_nav_body,
                return_tf=True,
            )
            self.graph_nav_pose_pub.publish(seed_t_body_msg)
            self.graph_nav_pose_transform_broadcaster.sendTransform(seed_t_body_trans_msg)
        except Exception as e:
            self.get_logger().error(f"Exception: {e} \n {traceback.format_exc()}")

    def create_image_publisher(self, image_type: SpotImageType, callback_group: CallbackGroup) -> None:
        topic_name = image_type.value
        publisher_name = image_type.value
        # RGB is the only type with different naming scheme
        if image_type == SpotImageType.RGB:
            topic_name = "camera"
            publisher_name = "image"
        for camera_name in self.cameras_used.value:
            setattr(
                self,
                f"{camera_name}_{publisher_name}_pub",
                self.create_publisher(Image, f"{topic_name}/{camera_name}/image", 1),
            )
            setattr(
                self,
                f"{camera_name}_{publisher_name}_info_pub",
                self.create_publisher(CameraInfo, f"{topic_name}/{camera_name}/camera_info", 1),
            )
        # create a timer for publishing
        self.create_timer(
            1 / self.rates["image"],
            partial(self.publish_camera_images_callback, image_type),
            callback_group=callback_group,
        )

    def publish_camera_images_callback(self, image_type: SpotImageType) -> None:
        """
        Publishes the camera images from a specific image type
        """
        if self.spot_wrapper is None:
            return

        publisher_name = image_type.value
        # RGB is the only type with different naming scheme
        if image_type == SpotImageType.RGB:
            publisher_name = "image"

        result = self.spot_wrapper.spot_images.get_images_by_cameras(
            [CameraSource(camera_name, [image_type]) for camera_name in self.cameras_used.value]
        )
        for image_entry in result:
            image_msg, camera_info = bosdyn_data_to_image_and_camera_info_msgs(
                image_entry.image_response,
                self.spot_wrapper.robotToLocalTime,
                self.spot_wrapper.frame_prefix,
            )
            image_pub = getattr(self, f"{image_entry.camera_name}_{publisher_name}_pub")
            image_info_pub = getattr(self, f"{image_entry.camera_name}_{publisher_name}_info_pub")
            image_pub.publish(image_msg)
            image_info_pub.publish(camera_info)
            self.populate_camera_static_transforms(image_entry.image_response)

    def service_wrapper(
        self,
        name: str,
        handler: Callable[[Request, Response], Response],
        request: Request,
        response: Response,
    ) -> Response:
        if self.spot_wrapper is None:
            self.get_logger().info(f"Mock mode: service {name} successfully called with request {request}")
            response.success = True
            return response
        return handler(request, response)

    def handle_claim(self, request: Trigger.Request, response: Trigger.Response) -> Trigger.Response:
        """ROS service handler for the claim service"""
        if self.spot_wrapper is None:
            response.success = False
            response.message = "Spot wrapper is undefined"
            return response
        response.success, response.message = self.spot_wrapper.claim()
        return response

    def handle_release(self, request: Trigger.Request, response: Trigger.Response) -> Trigger.Response:
        """ROS service handler for the release service"""
        if self.spot_wrapper is None:
            response.success = False
            response.message = "Spot wrapper is undefined"
            return response
        response.success, response.message = self.spot_wrapper.release()
        return response

    def handle_stop(self, request: Trigger.Request, response: Trigger.Response) -> Trigger.Response:
        """ROS service handler for the stop service"""
        if self.spot_wrapper is None:
            response.success = False
            response.message = "Spot wrapper is undefined"
            return response
        response.success, response.message = self.spot_wrapper.stop()
        return response

    def handle_self_right(self, request: Trigger.Request, response: Trigger.Response) -> Trigger.Response:
        """ROS service handler for the self-right service"""
        if self.spot_wrapper is None:
            response.success = False
            response.message = "Spot wrapper is undefined"
            return response
        response.success, response.message = self.spot_wrapper.self_right()
        return response

    def handle_sit(self, request: Trigger.Request, response: Trigger.Response) -> Trigger.Response:
        """ROS service handler for the sit service"""
        if self.spot_wrapper is None:
            response.success = False
            response.message = "Spot wrapper is undefined"
            return response
        response.success, response.message = self.spot_wrapper.sit()
        return response

    def handle_stand(self, request: Trigger.Request, response: Trigger.Response) -> Trigger.Response:
        """ROS service handler for the stand service"""
        if self.spot_wrapper is None:
            response.success = False
            response.message = "Spot wrapper is undefined"
            return response
        response.success, response.message = self.spot_wrapper.stand()
        return response

    def handle_rollover(self, request: Trigger.Request, response: Trigger.Response) -> Trigger.Response:
        """ROS service handler for the rollover service"""
        if self.spot_wrapper is None:
            response.success = False
            response.message = "Spot wrapper is undefined"
            return response
        response.success, response.message = self.spot_wrapper.battery_change_pose()
        return response

    def handle_power_on(self, request: Trigger.Request, response: Trigger.Response) -> Trigger.Response:
        """ROS service handler for the power-on service"""
        if self.spot_wrapper is None:
            response.success = False
            response.message = "Spot wrapper is undefined"
            return response
        response.success, response.message = self.spot_wrapper.power_on()
        return response

    def handle_safe_power_off(self, request: Trigger.Request, response: Trigger.Response) -> Trigger.Response:
        """ROS service handler for the safe-power-off service"""
        if self.spot_wrapper is None:
            response.success = False
            response.message = "Spot wrapper is undefined"
            return response
        response.success, response.message = self.spot_wrapper.safe_power_off()
        return response

    def handle_estop_hard(self, request: Trigger.Request, response: Trigger.Response) -> Trigger.Response:
        """ROS service handler to hard-eStop the robot.  The robot will immediately cut power to the motors"""
        if self.spot_wrapper is None:
            response.success = False
            response.message = "Spot wrapper is undefined"
            return response
        response.success, response.message = self.spot_wrapper.assertEStop(True)
        return response

    def handle_estop_soft(self, request: Trigger.Request, response: Trigger.Response) -> Trigger.Response:
        """ROS service handler to soft-eStop the robot.  The robot will try to settle on the ground before cutting
        power to the motors"""
        if self.spot_wrapper is None:
            response.success = False
            response.message = "Spot wrapper is undefined"
            return response
        response.success, response.message = self.spot_wrapper.assertEStop(False)
        return response

    def handle_estop_disengage(self, request: Trigger.Request, response: Trigger.Response) -> Trigger.Response:
        """ROS service handler to disengage the eStop on the robot."""
        if self.spot_wrapper is None:
            response.success = False
            response.message = "Spot wrapper is undefined"
            return response
        response.success, response.message = self.spot_wrapper.disengageEStop()
        return response

    def handle_undock(self, request: Trigger.Request, response: Trigger.Response) -> Trigger.Response:
        """ROS service handler to undock the robot."""
        if self.spot_wrapper is None:
            response.success = False
            response.message = "Spot wrapper is undefined"
            return response
        response.success, response.message = self.spot_wrapper.spot_docking.undock()
        return response

    def handle_clear_behavior_fault(
        self, request: ClearBehaviorFault.Request, response: ClearBehaviorFault.Response
    ) -> ClearBehaviorFault.Response:
        """ROS service handler for clearing behavior faults"""
        if self.spot_wrapper is None:
            response.success = False
            response.message = "Spot wrapper is undefined"
            return response
        response.success, response.message = self.spot_wrapper.clear_behavior_fault(request.id)
        return response

    def handle_stop_dance(self, request: Trigger.Request, response: Trigger.Response) -> Trigger.Response:
        """ROS service handler to stop the robot's dancing."""
        if self.spot_wrapper is None:
            response.success = False
            response.message = "Spot wrapper is undefined"
            return response
        success, msg = self.spot_wrapper.stop_choreography()
        response.success = success
        response.message = msg
        return response

    def handle_list_all_dances(
        self, request: ListAllDances.Request, response: ListAllDances.Response
    ) -> ListAllDances.Response:
        """ROS service handler for getting list of already uploaded dances."""
        if self.spot_wrapper is None:
            response.success = False
            response.message = "Spot wrapper is undefined"
            return response
        (
            response.success,
            response.message,
            response.dances,
        ) = self.spot_wrapper.list_all_dances()
        return response

    def handle_list_all_moves(
        self, request: ListAllMoves.Request, response: ListAllMoves.Response
    ) -> ListAllMoves.Response:
        """ROS service handler for getting list of already uploaded moves."""
        if self.spot_wrapper is None:
            response.success = False
            response.message = "Spot wrapper is undefined"
            return response
        (
            response.success,
            response.message,
            response.moves,
        ) = self.spot_wrapper.list_all_moves()
        return response

    def handle_recorded_state_to_animation(
        self,
        request: ChoreographyRecordedStateToAnimation.Request,
        response: ChoreographyRecordedStateToAnimation.Response,
    ) -> ChoreographyRecordedStateToAnimation.Response:
        """ROS service handler for transforming a recorded state log into an animation cha file."""
        if self.spot_wrapper is None:
            response.success = False
            response.message = "Spot wrapper is undefined"
            return response

        with tempfile.TemporaryDirectory() as temp_dir:
            filename = "temporary_animation"
            full_path = os.path.join(temp_dir, filename)
            response.success, response.message, file_name = self.spot_wrapper.choreography_log_to_animation_file(
                filename, temp_dir, request.has_arm
            )
            if response.success:
                with open(full_path + ".cha", "r") as animation_file:
                    response.animation_file_contents = animation_file.read()
        return response

    def handle_start_recording_state(
        self, request: ChoreographyStartRecordingState.Request, response: ChoreographyStartRecordingState.Response
    ) -> ChoreographyStartRecordingState.Response:
        """ROS service handler to start recording a state log for later animation."""
        if self.spot_wrapper is None:
            response.success = False
            response.message = "Spot wrapper is undefined"
            return response
        response.success, response.message, start_recording_response = self.spot_wrapper.start_recording_state(
            request.duration_seconds
        )
        response.status = start_recording_response.status
        response.recording_session_id = start_recording_response.recording_session_id
        return response

    def handle_stop_recording_state(
        self, request: ChoreographyStopRecordingState.Request, response: ChoreographyStopRecordingState.Response
    ) -> ChoreographyStopRecordingState.Response:
        """ROS service handler to stop recording state for later animation."""
        if self.spot_wrapper is None:
            response.success = False
            response.message = "Spot wrapper is undefined"
            return response
        response.success, response.message, _ = self.spot_wrapper.stop_recording_state()
        return response

    def handle_get_choreography_status(
        self, request: GetChoreographyStatus.Request, response: GetChoreographyStatus.Response
    ) -> GetChoreographyStatus.Response:
        """ROS service handler for getting current status of choreography playback."""

        if self.spot_wrapper is None:
            response.success = False
            response.message = "Spot wrapper is undefined"
            return response

        response.success, response.message, choreography_status = self.spot_wrapper.get_choreography_status()
        response.status = choreography_status.status
        response.execution_id = choreography_status.execution_id
        return response

    def handle_upload_animation(
        self, request: UploadAnimation.Request, response: UploadAnimation.Response
    ) -> UploadAnimation.Response:
        """ROS service handler for uploading an animation."""

        if self.spot_wrapper is None:
            response.success = False
            response.message = "Spot wrapper is undefined"
            return response
        if request.animation_file_content:
            response.success, response.message = self.spot_wrapper.upload_animation(
                request.animation_name, request.animation_file_content
            )
        elif request.animation_proto_serialized:
            animation = Animation()
            animation.ParseFromString(bytes(bytearray(request.animation_proto_serialized)))
            response.success, response.message = self.spot_wrapper.upload_animation_proto(animation)
        else:
            self.message = "Error: No data passed in message"
            response.success = False
        return response

    def handle_upload_sequence(
        self, request: UploadSequence.Request, response: UploadSequence.Response
    ) -> UploadSequence.Response:
        """ROS service handler for uploading choreography."""
        if self.spot_wrapper is None:
            response.success = False
            response.message = "Spot wrapper is undefined"
            return response
        elif request.sequence_proto_serialized:
            sequence = ChoreographySequence()
            sequence.ParseFromString(bytes(bytearray(request.sequence_proto_serialized)))
            response.success, response.message = self.spot_wrapper.upload_choreography(sequence)
        else:
            self.message = "Error: No data passed in message"
            response.success = False
        return response

    def handle_list_sounds(self, request: ListSounds.Request, response: ListSounds.Response) -> ListSounds.Response:
        """ROS service handler for listing sounds loaded on Spot CAM."""
        if self.spot_cam_wrapper is None:
            response.success = False
            response.message = "Spot CAM has not been initialized"
            return response

        try:
            names = self.spot_cam_wrapper.audio.list_sounds()
            response.names = names
            response.success = True
            response.message = "Success"
            return response
        except Exception as e:
            response.success = False
            response.message = f"Error: {e}"
            return response

    def handle_load_sound(self, request: LoadSound.Request, response: LoadSound.Response) -> LoadSound.Response:
        """ROS service handler for loading a wav file sound on Spot CAM."""
        if self.spot_cam_wrapper is None:
            response.success = False
            response.message = "Spot CAM has not been initialized"
            return response

        try:
            self.spot_cam_wrapper.audio.load_sound(request.wav_path, request.name)
            response.success = True
            response.message = "Success"
            return response
        except Exception as e:
            response.success = False
            response.message = f"Error: {e}"
            return response

    def handle_play_sound(self, request: PlaySound.Request, response: PlaySound.Response) -> PlaySound.Response:
        """ROS service handler for playing a sound loaded on Spot CAM."""
        if self.spot_cam_wrapper is None:
            response.success = False
            response.message = "Spot CAM has not been initialized"
            return response

        try:
            self.spot_cam_wrapper.audio.play_sound(request.name, request.volume_multiplier)
            response.success = True
            response.message = "Success"
            return response
        except Exception as e:
            response.success = False
            response.message = f"Error: {e}"
            return response

    def handle_delete_sound(self, request: DeleteSound.Request, response: DeleteSound.Response) -> DeleteSound.Response:
        """ROS service handler for deleting a sound loaded on Spot CAM."""
        if self.spot_cam_wrapper is None:
            response.success = False
            response.message = "Spot CAM has not been initialized"
            return response

        try:
            self.spot_cam_wrapper.audio.delete_sound(request.name)
            response.success = True
            response.message = "Success"
            return response
        except Exception as e:
            response.success = False
            response.message = f"Error: {e}"
            return response

    def handle_get_volume(self, request: GetVolume.Request, response: GetVolume.Response) -> GetVolume.Response:
        """ROS service handler for getting the volume on Spot CAM."""
        if self.spot_cam_wrapper is None:
            response.success = False
            response.message = "Spot CAM has not been initialized"
            return response

        try:
            response.volume = self.spot_cam_wrapper.audio.get_volume()
            response.success = True
            response.message = "Success"
            return response
        except Exception as e:
            response.success = False
            response.message = f"Error: {e}"
            return response

    def handle_set_volume(self, request: SetVolume.Request, response: SetVolume.Response) -> SetVolume.Response:
        """ROS service handler for setting the volume on Spot CAM."""
        if self.spot_cam_wrapper is None:
            response.success = False
            response.message = "Spot CAM has not been initialized"
            return response

        try:
            self.spot_cam_wrapper.audio.set_volume(request.volume)
            response.success = True
            response.message = "Success"
            return response
        except Exception as e:
            response.success = False
            response.message = f"Error: {e}"
            return response

    def handle_list_ptz(self, request: ListPtz.Request, response: ListPtz.Response) -> ListPtz.Response:
        """Ros service handler for getting descriptions of any ptz"""
        try:
            if self.spot_cam_wrapper is None:
                raise Exception("Spot CAM has not been initialized")

            proto_descriptions = self.spot_cam_wrapper.ptz.list_ptz()
            descriptions = []
            for proto_description in proto_descriptions:
                ros_msg = PtzDescription()
                convert(proto_description, ros_msg)
                descriptions.append(ros_msg)
            response.success = True
            response.message = "Success"
            response.descriptions = descriptions
            return response
        except Exception as e:
            response.success = False
            response.message = f"Error: {e}"
            return response

    def handle_get_ptz_position(
        self, request: GetPtzPosition.Request, response: GetPtzPosition.Response
    ) -> GetPtzPosition.Response:
        """Ros service handler to get the position of a ptz camera"""
        try:
            if self.spot_cam_wrapper is None:
                raise Exception("Spot CAM has not been initialized")

            proto_position = self.spot_cam_wrapper.ptz.get_ptz_position(request.name)
            convert(proto_position, response.position)
            response.success = True
            response.message = "Success"
            return response
        except Exception as e:
            response.success = False
            response.message = f"Error: {e}"
            return response

    def handle_set_ptz_position(
        self, request: SetPtzPosition.Request, response: SetPtzPosition.Response
    ) -> SetPtzPosition.Response:
        """Ros service handler for setting the position of a ptz camera"""
        try:
            if self.spot_cam_wrapper is None:
                raise Exception("Spot CAM has not been initialized")

            self.spot_cam_wrapper.ptz.set_ptz_position(request.name, request.pan, request.tilt, request.zoom)
            response.success = True
            response.message = "Success"
            return response
        except Exception as e:
            response.success = False
            response.message = f"Error: {e}"
            return response

    def handle_initialize_lens(
        self, request: InitializeLens.Request, response: InitializeLens.Response
    ) -> InitializeLens.Response:
        """Ros service handler for initializing the lens"""
        try:
            if self.spot_cam_wrapper is None:
                raise Exception("Spot CAM has not been initialized")

            self.spot_cam_wrapper.ptz.initialise_lens()  # British spelling?
            response.success = True
            response.message = "Success"
            return response
        except Exception as e:
            response.success = False
            response.message = f"Error: {e}"
            return response

    def handle_list_cameras(self, request: ListCameras.Request, response: ListCameras.Response) -> ListCameras.Response:
        """Ros service handler for listing all cameras on SpotCAM"""
        try:
            if self.spot_cam_wrapper is None:
                raise Exception("Spot CAM has not been initialized")

            proto_cameras = self.spot_cam_wrapper.media_log.list_cameras()
            cameras = []
            for proto_camera in proto_cameras:
                ros_msg = Camera()
                convert(proto_camera, ros_msg)
                cameras.append(ros_msg)
            response.success = True
            response.message = "Success"
            response.cameras = cameras
            return response
        except Exception as e:
            response.success = False
            response.message = f"Error: {e}"
            return response

    def handle_list_logpoints(
        self, request: ListLogpoints.Request, response: ListLogpoints.Response
    ) -> ListLogpoints.Response:
        """Ros service handler for listing all logpoints saved on SpotCAM"""
        try:
            if self.spot_cam_wrapper is None:
                raise Exception("Spot CAM has not been initialized")

            proto_logpoints = self.spot_cam_wrapper.media_log.list_logpoints()
            logpoints = []
            for proto_logpoint in proto_logpoints:
                ros_msg = Logpoint()
                convert(proto_logpoint, ros_msg)
                logpoints.append(ros_msg)
            response.success = True
            response.message = "Success"
            response.logpoints = logpoints
            return response
        except Exception as e:
            response.success = False
            response.message = f"Error: {e}"
            return response

    def handle_retrieve_logpoint(
        self, request: RetrieveLogpoint.Request, response: RetrieveLogpoint.Response
    ) -> RetrieveLogpoint.Response:
        """Ros service handler for retrieving a logpoint from SpotCAM"""
        try:
            if self.spot_cam_wrapper is None:
                raise Exception("Spot CAM has not been initialized")

            proto_logpoint, proto_data_chunk = self.spot_cam_wrapper.media_log.retrieve_logpoint(
                request.name, request.raw
            )
            convert(proto_logpoint, response.logpoint)
            # Data is actually a bytes object, not DataChunk as the SpotCAM wrapper states...
            # Therefore, we use a uint8[] buffer in srv message and directly set that
            # to the bytes object.
            response.data = proto_data_chunk
            response.success = True
            response.message = "Success"
            return response
        except Exception as e:
            response.success = False
            response.message = f"Error: {e}"
            return response

    def handle_get_logpoint_status(
        self, request: GetLogpointStatus.Request, response: GetLogpointStatus.Response
    ) -> GetLogpointStatus.Response:
        """Ros service handler for getting the status of a logpoint from SpotCAM"""
        try:
            if self.spot_cam_wrapper is None:
                raise Exception("Spot CAM has not been initialized")

            proto_logstatus = self.spot_cam_wrapper.media_log.get_logpoint_status(request.name)
            response.status.value = proto_logstatus.status  # Manual proto conversion
            response.success = True
            response.message = "Success"
            return response
        except Exception as e:
            response.success = False
            response.message = f"Error: {e}"
            return response

    def handle_delete_logpoint(
        self, request: DeleteLogpoint.Request, response: DeleteLogpoint.Response
    ) -> DeleteLogpoint.Response:
        """Ros service handler for deleting a logpoint from SpotCAM"""
        try:
            if self.spot_cam_wrapper is None:
                raise Exception("Spot CAM has not been initialized")

            self.spot_cam_wrapper.media_log.delete_logpoint(request.name)
            response.success = True
            response.message = "Success"
            return response
        except Exception as e:
            response.success = False
            response.message = f"Error: {e}"
            return response

    def handle_store_logpoint(
        self, request: StoreLogpoint.Request, response: StoreLogpoint.Response
    ) -> StoreLogpoint.Response:
        """Ros service handler for storing current camera data as a logpoint on SpotCAM"""
        try:
            if self.spot_cam_wrapper is None:
                raise Exception("Spot CAM has not been initialized")

            tag = None if request.tag == "" else request.tag
            camera_name = SpotCamCamera(request.name)  # Silly but don't want to modify cam wrapper.
            proto_logpoint = self.spot_cam_wrapper.media_log.store(camera_name, tag)
            convert(proto_logpoint, response.logpoint)
            response.success = True
            response.message = "Success"
            return response
        except Exception as e:
            response.success = False
            response.message = f"Error: {e}"
            return response

    def handle_tag_logpoint(self, request: TagLogpoint.Request, response: TagLogpoint.Response) -> TagLogpoint.Response:
        """Ros service handler for adding a tag to a logpoint on SpotCAM"""
        try:
            if self.spot_cam_wrapper is None:
                raise Exception("Spot CAM has not been initialized")

            self.spot_cam_wrapper.media_log.tag(request.name, request.tag)
            response.success = True
            response.message = "Success"
            return response
        except Exception as e:
            response.success = False
            response.message = f"Error: {e}"
            return response

    def handle_get_led_brightness(
        self, request: GetLEDBrightness.Request, response: GetLEDBrightness.Response
    ) -> GetLEDBrightness.Response:
        """Ros service handler for getting the current brightness of the Spot CAM onboard LEDs"""
        try:
            if self.spot_cam_wrapper is None:
                raise Exception("Spot CAM has not been initialized")

            proto_brightness_list = self.spot_cam_wrapper.lighting.get_led_brightness()
            response.success = True
            response.message = "Success"
            response.brightness = proto_brightness_list
            return response
        except Exception as e:
            response.success = False
            response.message = f"Error: {e}"
            return response

    def handle_set_led_brightness(
        self, request: SetLEDBrightness.Request, response: SetLEDBrightness.Response
    ) -> SetLEDBrightness.Response:
        """Ros service handler to set the brightness of Spot CAM's onboard LEDS"""
        try:
            if self.spot_cam_wrapper is None:
                raise Exception("Spot CAM has not been initialized")

            self.spot_cam_wrapper.lighting.set_led_brightness(request.brightness)
            response.success = True
            response.message = "Success"
            return response
        except Exception as e:
            response.success = False
            response.message = f"Error: {e}"
            return response

    def handle_stair_mode(self, request: SetBool.Request, response: SetBool.Response) -> SetBool.Response:
        """ROS service handler to set a stair mode to the robot."""
        if self.spot_wrapper is None:
            response.success = False
            response.message = "Spot wrapper is undefined"
            return response
        try:
            mobility_params = self.spot_wrapper.get_mobility_params()
            mobility_params.stair_hint = request.data
            self.spot_wrapper.set_mobility_params(mobility_params)
            response.success = True
            response.message = "Success"
            return response
        except Exception as e:
            response.success = False
            response.message = "Error:{}".format(e)
            return response

    def handle_locomotion_mode(
        self, request: SetLocomotion.Request, response: SetLocomotion.Response
    ) -> SetLocomotion.Response:
        """ROS service handler to set locomotion mode"""
        if self.spot_wrapper is None:
            response.success = False
            response.message = "Spot wrapper is undefined"
            return response
        try:
            mobility_params = self.spot_wrapper.get_mobility_params()
            mobility_params.locomotion_hint = request.locomotion_mode
            self.spot_wrapper.set_mobility_params(mobility_params)
            response.success = True
            response.message = "Success"
            return response
        except Exception as e:
            response.success = False
            response.message = "Error:{}".format(e)
            return response

    def handle_dock(self, request: Dock.Request, response: Dock.Response) -> Dock.Response:
        """ROS service handler to dock the robot."""
        if self.spot_wrapper is None:
            response.success = False
            response.message = "Spot wrapper is undefined"
            return response
        response.success, response.message = self.spot_wrapper.spot_docking.dock(request.dock_id)
        return response

    def handle_max_vel(self, request: SetVelocity.Request, response: SetVelocity.Response) -> SetVelocity.Response:
        """
        Handle a max_velocity service call. This will modify the mobility params to have a limit on the maximum
        velocity that the robot can move during motion commands. This affects trajectory commands and velocity
        commands
        Args:
            response: SetVelocity.Response containing response
            request: SetVelocity.Request containing requested maximum velocity
        Returns: SetVelocity.Response
        """
        if self.spot_wrapper is None:
            response.success = False
            response.message = "Spot wrapper is undefined"
            return response
        try:
            mobility_params = self.spot_wrapper.get_mobility_params()
            mobility_params.vel_limit.CopyFrom(
                SE2VelocityLimit(
                    max_vel=math_helpers.SE2Velocity(
                        request.velocity_limit.linear.x,
                        request.velocity_limit.linear.y,
                        request.velocity_limit.angular.z,
                    ).to_proto()
                )
            )
            self.spot_wrapper.set_mobility_params(mobility_params)
            response.success = True
            response.message = "Success"
            return response
        except Exception as e:
            response.success = False
            response.message = f"Error: {e}"
            return response

    def _process_feedback_status(self, status: int) -> Optional[GoalResponse]:
        if status == RobotCommandFeedbackStatusStatus.STATUS_UNKNOWN:
            return GoalResponse.IN_PROGRESS

        if status == RobotCommandFeedbackStatusStatus.STATUS_COMMAND_OVERRIDDEN:
            self.get_logger().warn("Command has been overwritten")
            return GoalResponse.FAILED

        if status == RobotCommandFeedbackStatusStatus.STATUS_COMMAND_TIMED_OUT:
            self.get_logger().warn("Command has timed out")
            return GoalResponse.FAILED

        if status == RobotCommandFeedbackStatusStatus.STATUS_ROBOT_FROZEN:
            self.get_logger().warn("Robot is in unsafe state. Will only respond to safe commands")
            return GoalResponse.FAILED

        if status == RobotCommandFeedbackStatusStatus.STATUS_INCOMPATIBLE_HARDWARE:
            self.get_logger().warn("Command is incompatible with current hardware")
            return GoalResponse.FAILED

        # if status == RobotCommandFeedbackStatusStatus.STATUS_PROCESSING,
        # return None to continue processing the command feedback
        return None

    def _process_full_body_command_feedback(self, feedback: FullBodyCommandFeedback) -> GoalResponse:
        maybe_goal_response = self._process_feedback_status(feedback.status.value)
        if maybe_goal_response is not None:
            return maybe_goal_response

        fb = feedback.feedback
        choice = fb.feedback_choice

        if choice == fb.FEEDBACK_STOP_FEEDBACK_SET:
            return GoalResponse.SUCCESS
        elif choice == fb.FEEDBACK_FREEZE_FEEDBACK_SET:
            return GoalResponse.SUCCESS
        elif choice == fb.FEEDBACK_SELFRIGHT_FEEDBACK_SET:
            if fb.selfright_feedback.status.value == fb.selfright_feedback.status.STATUS_COMPLETED:
                return GoalResponse.SUCCESS
            return GoalResponse.IN_PROGRESS

        elif choice == fb.FEEDBACK_SAFE_POWER_OFF_FEEDBACK_SET:
            if fb.safe_power_off_feedback.status.value == fb.safe_power_off_feedback.status.STATUS_POWERED_OFF:
                return GoalResponse.SUCCESS
            return GoalResponse.IN_PROGRESS

        elif choice == fb.FEEDBACK_BATTERY_CHANGE_POSE_FEEDBACK_SET:
            if fb.battery_change_pose_feedback.status.value == fb.battery_change_pose_feedback.status.STATUS_COMPLETED:
                return GoalResponse.SUCCESS
            if fb.battery_change_pose_feedback.status.value == fb.battery_change_pose_feedback.status.STATUS_FAILED:
                return GoalResponse.FAILED
            return GoalResponse.IN_PROGRESS

        elif choice == fb.FEEDBACK_PAYLOAD_ESTIMATION_FEEDBACK_SET:
            if fb.payload_estimation_feedback.status.value == fb.payload_estimation_feedback.status.STATUS_COMPLETED:
                return GoalResponse.SUCCESS
            if fb.payload_estimation_feedback.status.value == fb.payload_estimation_feedback.status.STATUS_SMALL_MASS:
                return GoalResponse.SUCCESS
            if fb.payload_estimation_feedback.status.value == fb.payload_estimation_feedback.status.STATUS_ERROR:
                return GoalResponse.FAILED
            return GoalResponse.IN_PROGRESS
        elif choice == fb.FEEDBACK_CONSTRAINED_MANIPULATION_FEEDBACK_SET:
            if (
                fb.constrained_manipulation_feedback.status.value
                == fb.constrained_manipulation_feedback.status.STATUS_RUNNING
            ):
                return GoalResponse.IN_PROGRESS
            return GoalResponse.FAILED
        return GoalResponse.IN_PROGRESS

    def _process_synchronized_arm_command_feedback(self, feedback: ArmCommandFeedback) -> GoalResponse:
        maybe_goal_response = self._process_feedback_status(feedback.status.value)
        if maybe_goal_response is not None:
            return maybe_goal_response

        fb = feedback.feedback
        choice = fb.feedback_choice

        if choice == fb.FEEDBACK_ARM_CARTESIAN_FEEDBACK_SET:
            if (
                fb.arm_cartesian_feedback.status.value == fb.arm_cartesian_feedback.status.STATUS_TRAJECTORY_CANCELLED
                or fb.arm_cartesian_feedback.status.value == fb.arm_cartesian_feedback.status.STATUS_TRAJECTORY_STALLED
            ):
                return GoalResponse.FAILED
            if fb.arm_cartesian_feedback.status.value != fb.arm_cartesian_feedback.status.STATUS_TRAJECTORY_COMPLETE:
                return GoalResponse.IN_PROGRESS
        elif choice == fb.FEEDBACK_ARM_JOINT_MOVE_FEEDBACK_SET:
            if fb.arm_joint_move_feedback.status.value == fb.arm_joint_move_feedback.status.STATUS_STALLED:
                return GoalResponse.FAILED
            if fb.arm_joint_move_feedback.status.value != fb.arm_joint_move_feedback.status.STATUS_COMPLETE:
                return GoalResponse.IN_PROGRESS
        elif choice == fb.FEEDBACK_NAMED_ARM_POSITION_FEEDBACK_SET:
            if (
                fb.named_arm_position_feedback.status.value
                == fb.named_arm_position_feedback.status.STATUS_STALLED_HOLDING_ITEM
            ):
                return GoalResponse.FAILED
            if fb.named_arm_position_feedback.status.value != fb.named_arm_position_feedback.status.STATUS_COMPLETE:
                return GoalResponse.IN_PROGRESS
        elif choice == fb.FEEDBACK_ARM_VELOCITY_FEEDBACK_SET:
            self.get_logger().warn("WARNING: ArmVelocityCommand provides no feedback")
        elif choice == fb.FEEDBACK_ARM_GAZE_FEEDBACK_SET:
            if fb.arm_gaze_feedback.status.value == fb.arm_gaze_feedback.status.STATUS_TOOL_TRAJECTORY_STALLED:
                return GoalResponse.FAILED
            if fb.arm_gaze_feedback.status.value != fb.arm_gaze_feedback.status.STATUS_TRAJECTORY_COMPLETE:
                return GoalResponse.IN_PROGRESS
        elif choice == fb.FEEDBACK_ARM_STOP_FEEDBACK_SET:
            self.get_logger().warn("WARNING: Stop command provides no feedback")
        elif choice == fb.FEEDBACK_ARM_DRAG_FEEDBACK_SET:
            if fb.arm_drag_feedback.status.value == fb.arm_drag_feedback.status.STATUS_DRAGGING:
                return GoalResponse.IN_PROGRESS
            else:
                return GoalResponse.FAILED
        elif choice == fb.FEEDBACK_ARM_IMPEDANCE_FEEDBACK_SET:
            if (
                fb.arm_impedance_feedback.status.value == fb.arm_impedance_feedback.status.STATUS_TRAJECTORY_STALLED
                or fb.arm_impedance_feedback.status.value == fb.arm_impedance_feedback.status.STATUS_UNKNOWN
            ):
                return GoalResponse.FAILED
            if fb.arm_impedance_feedback.status.value != fb.arm_impedance_feedback.status.STATUS_TRAJECTORY_COMPLETE:
                return GoalResponse.IN_PROGRESS
        else:
            self.get_logger().error("ERROR: unknown arm command type")
            return GoalResponse.IN_PROGRESS
        return GoalResponse.SUCCESS

    def _process_synchronized_mobility_command_feedback(self, feedback: MobilityCommandFeedback) -> GoalResponse:
        maybe_goal_response = self._process_feedback_status(feedback.status.value)
        if maybe_goal_response is not None:
            return maybe_goal_response

        fb = feedback.feedback
        choice = fb.feedback_choice

        if choice == fb.FEEDBACK_SE2_TRAJECTORY_FEEDBACK_SET:
            if fb.se2_trajectory_feedback.status.value != fb.se2_trajectory_feedback.status.STATUS_AT_GOAL:
                return GoalResponse.IN_PROGRESS
        elif choice == fb.FEEDBACK_SE2_VELOCITY_FEEDBACK_SET:
            self.get_logger().warn("WARNING: Planar velocity commands provide no feedback")
        elif choice == fb.FEEDBACK_SIT_FEEDBACK_SET:
            if fb.sit_feedback.status.value != fb.sit_feedback.status.STATUS_IS_SITTING:
                return GoalResponse.IN_PROGRESS
        elif choice == fb.FEEDBACK_STAND_FEEDBACK_SET:
            if fb.stand_feedback.status.value != fb.stand_feedback.status.STATUS_IS_STANDING:
                return GoalResponse.IN_PROGRESS
        elif choice == fb.FEEDBACK_STANCE_FEEDBACK_SET:
            if fb.stance_feedback.status.value == fb.stance_feedback.status.STATUS_TOO_FAR_AWAY:
                return GoalResponse.FAILED
            if fb.stance_feedback.status.value != fb.stance_feedback.status.STATUS_STANCED:
                return GoalResponse.IN_PROGRESS
        elif choice == fb.FEEDBACK_STOP_FEEDBACK_SET:
            self.get_logger().warn("WARNING: Stop command provides no feedback")
        elif choice == fb.FEEDBACK_FOLLOW_ARM_FEEDBACK_SET:
            self.get_logger().warn("WARNING: FollowArmCommand provides no feedback")
        elif choice == fb.FEEDBACK_NOT_SET:
            # sync_feedback.mobility_command_feedback is set, but feedback_choice is actually not set.
            # This may happen when a command finishes, which means we may return SUCCESS below.
            self.get_logger().info("mobility command feedback indicates goal has reached")
        else:
            self.get_logger().error("ERROR: unknown mobility command type")
            return GoalResponse.IN_PROGRESS
        return GoalResponse.SUCCESS

    def _process_synchronized_gripper_command_feedback(self, feedback: GripperCommandFeedback) -> GoalResponse:
        maybe_goal_response = self._process_feedback_status(feedback.status.value)
        if maybe_goal_response is not None:
            return maybe_goal_response

        if feedback.command.command_choice == feedback.command.COMMAND_CLAW_GRIPPER_FEEDBACK_SET:
            if (
                feedback.command.claw_gripper_feedback.status.value
                == feedback.command.claw_gripper_feedback.status.STATUS_IN_PROGRESS
            ):
                return GoalResponse.IN_PROGRESS
            if (
                feedback.command.claw_gripper_feedback.status.value
                == feedback.command.claw_gripper_feedback.status.STATUS_UNKNOWN
            ):
                self.get_logger().error("ERROR: claw grippper status unknown")
                return GoalResponse.IN_PROGRESS
            if (
                feedback.command.claw_gripper_feedback.status.value
                == feedback.command.claw_gripper_feedback.status.STATUS_AT_GOAL
                or feedback.command.claw_gripper_feedback.status.value
                == feedback.command.claw_gripper_feedback.status.STATUS_APPLYING_FORCE
            ):
                return GoalResponse.SUCCESS
        else:
            self.get_logger().error("ERROR: unknown gripper command type")
            return GoalResponse.IN_PROGRESS
        return GoalResponse.SUCCESS

    def _robot_command_goal_complete(self, feedback: RobotCommandFeedback) -> GoalResponse:
        if feedback is None:
            # NOTE: it takes an iteration for the feedback to get set.
            return GoalResponse.IN_PROGRESS

        choice = feedback.command.command_choice
        if choice == feedback.command.COMMAND_FULL_BODY_FEEDBACK_SET:
            full_body_feedback = feedback.command.full_body_feedback
            return self._process_full_body_command_feedback(full_body_feedback)

        elif choice == feedback.command.COMMAND_SYNCHRONIZED_FEEDBACK_SET:
            # The idea here is that a synchronized command can have arm, mobility, and/or gripper
            # sub-commands in it.  The total command isn't done until all sub-commands are satisfied.
            # So if any one of the sub-commands is still in progress, it short-circuits out as
            # IN_PROGRESS.  And if it makes it to the bottom of the function, then all components
            # must be satisfied, and it returns SUCCESS.
            # One corner case to know about is that the commands that don't provide feedback, such
            # as a velocity command will return SUCCESS.  This allows you to use them more effectively
            # with other commands.  For example if you wanted to move the arm with some velocity
            # while the mobility is going to some SE2 trajectory then that will work.

            sync_feedback = feedback.command.synchronized_feedback
            if sync_feedback.has_field & sync_feedback.ARM_COMMAND_FEEDBACK_FIELD_SET:
                arm_feedback = sync_feedback.arm_command_feedback
                response = self._process_synchronized_arm_command_feedback(arm_feedback)
                if response is not GoalResponse.SUCCESS:
                    return response

            if sync_feedback.has_field & sync_feedback.MOBILITY_COMMAND_FEEDBACK_FIELD_SET:
                mob_feedback = sync_feedback.mobility_command_feedback
                response = self._process_synchronized_mobility_command_feedback(mob_feedback)
                if response is not GoalResponse.SUCCESS:
                    return response

            if sync_feedback.has_field & sync_feedback.GRIPPER_COMMAND_FEEDBACK_FIELD_SET:
                grip_feedback = sync_feedback.gripper_command_feedback
                response = self._process_synchronized_gripper_command_feedback(grip_feedback)
                if response is not GoalResponse.SUCCESS:
                    return response

            return response
        else:
            self.get_logger().error("ERROR: unknown robot command type")
            return GoalResponse.IN_PROGRESS

    def _get_robot_command_feedback(self, goal_id: Optional[str]) -> RobotCommandFeedback:
        feedback = RobotCommandFeedback()
        if goal_id is None:
            mobility_command_feedback = feedback.command.synchronized_feedback.mobility_command_feedback
            feedback.command.command_choice = feedback.command.COMMAND_SYNCHRONIZED_FEEDBACK_SET
            mobility_command_feedback.status.value = mobility_command_feedback.status.STATUS_PROCESSING
            mobility_command_feedback.feedback.feedback_choice = (
                mobility_command_feedback.feedback.FEEDBACK_SE2_TRAJECTORY_FEEDBACK_SET
            )
            if self._wait_for_goal is not None and self._wait_for_goal.at_goal:
                mobility_command_feedback.feedback.se2_trajectory_feedback.status.value = (
                    mobility_command_feedback.feedback.se2_trajectory_feedback.status.STATUS_AT_GOAL
                )
            else:
                mobility_command_feedback.feedback.se2_trajectory_feedback.status.value = (
                    mobility_command_feedback.feedback.se2_trajectory_feedback.status.STATUS_GOING_TO_GOAL
                )
        else:
            if self.spot_wrapper is not None:
                convert(self.spot_wrapper.get_robot_command_feedback(goal_id).feedback, feedback)
        return feedback

    def handle_robot_command_service(
        self, request: RobotCommandService.Request, response: RobotCommandService.Response
    ) -> RobotCommandService.Response:
        proto_command = robot_command_pb2.RobotCommand()
        convert(request.command, proto_command)
        duration = rclpy.duration.Duration.from_msg(request.duration)
        if self.spot_wrapper is not None:
            args = (duration.nanoseconds / 1e9,) if duration.nanoseconds else ()
            response.success, response.message, robot_command_id = self.spot_wrapper.robot_command(proto_command, *args)
            if robot_command_id is not None:
                response.robot_command_id = robot_command_id
        else:
            response.success = True
        return response

    def handle_robot_command_action(self, goal_handle: ServerGoalHandle) -> RobotCommandAction.Result:
        ros_command = goal_handle.request.command
        proto_command = robot_command_pb2.RobotCommand()
        convert(ros_command, proto_command)
        self._wait_for_goal = None
        if self.spot_wrapper is None:
            self._wait_for_goal = WaitForGoal(self.get_clock(), 2.0)
            goal_id = None
        else:
            success, err_msg, goal_id = self.spot_wrapper.robot_command(proto_command)
            if not success:
                raise Exception(err_msg)

        self.get_logger().info("Robot now executing goal " + str(goal_id))
        # The command is non-blocking, but we need to keep this function up in order to interrupt if a
        # preempt is requested and to return success if/when the robot reaches the goal. Also check the is_active to
        # monitor whether the timeout_cb has already aborted the command
        feedback: Optional[RobotCommandFeedback] = None
        feedback_msg: Optional[RobotCommandAction.Feedback] = None
        while (
            rclpy.ok()
            and not goal_handle.is_cancel_requested
            and self._robot_command_goal_complete(feedback) == GoalResponse.IN_PROGRESS
            and goal_handle.is_active
        ):
            feedback = self._get_robot_command_feedback(goal_id)
            feedback_msg = RobotCommandAction.Feedback(feedback=feedback)
            goal_handle.publish_feedback(feedback_msg)
            time.sleep(0.1)  # don't use rate here because we're already in a single thread

        # publish a final feedback
        result = RobotCommandAction.Result()
        if feedback is not None:
            goal_handle.publish_feedback(feedback_msg)
            result.result = feedback

        result.success = self._robot_command_goal_complete(feedback) == GoalResponse.SUCCESS

        if goal_handle.is_cancel_requested:
            result.success = False
            result.message = "Cancelled"
            goal_handle.canceled()
            if self.spot_wrapper is not None:
                _, stop_message = self.spot_wrapper.stop()
                self.get_logger().info(f"Stop attempt due to cancellation: {stop_message}")
        elif not goal_handle.is_active:
            result.success = False
            result.message = "Cancelled"
            # Don't abort because that's already happened
        elif result.success:
            result.message = "Successfully completed command"
            goal_handle.succeed()
        else:
            result.message = "Failed to complete command"
            goal_handle.abort()
        self._wait_for_goal = None
        if not self.spot_wrapper:
            self.get_logger().info("Returning action result " + str(result))
        return result

    def _manipulation_goal_complete(self, feedback: Optional[ManipulationApiFeedbackResponse]) -> GoalResponse:
        if feedback is None:
            # NOTE: it takes an iteration for the feedback to get set.
            return GoalResponse.IN_PROGRESS

        if feedback.current_state.value == feedback.current_state.MANIP_STATE_UNKNOWN:
            return GoalResponse.FAILED
        elif feedback.current_state.value == feedback.current_state.MANIP_STATE_DONE:
            return GoalResponse.SUCCESS
        elif feedback.current_state.value == feedback.current_state.MANIP_STATE_SEARCHING_FOR_GRASP:
            return GoalResponse.IN_PROGRESS
        elif feedback.current_state.value == feedback.current_state.MANIP_STATE_MOVING_TO_GRASP:
            return GoalResponse.IN_PROGRESS
        elif feedback.current_state.value == feedback.current_state.MANIP_STATE_GRASPING_OBJECT:
            return GoalResponse.IN_PROGRESS
        elif feedback.current_state.value == feedback.current_state.MANIP_STATE_PLACING_OBJECT:
            return GoalResponse.IN_PROGRESS
        elif feedback.current_state.value == feedback.current_state.MANIP_STATE_GRASP_SUCCEEDED:
            return GoalResponse.SUCCESS
        elif feedback.current_state.value == feedback.current_state.MANIP_STATE_GRASP_FAILED:
            return GoalResponse.FAILED
        elif feedback.current_state.value == feedback.current_state.MANIP_STATE_GRASP_PLANNING_SUCCEEDED:
            return GoalResponse.IN_PROGRESS
        elif feedback.current_state.value == feedback.current_state.MANIP_STATE_GRASP_PLANNING_NO_SOLUTION:
            return GoalResponse.FAILED
        elif feedback.current_state.value == feedback.current_state.MANIP_STATE_GRASP_FAILED_TO_RAYCAST_INTO_MAP:
            return GoalResponse.FAILED
        elif feedback.current_state.value == feedback.current_state.MANIP_STATE_GRASP_PLANNING_WAITING_DATA_AT_EDGE:
            return GoalResponse.IN_PROGRESS
        elif feedback.current_state.value == feedback.current_state.MANIP_STATE_WALKING_TO_OBJECT:
            return GoalResponse.IN_PROGRESS
        elif feedback.current_state.value == feedback.current_state.MANIP_STATE_ATTEMPTING_RAYCASTING:
            return GoalResponse.IN_PROGRESS
        elif feedback.current_state.value == feedback.current_state.MANIP_STATE_MOVING_TO_PLACE:
            return GoalResponse.IN_PROGRESS
        elif feedback.current_state.value == feedback.current_state.MANIP_STATE_PLACE_FAILED_TO_RAYCAST_INTO_MAP:
            return GoalResponse.FAILED
        elif feedback.current_state.value == feedback.current_state.MANIP_STATE_PLACE_SUCCEEDED:
            return GoalResponse.SUCCESS
        elif feedback.current_state.value == feedback.current_state.MANIP_STATE_PLACE_FAILED:
            return GoalResponse.FAILED
        else:
            raise Exception("Unknown manipulation state type")

    def _get_manipulation_command_feedback(self, goal_id: str) -> ManipulationApiFeedbackResponse:
        feedback = ManipulationApiFeedbackResponse()
        if self.spot_wrapper is not None:
            convert(self.spot_wrapper.get_manipulation_command_feedback(goal_id), feedback)
        return feedback

    def handle_manipulation_command(self, goal_handle: ServerGoalHandle) -> Manipulation.Result:
        # Most of the logic here copied from handle_robot_command
        self.get_logger().debug("I'm a function that handles request to the manipulation api!")

        ros_command = goal_handle.request.command
        proto_command = manipulation_api_pb2.ManipulationApiRequest()
        convert(ros_command, proto_command)
        self._wait_for_goal = None
        if not self.spot_wrapper:
            self._wait_for_goal = WaitForGoal(self.get_clock(), 2.0)
            goal_id: Optional[str] = None
        else:
            success, err_msg, goal_id = self.spot_wrapper.manipulation_command(proto_command)
            if not success:
                raise Exception(err_msg)

        self.get_logger().info("Robot now executing goal " + str(goal_id))
        # The command is non-blocking, but we need to keep this function up in order to interrupt if a
        # preempt is requested and to return success if/when the robot reaches the goal. Also check the is_active to
        # monitor whether the timeout_cb has already aborted the command
        feedback: Optional[ManipulationApiFeedbackResponse] = None
        feedback_msg: Optional[Manipulation.Feedback] = None
        while (
            rclpy.ok()
            and not goal_handle.is_cancel_requested
            and self._manipulation_goal_complete(feedback) == GoalResponse.IN_PROGRESS
            and goal_handle.is_active
        ):
            try:
                if goal_id is not None:
                    feedback = self._get_manipulation_command_feedback(goal_id)
            except InternalServerError as e:
                self.get_logger().error(e)

            feedback_msg = Manipulation.Feedback(feedback=feedback)
            goal_handle.publish_feedback(feedback_msg)

            time.sleep(0.1)  # don't use rate here because we're already in a single thread

        # publish a final feedback
        result = Manipulation.Result()
        if feedback is not None:
            goal_handle.publish_feedback(feedback_msg)
            result.result = feedback
        result.success = self._manipulation_goal_complete(feedback) == GoalResponse.SUCCESS

        if goal_handle.is_cancel_requested:
            result.success = False
            result.message = "Cancelled"
            goal_handle.canceled()
            if self.spot_wrapper is not None:
                _, stop_message = self.spot_wrapper.stop()
                self.get_logger().info(f"Stop attempt due to cancellation: {stop_message}")
        elif not goal_handle.is_active:
            result.success = False
            result.message = "Cancelled"
            # Don't abort because that's already happened
        elif result.success:
            result.message = "Successfully completed manipulation"
            goal_handle.succeed()
        else:
            result.message = "Failed to complete manipulation"
            goal_handle.abort()
        self._wait_for_goal = None
        if not self.spot_wrapper:
            self.get_logger().info("Returning action result " + str(result))
        return result

    def handle_trajectory(self, goal_handle: ServerGoalHandle) -> Optional[Trajectory.Result]:
        """ROS actionserver execution handler to handle receiving a request to move to a location"""
        result: Optional[Trajectory.Result] = None

        if goal_handle.request.target_pose.header.frame_id != "body":
            goal_handle.abort()
            result = Trajectory.Result()
            result.success = False
            result.message = "frame_id of target_pose must be 'body'"
            return result

        if goal_handle.request.duration.sec <= 0:
            goal_handle.abort()
            result = Trajectory.Result()
            result.success = False
            result.message = "duration must be larger than 0"
            return result

        if self.spot_wrapper is None:
            goal_handle.abort()
            result = Trajectory.Result()
            result.success = False
            result.message = "Spot wrapper is None"
            return result

        cmd_duration_secs = goal_handle.request.duration.sec * 1.0

        self.spot_wrapper.trajectory_cmd(
            goal_x=goal_handle.request.target_pose.pose.position.x,
            goal_y=goal_handle.request.target_pose.pose.position.y,
            goal_heading=math_helpers.Quat(
                w=goal_handle.request.target_pose.pose.orientation.w,
                x=goal_handle.request.target_pose.pose.orientation.x,
                y=goal_handle.request.target_pose.pose.orientation.y,
                z=goal_handle.request.target_pose.pose.orientation.z,
            ).to_yaw(),
            cmd_duration=cmd_duration_secs,
            precise_position=goal_handle.request.precise_positioning,
        )

        command_start_time = self.get_clock().now()

        # Abort the action server if cmd_duration is exceeded - the driver stops but does not provide
        # feedback to indicate this, so we monitor it ourselves
        # The trajectory command is non-blocking, but we need to keep this function up in order to
        # interrupt if a preempt is requested and to return success if/when the robot reaches the goal.
        # Also check the is_active to
        # monitor whether the timeout has already aborted the command

        #
        # Pre-emp missing in port to ROS2 (ros1: self.trajectory_server.is_preempt_requested())
        #

        # rate = rclpy.Rate(10)

        try:
            while rclpy.ok() and not self.spot_wrapper.at_goal and goal_handle.is_active:
                feedback = Trajectory.Feedback()
                if self.spot_wrapper.near_goal:
                    if self.spot_wrapper.last_trajectory_command_precise:
                        feedback.feedback = "Near goal, performing final adjustments"
                    else:
                        feedback.feedback = "Near goal"
                else:
                    feedback.feedback = "Moving to goal"

                # rate.sleep()
                goal_handle.publish_feedback(feedback)
                time.sleep(0.1)

                # check for timeout
                com_dur = self.get_clock().now() - command_start_time

                if com_dur.nanoseconds / 1e9 > cmd_duration_secs:
                    # timeout, quit with failure
                    self.get_logger().error("TIMEOUT")
                    feedback = Trajectory.Feedback()
                    feedback.feedback = "Failed to reach goal, timed out"
                    goal_handle.publish_feedback(feedback)
                    goal_handle.abort()

            result = Trajectory.Result()
            result.success = False
            result.message = "timeout"

            # If still active after exiting the loop, the command did not time out
            if goal_handle.is_active:
                #            if self.trajectory_server.is_preempt_requested():
                #                self.trajectory_server.publish_feedback(TrajectoryFeedback("Preempted"))
                #                self.trajectory_server.set_preempted()
                #                self.spot_wrapper.stop()
                #                result.success = False
                #                result.message = 'preempt'

                feedback = Trajectory.Feedback()
                if self.spot_wrapper.at_goal:
                    # self.get_logger().error("SUCCESS")
                    feedback.feedback = "Reached goal"
                    goal_handle.publish_feedback(feedback)
                    result.success = True
                    result.message = ""
                    goal_handle.succeed()
                else:
                    # self.get_logger().error("FAIL")
                    feedback.feedback = "Failed to reach goal"
                    goal_handle.publish_feedback(feedback)
                    result.success = False
                    result.message = "not at goal"
                    goal_handle.abort()

        except Exception as e:
            self.get_logger().error(f"Exception: {type(e)} - {e}")
            if result is not None:
                result.success = False
            result.message = f"Exception: {type(e)} - {e}"
        # self.get_logger().error(f"RETURN FROM HANDLE: {result}")
        return result

    def cmd_velocity_callback(self, data: Twist) -> None:
        """Callback for cmd_vel command"""
        if not self.spot_wrapper:
            self.get_logger().info(f"Mock mode, received command vel {data}")
            return
        self.spot_wrapper.velocity_cmd(data.linear.x, data.linear.y, data.angular.z, self.cmd_duration)

    def body_pose_callback(self, data: Pose) -> None:
        """Callback for cmd_vel command"""
        if self.spot_wrapper is None:
            self.get_logger().info("Mock mode, received command vel " + str(data))
            return
        q = Quaternion()
        q.x = data.orientation.x
        q.y = data.orientation.y
        q.z = data.orientation.z
        q.w = data.orientation.w
        position = geometry_pb2.Vec3(z=data.position.z)
        pose = geometry_pb2.SE3Pose(position=position, rotation=q)
        point = trajectory_pb2.SE3TrajectoryPoint(pose=pose)
        traj = trajectory_pb2.SE3Trajectory(points=[point])
        body_control = spot_command_pb2.BodyControlParams(base_offset_rt_footprint=traj)

        mobility_params = self.spot_wrapper.get_mobility_params()
        mobility_params.body_control.CopyFrom(body_control)
        self.spot_wrapper.set_mobility_params(mobility_params)

    def handle_graph_nav_get_localization_pose(
        self,
        request: GraphNavGetLocalizationPose.Response,
        response: GraphNavGetLocalizationPose.Response,
    ) -> GraphNavGetLocalizationPose.Response:
        if self.spot_wrapper is None:
            self.get_logger().error("Spot wrapper is None")
            response.success = False
            response.message = "Spot wrapper is None"
            return response

        try:
            state = self.spot_wrapper._graph_nav_client.get_localization_state()
            if not state.localization.waypoint_id:
                response.success = False
                response.message = "The robot is currently not localized to the map; Please localize."
                self.get_logger().warning(response.message)
                return response
            else:
                seed_t_body_msg = bosdyn_localization_to_pose_msg(
                    state.localization,
                    self.spot_wrapper.robotToLocalTime,
                    in_seed_frame=True,
                    seed_frame=self.graph_nav_seed_frame,
                    body_frame=self.tf_name_graph_nav_body,
                    return_tf=False,
                )
                response.success = True
                response.message = "Success"
                response.pose = seed_t_body_msg
        except Exception as e:
            self.get_logger().error(f"Exception Error:{e}; \n {traceback.format_exc()}")
            response.success = False
            response.message = f"Exception Error:{e}"
        if response.success:
            self.get_logger().info("GraphNav localization pose received")
        return response

    def handle_graph_nav_set_localization(
        self,
        request: GraphNavSetLocalization.Request,
        response: GraphNavSetLocalization.Response,
    ) -> GraphNavSetLocalization.Response:
        if self.spot_wrapper is None:
            self.get_logger().error("Spot wrapper is None")
            response.success = False
            response.message = "Spot wrapper is None"
            return response

        try:
            if request.method == "fiducial":
                self.spot_wrapper.spot_graph_nav.set_initial_localization_fiducial()
                response.success = True
                response.message = "Success"
            elif request.method == "waypoint":
                self.spot_wrapper.spot_graph_nav.set_initial_localization_waypoint([request.waypoint_id])
                response.success = True
                response.message = "Success"
            else:
                response.success = False
                response.message = f"Invalid localization method {request.method}.Must be 'fiducial' or 'waypoint'"
                raise Exception(response.message)
        except Exception as e:
            self.get_logger().error(f"Exception Error:{e}; \n {traceback.format_exc()}")
            response.success = False
            response.message = f"Exception Error:{e}"
        if response.success:
            self.get_logger().info(f"Successfully set GraphNav localization. Method: {request.method}")
        return response

    def handle_graph_nav_upload_graph(
        self,
        request: GraphNavUploadGraph.Request,
        response: GraphNavUploadGraph.Response,
    ) -> GraphNavUploadGraph.Response:
        if self.spot_wrapper is None:
            self.get_logger().error("Spot wrapper is None")
            response.success = False
            response.message = "Spot wrapper is None"
            return response

        try:
            self.get_logger().info(f"Uploading GraphNav map: {request.upload_filepath}")
            self.spot_wrapper.spot_graph_nav.upload_graph(request.upload_filepath)
            self.get_logger().info("Uploaded")
            response.success = True
            response.message = "Success"
        except Exception as e:
            self.get_logger().error(f"Exception Error:{e}; \n {traceback.format_exc()}")
            response.success = False
            response.message = f"Exception Error:{e}"
        return response

    def handle_graph_nav_clear_graph(
        self, request: GraphNavClearGraph.Request, response: GraphNavClearGraph.Response
    ) -> GraphNavClearGraph.Response:
        if self.spot_wrapper is None:
            self.get_logger().error("Spot wrapper is None")
            response.success = False
            response.message = "Spot wrapper is None"
            return response

        try:
            self.get_logger().info("Clearing graph")
            self.spot_wrapper.spot_graph_nav.clear_graph()
            self.get_logger().info("Cleared")
            response.success = True
            response.message = "Success"
        except Exception as e:
            self.get_logger().error(f"Exception Error:{e}; \n {traceback.format_exc()}")
            response.success = False
            response.message = f"Exception Error:{e}"
        return response

    def handle_list_graph(self, request: ListGraph.Request, response: ListGraph.Response) -> ListGraph.Response:
        """ROS service handler for listing graph_nav waypoint_ids"""
        if self.spot_wrapper is None:
            self.get_logger().error("Spot wrapper is None")
            response.success = False
            response.message = "Spot wrapper is None"
            return response

        try:
            self.get_logger().info(f"Listing graph for: {request.upload_filepath}")
            self.spot_wrapper.spot_graph_nav.clear_graph()
            self.spot_wrapper.spot_graph_nav.upload_graph(request.upload_filepath)
            response.waypoint_ids = self.spot_wrapper.spot_graph_nav.list_graph()
        except Exception as e:
            self.get_logger().error("Exception Error:{}".format(e))
        return response

    def handle_list_world_objects(
        self, request: ListWorldObjects.Request, response: ListWorldObjects.Response
    ) -> Optional[ListWorldObjects.Response]:
        # For some reason exceptions in service callbacks don't print which makes debugging difficult!
        try:
            return self._handle_list_world_objects(request, response)
        except Exception:
            self.get_logger().error(f"In handling list world objects, exception was {traceback.format_exc()}")
        return None

    def _handle_list_world_objects(
        self, request: ListWorldObjects.Request, response: ListWorldObjects.Response
    ) -> ListWorldObjects.Response:
        object_types = [ot.value for ot in request.request.object_type]
        time_start_point = None
        if request.request.has_field & request.request.TIMESTAMP_FILTER_FIELD_SET:
            time_start_point = (
                request.request.timestamp_filter.sec + float(request.request.timestamp_filter.nanosec) / 1e9
            )
        if self.spot_wrapper is None:
            self.get_logger().info(f"Mock return for {object_types} after time {time_start_point}")
            # return a fake list
            proto_response = world_object_pb2.ListWorldObjectResponse()
            world_object = proto_response.world_objects.add()
            world_object.name = "my_fiducial_3"
            world_object.apriltag_properties.tag_id = 3
            world_object.apriltag_properties.frame_name_fiducial = "fiducial_3"
            world_object.apriltag_properties.frame_name_fiducial_filtered = "filtered_fiducial_3"
        else:
            proto_response = self.spot_wrapper.spot_world_objects.list_world_objects(object_types, time_start_point)
        convert(proto_response, response.response)
        return response

    def handle_execute_dance_feedback(self) -> None:
        """Thread function to send execute dance feedback"""
        if self.spot_wrapper is None:
            return

        while rclpy.ok() and self.run_dance_feedback:
            res, msg, status = self.spot_wrapper.get_choreography_status()
            if res:
                feedback = ExecuteDance.Feedback()
                feedback.is_dancing = status == ChoreographyStatusResponse.Status.STATUS_DANCING
                if self.execute_dance_handle is not None:
                    self.execute_dance_handle.publish_feedback(feedback)

                if status == ChoreographyStatusResponse.Status.STATUS_COMPLETED_SEQUENCE:
                    break

            time.sleep(0.01)

    def handle_execute_dance(self, execute_dance_handle: ServerGoalHandle) -> ExecuteDance.Result:
        """ROS service handler for uploading and executing dance."""

        self.execute_dance_handle = execute_dance_handle

        feedback_thread = threading.Thread(target=self.handle_execute_dance_feedback, args=())
        self.run_dance_feedback = True
        feedback_thread.start()

        if self.spot_wrapper is None:
            error_msg = "Spot wrapper is None"
            self.get_logger().error(error_msg)
            result = ExecuteDance.Result()
            result.success = False
            result.message = error_msg
            return result

        start_slice = 0
        if execute_dance_handle.request.start_slice:
            start_slice = execute_dance_handle.request.start_slice

        # Support different mehtods of starting the dance
        if execute_dance_handle.request.choreo_name:
            res, msg = self.spot_wrapper.execute_choreography_by_name(
                execute_dance_handle.request.choreo_name, start_slice=start_slice
            )

        elif execute_dance_handle.request.choreo_file_content:
            res, msg = self.spot_wrapper.execute_dance(
                execute_dance_handle.request.choreo_file_content, start_slice=start_slice
            )
        elif execute_dance_handle.request.choreo_sequence_serialized:
            sequence = ChoreographySequence()
            sequence.ParseFromString(bytes(bytearray(execute_dance_handle.request.choreo_sequence_serialized)))
            res, msg = self.spot_wrapper.upload_choreography(sequence)
            if res:
                res, msg = self.spot_wrapper.execute_choreography_by_name(sequence.name, start_slice)
        else:
            error_msg = "No dance content sent to execute"
            result = ExecuteDance.Result()
            result.success = False
            result.message = error_msg
            return result

        self.run_dance_feedback = False
        feedback_thread.join()

        result = ExecuteDance.Result()
        result.success = res
        result.message = msg
        return result

    def handle_navigate_to_feedback(self) -> None:
        """Thread function to send navigate_to feedback"""
        if self.spot_wrapper is None:
            return

        while rclpy.ok() and self.run_navigate_to:
            localization_state = self.spot_wrapper._graph_nav_client.get_localization_state()
            if localization_state.localization.waypoint_id:
                feedback = NavigateTo.Feedback()
                feedback.waypoint_id = localization_state.localization.waypoint_id
                if self.goal_handle is not None:
                    self.goal_handle.publish_feedback(feedback)
            time.sleep(0.1)
            # rclpy.Rate(10).sleep()

    def handle_navigate_to(self, goal_handle: ServerGoalHandle) -> NavigateTo.Result:
        """ROS service handler to run mission of the robot.  The robot will replay a mission"""
        # create thread to periodically publish feedback

        self.goal_handle = goal_handle
        feedback_thread = threading.Thread(target=self.handle_navigate_to_feedback, args=())
        self.run_navigate_to = True
        feedback_thread.start()
        if self.spot_wrapper is None:
            self.get_logger().error("Spot wrapper is None")
            response = NavigateTo.Result()
            response.success = False
            response.message = "Spot wrapper is None"
            goal_handle.abort()
            return response

        # run navigate_to
        resp = self.spot_wrapper.spot_graph_nav.navigate_to(
            upload_path=goal_handle.request.upload_path,
            navigate_to=goal_handle.request.navigate_to,
            initial_localization_fiducial=goal_handle.request.initial_localization_fiducial,
            initial_localization_waypoint=goal_handle.request.initial_localization_waypoint,
        )
        self.run_navigate_to = False
        feedback_thread.join()

        result = NavigateTo.Result()
        result.success = resp[0]
        result.message = resp[1]
        # check status
        if resp[0]:
            goal_handle.succeed()
        else:
            goal_handle.abort()

        return result

    def handle_get_gripper_camera_parameters(
        self,
        request: GetGripperCameraParameters.Request,
        response: GetGripperCameraParameters.Response,
    ) -> GetGripperCameraParameters.Response:
        if self.spot_wrapper is None:
            response.success = False
            response.message = "Spot Wrapper not initialized"
            return response
        if not self.spot_wrapper.has_arm():
            response.success = False
            response.message = "Spot configuration does not have arm"
            return response
        try:
            proto_request = gripper_camera_param_pb2.GripperCameraGetParamRequest()
            convert(request.request, proto_request)
            proto_response = self.spot_wrapper.spot_images.get_gripper_camera_params(proto_request)
            convert(proto_response, response.response)
            response.success = True
            response.message = "Request to get gripper camera parameters sent"
        except Exception as e:
            error_str = "Error:{}\n{}".format(e, traceback.format_exc())
            self.get_logger().error(error_str)
            response.success = False
            response.message = error_str

        return response

    def handle_set_gripper_camera_parameters(
        self,
        request: SetGripperCameraParameters.Request,
        response: SetGripperCameraParameters.Response,
    ) -> SetGripperCameraParameters.Response:
        if self.spot_wrapper is None:
            response.success = False
            response.message = "Spot Wrapper not initialized"
            return response
        if not self.spot_wrapper.has_arm():
            response.success = False
            response.message = "Spot configuration does not have arm"
            return response

        try:
            proto_request = gripper_camera_param_pb2.GripperCameraParamRequest()
            convert(request.request, proto_request)
            proto_response = self.spot_wrapper.spot_images.set_gripper_camera_params(proto_request)
            convert(proto_response, response.response)
            response.success = True
            response.message = "Request to set gripper camera parameters sent"
        except Exception as e:
            error_str = "Error:{}\n{}".format(e, traceback.format_exc())
            self.get_logger().error(error_str)
            response.success = False
            response.message = error_str

        return response

    def populate_camera_static_transforms(self, image_data: image_pb2.Image) -> None:
        """Check data received from one of the image tasks and use the transform snapshot to extract the camera frame
        transforms. This is the transforms from body->frontleft->frontleft_fisheye, for example. These transforms
        never change, but they may be calibrated slightly differently for each robot, so we need to generate the
        transforms at runtime.
        Args:
        image_data: Image protobuf data from the wrapper
        """
        # We exclude the odometry frames from static transforms since they are not static. We can ignore the body
        # frame because it is a child of odom or vision depending on the preferred_odom_frame, and will be published
        # by the non-static transform publishing that is done by the state callback
        excluded_frames = [
            self.tf_name_vision_odom.value,
            self.tf_name_kinematic_odom.value,
            self.frame_prefix + "body",
        ]

        excluded_frames = [f[f.rfind("/") + 1 :] for f in excluded_frames]

        # Special case handling for hand camera frames that reference the link "arm0.link_wr1" in their
        # transform snapshots. This name only appears in hand camera transform snapshots and appears to
        # be a bug in this particular image callback path.
        #
        # 1. We exclude publishing a static transform from arm0.link_wr1 -> body here because it depends
        #    on the arm's position and a static transform would fix it to its initial position.
        #
        # 2. Below we rename the parent link "arm0.link_wr1" to "link_wr1" as it appears in robot state
        #    which is used for publishing dynamic tfs elsewhere. Without this, the hand camera frame
        #    positions would never properly update as no other pipelines reference "arm0.link_wr1".
        #
        # We save an RPC call to self.spot_wrapper.has_arm() and any extra complexity here as the link
        # will not exist if the spot does not have an arm and the special case code will have no effect.
        excluded_frames.append("arm0.link_wr1")

        for frame_name in image_data.shot.transforms_snapshot.child_to_parent_edge_map:
            if frame_name in excluded_frames:
                continue

            transform = image_data.shot.transforms_snapshot.child_to_parent_edge_map.get(frame_name)
            parent_frame = transform.parent_frame_name

            # special case handling of parent frame to sync with robot state naming, see above
            if parent_frame == "arm0.link_wr1":
                parent_frame = "arm_link_wr1"

            existing_transforms = [
                (transform.header.frame_id, transform.child_frame_id) for transform in self.camera_static_transforms
            ]
            if (
                self.frame_prefix + parent_frame,
                self.frame_prefix + frame_name,
            ) in existing_transforms:
                # We already extracted this transform
                continue

            if self.spot_wrapper is not None:
                local_time = self.spot_wrapper.robotToLocalTime(image_data.shot.acquisition_time)
            else:
                local_time = Timestamp()
            tf_time = builtin_interfaces.msg.Time(sec=local_time.seconds, nanosec=local_time.nanos)
            static_tf = populate_transform_stamped(
                tf_time,
                parent_frame,
                frame_name,
                transform.parent_tform_child,
                self.frame_prefix,
            )
            self.camera_static_transforms.append(static_tf)
            self.camera_static_transform_broadcaster.sendTransform(self.camera_static_transforms)

    def step(self) -> None:
        """Update spot sensors"""
        if not self._printed_once:
            self.get_logger().info("Driver successfully started!")
            self._printed_once = True
        self.get_logger().debug("Step/Update")
        if rclpy.ok():
            if self.spot_wrapper is not None:
                self.spot_wrapper.updateTasks()  # Testing with Robot
            self.get_logger().debug("UPDATE TASKS")
            feedback_msg = Feedback()
            if self.spot_wrapper:
                feedback_msg.standing = self.spot_wrapper.is_standing
                feedback_msg.sitting = self.spot_wrapper.is_sitting
                feedback_msg.moving = self.spot_wrapper.is_moving
                _id = self.spot_wrapper.id
                try:
                    feedback_msg.serial_number = _id.serial_number
                    feedback_msg.species = _id.species
                    feedback_msg.version = _id.version
                    feedback_msg.nickname = _id.nickname
                    feedback_msg.computer_serial_number = _id.computer_serial_number
                except AttributeError:
                    pass
            self.feedback_pub.publish(feedback_msg)
            mobility_params_msg = MobilityParams()
            if self.spot_wrapper is not None:
                try:
                    mobility_params = self.spot_wrapper.get_mobility_params()
                    mobility_params_msg.body_control.position.x = (
                        mobility_params.body_control.base_offset_rt_footprint.points[0].pose.position.x
                    )
                    mobility_params_msg.body_control.position.y = (
                        mobility_params.body_control.base_offset_rt_footprint.points[0].pose.position.y
                    )
                    mobility_params_msg.body_control.position.z = (
                        mobility_params.body_control.base_offset_rt_footprint.points[0].pose.position.z
                    )
                    mobility_params_msg.body_control.orientation.x = (
                        mobility_params.body_control.base_offset_rt_footprint.points[0].pose.rotation.x
                    )
                    mobility_params_msg.body_control.orientation.y = (
                        mobility_params.body_control.base_offset_rt_footprint.points[0].pose.rotation.y
                    )
                    mobility_params_msg.body_control.orientation.z = (
                        mobility_params.body_control.base_offset_rt_footprint.points[0].pose.rotation.z
                    )
                    mobility_params_msg.body_control.orientation.w = (
                        mobility_params.body_control.base_offset_rt_footprint.points[0].pose.rotation.w
                    )
                    mobility_params_msg.locomotion_hint = mobility_params.locomotion_hint
                    mobility_params_msg.stair_hint = mobility_params.stair_hint
                except Exception as e:
                    self.get_logger().error("Error:{}".format(e))
                    pass
            self.mobility_params_pub.publish(mobility_params_msg)

    def destroy_node(self) -> None:
        self.get_logger().info("Shutting down ROS driver for Spot")
        if self.spot_wrapper is not None:
            self.spot_wrapper.sit()
        if self.spot_wrapper is not None:
            self.spot_wrapper.disconnect()
        super().destroy_node()


@ros_process.main(prebaked=False)
def main(args: Optional[List[str]] = None) -> None:
    ros_process.spin(SpotROS)


if __name__ == "__main__":
    main()<|MERGE_RESOLUTION|>--- conflicted
+++ resolved
@@ -80,10 +80,8 @@
     get_tf_from_world_objects,
     populate_transform_stamped,
 )
-<<<<<<< HEAD
-from spot_msgs.action import ExecuteDance, Manipulation, NavigateTo, RobotCommand, Trajectory  # type: ignore
-=======
 from spot_msgs.action import (  # type: ignore
+    ExecuteDance,
     Manipulation,
     NavigateTo,
     Trajectory,
@@ -91,7 +89,6 @@
 from spot_msgs.action import (  # type: ignore
     RobotCommand as RobotCommandAction,
 )
->>>>>>> a3f00fc9
 from spot_msgs.msg import (  # type: ignore
     Feedback,
     LeaseArray,
