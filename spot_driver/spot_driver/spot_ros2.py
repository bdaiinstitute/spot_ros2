### Debug
# from ros_helpers import *
import sys
import threading
import time
import traceback
from dataclasses import dataclass
from enum import Enum
from typing import Any, Callable, Dict, List, Optional, Union

import builtin_interfaces.msg
import rclpy
import rclpy.time
import tf2_ros
from bdai_ros2_wrappers.single_goal_action_server import (
    SingleGoalActionServer,
)
from bdai_ros2_wrappers.single_goal_multiple_action_servers import (
    SingleGoalMultipleActionServers,
)
from bosdyn.api import (
    geometry_pb2,
    image_pb2,
    manipulation_api_pb2,
    robot_command_pb2,
    trajectory_pb2,
    world_object_pb2,
)
from bosdyn.api.geometry_pb2 import Quaternion, SE2VelocityLimit
from bosdyn.api.spot import robot_command_pb2 as spot_command_pb2
from bosdyn.client import math_helpers
from bosdyn.client.exceptions import InternalServerError
from bosdyn_msgs.msg import ManipulationApiFeedbackResponse, RobotCommandFeedback
from geometry_msgs.msg import Pose, PoseStamped, TransformStamped, Twist, TwistWithCovarianceStamped
from google.protobuf.timestamp_pb2 import Timestamp
from nav_msgs.msg import Odometry
from rclpy import Parameter
from rclpy.action import ActionServer
from rclpy.action.server import ServerGoalHandle
from rclpy.callback_groups import CallbackGroup, MutuallyExclusiveCallbackGroup, ReentrantCallbackGroup
from rclpy.clock import Clock
from rclpy.executors import ExternalShutdownException, MultiThreadedExecutor
from rclpy.impl import rcutils_logger
from rclpy.node import Node
from rclpy.publisher import Publisher
from rclpy.timer import Rate
from sensor_msgs.msg import CameraInfo, Image, JointState
from std_srvs.srv import SetBool, Trigger

import spot_driver.conversions as conv
from spot_msgs.action import Manipulation, NavigateTo, NavigateToDynamic, RobotCommand, Trajectory  # type: ignore
from spot_msgs.msg import (  # type: ignore
    BatteryStateArray,
    BehaviorFaultState,
    EStopStateArray,
    Feedback,
    FootStateArray,
    LeaseArray,
    LeaseResource,
    Metrics,
    MobilityParams,
    PowerState,
    SystemFaultState,
    WiFiState,
)
from spot_msgs.srv import (  # type: ignore
    ClearBehaviorFault,
    DeleteSound,
    Dock,
    ExecuteDance,
    GetVolume,
    GraphNavClearGraph,
    GraphNavGetLocalizationPose,
    GraphNavSetLocalization,
    GraphNavUploadGraph,
    ListAllDances,
    ListAllMoves,
    ListGraph,
    ListPTZ,
    MovePTZ,
    GetPTZ,
    ListSounds,
    ListWorldObjects,
    LoadSound,
    PlaySound,
    SetNavigateToParams,
    SetLocomotion,
    SetVelocity,
    SetVolume,
    UploadAnimation,
)
from spot_wrapper.cam_wrapper import SpotCamWrapper
from spot_wrapper.wrapper import CameraSource, SpotWrapper

#####DEBUG/RELEASE: RELATIVE PATH NOT WORKING IN DEBUG
# Release
from .ros_helpers import (
    bosdyn_data_to_image_and_camera_info_msgs,
    get_battery_states_from_state,
    get_behavior_faults_from_state,
    get_estop_state_from_state,
    get_feet_from_state,
    get_from_env_and_fall_back_to_param,
    get_joint_states_from_state,
    get_odom_from_state,
    get_odom_twist_from_state,
    get_power_states_from_state,
    get_system_faults_from_state,
    get_tf_from_state,
    get_tf_from_world_objects,
    get_wifi_from_state,
    populate_transform_stamped,
)

import cv2
from cv_bridge import CvBridge

MAX_DURATION = 1e6
MOCK_HOSTNAME = "Mock_spot"
COLOR_END = "\33[0m"
COLOR_GREEN = "\33[32m"
COLOR_YELLOW = "\33[33m"


@dataclass
class Request:
    id: str
    data: Any


@dataclass
class Response:
    message: str
    success: bool


class GoalResponse(Enum):
    FAILED = -1
    IN_PROGRESS = False
    SUCCESS = True


class WaitForGoal(object):
    def __init__(self, clock: Clock, _time: Union[float, rclpy.time.Time], callback: Optional[Callable] = None) -> None:
        self._at_goal: bool = False
        self._callback: Optional[Callable] = callback
        self._clock: Clock = clock
        self._time: rclpy.time.Duration = rclpy.time.Duration(seconds=_time)
        self._thread: threading.Thread = threading.Thread(target=self._run)
        self._thread.start()

    @property
    def at_goal(self) -> bool:
        return self._at_goal

    def _run(self) -> None:
        start_time = self._clock.now()
        while self._clock.now() - start_time < self._time:
            time.sleep(0.05)
        self._at_goal = True


class SpotROS(Node):
    """Parent class for using the wrapper.  Defines all callbacks and keeps the wrapper alive"""

    def __init__(self) -> None:
        """
        Main function for the SpotROS class.  Gets config from ROS and initializes the wrapper.
        Holds lease from wrapper and updates all async tasks at the ROS rate
        """
        super().__init__("spot_ros2")
        self.run_navigate_to: Optional[bool] = None
        self.run_navigate_to_dynamic: Optional[bool] = None
        self._printed_once: bool = False

        self.get_logger().info(COLOR_GREEN + "Hi from spot_driver." + COLOR_END)

        self.callbacks: Dict[str, Callable] = {}
        """Dictionary listing what callback to use for what data task"""
        self.callbacks["robot_state"] = self.robot_state_callback
        self.callbacks["metrics"] = self.metrics_callback
        self.callbacks["lease"] = self.lease_callback
        self.callbacks["world_objects"] = self.world_objects_callback

        self.group: CallbackGroup = ReentrantCallbackGroup()
        self.rgb_callback_group: CallbackGroup = MutuallyExclusiveCallbackGroup()
        self.depth_callback_group: CallbackGroup = MutuallyExclusiveCallbackGroup()
        self.depth_registered_callback_group: CallbackGroup = MutuallyExclusiveCallbackGroup()
        self.graph_nav_callback_group: CallbackGroup = MutuallyExclusiveCallbackGroup()
        rate = self.create_rate(100)
        self.node_rate: Rate = rate

        # spot_ros.yaml
        self.rates = {
            "robot_state": 50.0,
            "metrics": 0.04,
            "lease": 1.0,
            "world_objects": 20.0,
            "front_image": 10.0,
            "side_image": 10.0,
            "rear_image": 10.0,
            "graph_nav_pose": 10.0,
            "spot_cam_image": 10.0,
        }

        self.declare_parameter("auto_claim", False)
        self.declare_parameter("auto_power_on", False)
        self.declare_parameter("auto_stand", False)

        self.declare_parameter("use_take_lease", True)
        self.declare_parameter("get_lease_on_action", True)
        self.declare_parameter("continually_try_stand", False)

        self.declare_parameter("deadzone", 0.05)
        self.declare_parameter("estop_timeout", 9.0)
        self.declare_parameter("async_tasks_rate", 10)
        self.declare_parameter("cmd_duration", 0.125)
        self.declare_parameter("start_estop", False)
        self.declare_parameter("publish_rgb", True)
        self.declare_parameter("publish_depth", True)
        self.declare_parameter("publish_depth_registered", False)

        self.declare_parameter("publish_graph_nav_pose", False)
        self.declare_parameter("graph_nav_seed_frame", "graph_nav_map")

        self.declare_parameter("spot_name", "")

        self.auto_claim: Parameter = self.get_parameter("auto_claim")
        self.auto_power_on: Parameter = self.get_parameter("auto_power_on")
        self.auto_stand: Parameter = self.get_parameter("auto_stand")
        self.start_estop: Parameter = self.get_parameter("start_estop")

        self.use_take_lease: Parameter = self.get_parameter("use_take_lease")
        self.get_lease_on_action: Parameter = self.get_parameter("get_lease_on_action")
        self.continually_try_stand: Parameter = self.get_parameter("continually_try_stand")

        self.publish_rgb: Parameter = self.get_parameter("publish_rgb")
        self.publish_depth: Parameter = self.get_parameter("publish_depth")
        self.publish_depth_registered: Parameter = self.get_parameter("publish_depth_registered")

        self.publish_graph_nav_pose: Parameter = self.get_parameter("publish_graph_nav_pose")
        self.graph_nav_seed_frame: str = self.get_parameter("graph_nav_seed_frame").value

        self._wait_for_goal: Optional[WaitForGoal] = None
        self.goal_handle: Optional[ServerGoalHandle] = None
        self.goal_handle_dynamic: Optional[ServerGoalHandle] = None

        # This is only done from parameter because it should be passed by the launch file
        self.name: Optional[str] = self.get_parameter("spot_name").value
        if not self.name:
            self.name = None

        self.motion_deadzone: Parameter = self.get_parameter("deadzone")
        self.estop_timeout: Parameter = self.get_parameter("estop_timeout")
        self.async_tasks_rate: int = self.get_parameter("async_tasks_rate").value
        self.cmd_duration: float = self.get_parameter("cmd_duration").value

        self.username: Optional[str] = get_from_env_and_fall_back_to_param(
            "BOSDYN_CLIENT_USERNAME", self, "username", "user"
        )
        self.password: Optional[str] = get_from_env_and_fall_back_to_param(
            "BOSDYN_CLIENT_PASSWORD", self, "password", "password"
        )
        self.ip: Optional[str] = get_from_env_and_fall_back_to_param("SPOT_IP", self, "hostname", "10.0.0.3")

        self.camera_static_transform_broadcaster: tf2_ros.StaticTransformBroadcaster = (
            tf2_ros.StaticTransformBroadcaster(self)
        )
        # Static transform broadcaster is super simple and just a latched publisher. Every time we add a new static
        # transform we must republish all static transforms from this source, otherwise the tree will be incomplete.
        # We keep a list of all the static transforms we already have, so they can be republished, and so we can check
        # which ones we already have
        self.camera_static_transforms: List[TransformStamped] = []

        # Spot has 2 types of odometries: 'odom' and 'vision'
        # The former one is kinematic odometry and the second one is a combined odometry of vision and kinematics
        # These params enables to change which odometry frame is a parent of body frame and to change tf names of each
        # odometry frames.
        frame_prefix = ""
        if self.name is not None:
            frame_prefix = self.name + "/"
        self.frame_prefix: str = frame_prefix
        self.preferred_odom_frame: Parameter = self.declare_parameter(
            "preferred_odom_frame", frame_prefix + "odom"
        )  # 'vision' or 'odom'
        self.tf_name_kinematic_odom: Parameter = self.declare_parameter("tf_name_kinematic_odom", frame_prefix + "odom")
        self.tf_name_raw_kinematic: str = frame_prefix + "odom"
        self.tf_name_vision_odom: Parameter = self.declare_parameter("tf_name_vision_odom", frame_prefix + "vision")
        self.tf_name_raw_vision: str = frame_prefix + "vision"

        if (
            self.preferred_odom_frame.value != self.tf_name_raw_kinematic
            and self.preferred_odom_frame.value != self.tf_name_raw_vision
        ):
            error_msg = f'rosparam "preferred_odom_frame" should be "{frame_prefix}odom" or "{frame_prefix}vision".'
            self.get_logger().error(error_msg)
            raise ValueError(error_msg)

        self.tf_name_graph_nav_body: str = frame_prefix + "body"

        # logger for spot wrapper
        name_with_dot = ""
        if self.name is not None:
            name_with_dot = self.name + "."
        self.wrapper_logger = rcutils_logger.RcutilsLogger(name=f"{name_with_dot}spot_wrapper")
        self.cam_logger = rcutils_logger.RcutilsLogger(name=f"{name_with_dot}spot_cam_wrapper")

        name_str = ""
        if self.name is not None:
            name_str = " for " + self.name
        self.get_logger().info("Starting ROS driver for Spot" + name_str)
        ############## testing with Robot

        if self.name == MOCK_HOSTNAME:
            self.spot_wrapper: Optional[SpotWrapper] = None
            self.cam_wrapper: Optional[SpotCamWrapper] = None
        else:
            self.spot_wrapper = SpotWrapper(
                self.username,
                self.password,
                self.ip,
                self.name,
                self.wrapper_logger,
                self.start_estop.value,
                self.estop_timeout.value,
                self.rates,
                self.callbacks,
                self.use_take_lease.value,
                self.get_lease_on_action.value,
                self.continually_try_stand.value,
            )
            if not self.spot_wrapper.is_valid:
                return

            self.spot_cam_wrapper = None
            '''
            try:
                self.spot_cam_wrapper = SpotCamWrapper(self.ip, self.username, self.password, self.cam_logger)
                self.spot_cam_publisher = self.create_publisher(Image, "SpotCAM/image", 1)
                self.create_timer(
                    1 / self.rates["spot_cam_image"],
                    self.publish_CAM_callback,
                    callback_group=self.group
                )
            except SystemError:
                self.spot_cam_wrapper = None
            '''

            all_cameras = ["frontleft", "frontright", "left", "right", "back"]
            has_arm = self.spot_wrapper.has_arm()
            if has_arm:
                all_cameras.append("hand")
<<<<<<< HEAD

            self.declare_parameter("cameras_used", all_cameras)
            self.cameras_used = self.get_parameter("cameras_used")
            self.get_logger().error(f"the parameters we got is {self.cameras_used.value}")
            cameras_used = [camera_name for camera_name in self.cameras_used.value if camera_name in all_cameras]
            cameras_used_param = Parameter('cameras_used', Parameter.Type.STRING_ARRAY, cameras_used)
            self.set_parameters([cameras_used_param])
            self.cameras_used = self.get_parameter("cameras_used")
            self.get_logger().error(f"the parameters we got is {self.cameras_used.value}")

=======
            self.declare_parameter("cameras_used", all_cameras)
            self.cameras_used = self.get_parameter("cameras_used")
>>>>>>> 3134e8c8

            if self.publish_rgb.value:
                for camera_name in self.cameras_used.value:
                    setattr(
                        self, f"{camera_name}_image_pub", self.create_publisher(Image, f"camera/{camera_name}/image", 1)
                    )
                    setattr(
                        self,
                        f"{camera_name}_image_info_pub",
                        self.create_publisher(CameraInfo, f"camera/{camera_name}/camera_info", 1),
                    )

                self.create_timer(
                    1 / self.rates["front_image"],
                    self.publish_camera_images_callback,
                    callback_group=self.rgb_callback_group,
                )

            if self.publish_depth.value:
                for camera_name in self.cameras_used.value:
                    setattr(
                        self, f"{camera_name}_depth_pub", self.create_publisher(Image, f"depth/{camera_name}/image", 1)
                    )
                    setattr(
                        self,
                        f"{camera_name}_depth_info_pub",
                        self.create_publisher(CameraInfo, f"depth/{camera_name}/camera_info", 1),
                    )

                self.create_timer(
                    1 / self.rates["front_image"],
                    self.publish_depth_images_callback,
                    callback_group=self.depth_callback_group,
                )

            if self.publish_depth_registered.value:
                for camera_name in self.cameras_used.value:
                    setattr(
                        self,
                        f"{camera_name}_depth_registered_pub",
                        self.create_publisher(Image, f"depth_registered/{camera_name}/image", 1),
                    )
                    setattr(
                        self,
                        f"{camera_name}_depth_registered_info_pub",
                        self.create_publisher(CameraInfo, f"depth_registered/{camera_name}/camera_info", 1),
                    )

                self.create_timer(
                    1 / self.rates["front_image"],
                    self.publish_depth_registered_images_callback,
                    callback_group=self.depth_registered_callback_group,
                )

            if self.publish_graph_nav_pose.value:
                # graph nav pose will be published both on a topic
                # and as a TF transform from graph_nav_map to body.
                self.graph_nav_pose_pub = self.create_publisher(PoseStamped, "graph_nav/body_pose", 1)
                self.graph_nav_pose_transform_broadcaster = tf2_ros.StaticTransformBroadcaster(self)

                self.create_timer(
                    1 / self.rates["graph_nav_pose"],
                    self.publish_graph_nav_pose_callback,
                    callback_group=self.graph_nav_callback_group,
                )

            self.declare_parameter("has_arm", has_arm)

            # Status Publishers #
            self.joint_state_pub: Publisher = self.create_publisher(JointState, "joint_states", 1)
            self.dynamic_broadcaster: tf2_ros.TransformBroadcaster = tf2_ros.TransformBroadcaster(self)
            self.metrics_pub: Publisher = self.create_publisher(Metrics, "status/metrics", 1)
            self.lease_pub: Publisher = self.create_publisher(LeaseArray, "status/leases", 1)
            self.odom_twist_pub: Publisher = self.create_publisher(TwistWithCovarianceStamped, "odometry/twist", 1)
            self.odom_pub: Publisher = self.create_publisher(Odometry, "odometry", 1)
            self.feet_pub: Publisher = self.create_publisher(FootStateArray, "status/feet", 1)
            self.estop_pub: Publisher = self.create_publisher(EStopStateArray, "status/estop", 1)
            self.wifi_pub: Publisher = self.create_publisher(WiFiState, "status/wifi", 1)
            self.power_pub: Publisher = self.create_publisher(PowerState, "status/power_state", 1)
            self.battery_pub: Publisher = self.create_publisher(BatteryStateArray, "status/battery_states", 1)
            self.behavior_faults_pub: Publisher = self.create_publisher(BehaviorFaultState, "status/behavior_faults", 1)
            self.system_faults_pub: Publisher = self.create_publisher(SystemFaultState, "status/system_faults", 1)
            self.feedback_pub: Publisher = self.create_publisher(Feedback, "status/feedback", 1)
            self.mobility_params_pub: Publisher = self.create_publisher(MobilityParams, "status/mobility_params", 1)

            self.create_subscription(Twist, "cmd_vel", self.cmd_velocity_callback, 1, callback_group=self.group)
            self.create_subscription(Pose, "body_pose", self.body_pose_callback, 1, callback_group=self.group)
            self.create_service(
                Trigger,
                "claim",
                lambda request, response: self.service_wrapper("claim", self.handle_claim, request, response),
                callback_group=self.group,
            )
            self.create_service(
                Trigger,
                "release",
                lambda request, response: self.service_wrapper("release", self.handle_release, request, response),
                callback_group=self.group,
            )
            self.create_service(
                Trigger,
                "stop",
                lambda request, response: self.service_wrapper("stop", self.handle_stop, request, response),
                callback_group=self.group,
            )
            self.create_service(
                Trigger,
                "self_right",
                lambda request, response: self.service_wrapper("self_right", self.handle_self_right, request, response),
                callback_group=self.group,
            )
            self.create_service(
                Trigger,
                "sit",
                lambda request, response: self.service_wrapper("sit", self.handle_sit, request, response),
                callback_group=self.group,
            )
            self.create_service(
                Trigger,
                "stand",
                lambda request, response: self.service_wrapper("stand", self.handle_stand, request, response),
                callback_group=self.group,
            )
            self.create_service(
                Trigger,
                "rollover",
                lambda request, response: self.service_wrapper("rollover", self.handle_rollover, request, response),
                callback_group=self.group,
            )
            self.create_service(
                Trigger,
                "power_on",
                lambda request, response: self.service_wrapper("power_on", self.handle_power_on, request, response),
                callback_group=self.group,
            )
            self.create_service(
                Trigger,
                "power_off",
                lambda request, response: self.service_wrapper(
                    "power_off", self.handle_safe_power_off, request, response
                ),
                callback_group=self.group,
            )
            self.create_service(
                Trigger,
                "estop/hard",
                lambda request, response: self.service_wrapper("estop/hard", self.handle_estop_hard, request, response),
                callback_group=self.group,
            )
            self.create_service(
                Trigger,
                "estop/gentle",
                lambda request, response: self.service_wrapper(
                    "estop/gentle", self.handle_estop_soft, request, response
                ),
                callback_group=self.group,
            )
            self.create_service(
                Trigger,
                "estop/release",
                lambda request, response: self.service_wrapper(
                    "estop/release", self.handle_estop_disengage, request, response
                ),
                callback_group=self.group,
            )
            self.create_service(
                Trigger,
                "undock",
                lambda request, response: self.service_wrapper("undock", self.handle_undock, request, response),
                callback_group=self.group,
            )

            self.create_service(
                SetBool,
                "stair_mode",
                lambda request, response: self.service_wrapper("stair_mode", self.handle_stair_mode, request, response),
                callback_group=self.group,
            )
            self.create_service(
                SetLocomotion,
                "locomotion_mode",
                lambda request, response: self.service_wrapper(
                    "locomotion_mode", self.handle_locomotion_mode, request, response
                ),
                callback_group=self.group,
            )
            self.create_service(
                SetVelocity,
                "max_velocity",
                lambda request, response: self.service_wrapper("max_velocity", self.handle_max_vel, request, response),
                callback_group=self.group,
            )
            self.create_service(
                ClearBehaviorFault,
                "clear_behavior_fault",
                lambda request, response: self.service_wrapper(
                    "clear_behavior_fault", self.handle_clear_behavior_fault, request, response
                ),
                callback_group=self.group,
            )
            self.create_service(
                ExecuteDance,
                "execute_dance",
                lambda request, response: self.service_wrapper(
                    "execute_dance", self.handle_execute_dance, request, response
                ),
                callback_group=self.group,
            )
            self.create_service(
                UploadAnimation,
                "upload_animation",
                lambda request, response: self.service_wrapper(
                    "upload_animation", self.handle_upload_animation, request, response
                ),
                callback_group=self.group,
            )
            self.create_service(
                MovePTZ,
                "move_ptz",
                lambda request, response: self.service_wrapper(
                    "move_ptz", self.handle_move_ptz, request, response
                ),
                callback_group=self.group,
            )
            self.create_service(
                GetPTZ,
                "get_ptz",
                lambda request, response: self.service_wrapper(
                    "get_ptz", self.handle_get_ptz, request, response
                ),
                callback_group=self.group,
            )
            self.create_service(
                ListPTZ,
                "list_ptz",
                lambda request, response: self.service_wrapper(
                    "list_ptz", self.handle_list_ptz, request, response
                ),
                callback_group=self.group,
            )
            self.create_service(
                ListAllDances,
                "list_all_dances",
                lambda request, response: self.service_wrapper(
                    "list_all_dances", self.handle_list_all_dances, request, response
                ),
                callback_group=self.group,
            )
            self.create_service(
                ListAllMoves,
                "list_all_moves",
                lambda request, response: self.service_wrapper(
                    "list_all_moves", self.handle_list_all_moves, request, response
                ),
                callback_group=self.group,
            )
            self.create_service(
                ListSounds,
                "list_sounds",
                lambda request, response: self.service_wrapper(
                    "list_sounds", self.handle_list_sounds, request, response
                ),
                callback_group=self.group,
            )
            self.create_service(
                LoadSound,
                "load_sound",
                lambda request, response: self.service_wrapper("load_sound", self.handle_load_sound, request, response),
                callback_group=self.group,
            )
            self.create_service(
                PlaySound,
                "play_sound",
                lambda request, response: self.service_wrapper("play_sound", self.handle_play_sound, request, response),
                callback_group=self.group,
            )
            self.create_service(
                DeleteSound,
                "delete_sound",
                lambda request, response: self.service_wrapper(
                    "delete_sound", self.handle_delete_sound, request, response
                ),
                callback_group=self.group,
            )
            self.create_service(
                GetVolume,
                "get_volume",
                lambda request, response: self.service_wrapper("get_volume", self.handle_get_volume, request, response),
                callback_group=self.group,
            )
            self.create_service(
                SetVolume,
                "set_volume",
                lambda request, response: self.service_wrapper("set_volume", self.handle_set_volume, request, response),
                callback_group=self.group,
            )
            self.create_service(
                ListGraph,
                "list_graph",
                lambda request, response: self.service_wrapper("list_graph", self.handle_list_graph, request, response),
                callback_group=self.group,
            )
            self.create_service(
                Dock,
                "dock",
                lambda request, response: self.service_wrapper("dock", self.handle_dock, request, response),
                callback_group=self.group,
            )

            # This doesn't use the service wrapper because it's not a trigger, and we want different mock responses
            self.create_service(ListWorldObjects, "list_world_objects", self.handle_list_world_objects)

            self.create_service(
                GraphNavUploadGraph,
                "graph_nav_upload_graph",
                self.handle_graph_nav_upload_graph,
                callback_group=self.group,
            )

            self.create_service(
                SetNavigateToParams,
                "set_navigate_to_params",
                self.handle_set_navigate_to_params,
                callback_group=self.group,
            )

            self.create_service(
                GraphNavClearGraph,
                "graph_nav_clear_graph",
                self.handle_graph_nav_clear_graph,
                callback_group=self.group,
            )

            self.create_service(
                GraphNavGetLocalizationPose,
                "graph_nav_get_localization_pose",
                self.handle_graph_nav_get_localization_pose,
                callback_group=self.group,
            )

            self.create_service(
                GraphNavSetLocalization,
                "graph_nav_set_localization",
                self.handle_graph_nav_set_localization,
                callback_group=self.group,
            )

            self.navigate_as = ActionServer(
                self, NavigateTo, "navigate_to", self.handle_navigate_to, callback_group=self.group
            )

            self.navigate_as_dynamic = ActionServer(
                self, NavigateToDynamic, "navigate_to_dynamic", self.handle_navigate_to_dynamic, callback_group=self.group
            )
            # spot_ros.navigate_as.start() # As is online

            self.trajectory_server = ActionServer(
                self, Trajectory, "trajectory", self.handle_trajectory, callback_group=self.group
            )
            # spot_ros.trajectory_server.start()

            if has_arm:
                # Allows both the "robot command" and the "manipulation" action goal to preempt each other
                self.robot_command_and_manipulation_servers = SingleGoalMultipleActionServers(
                    self,
                    [
                        (
                            RobotCommand,
                            "robot_command",
                            self.handle_robot_command,
                            self.group,
                        ),
                        (
                            Manipulation,
                            "manipulation",
                            self.handle_manipulation_command,
                            self.group,
                        ),
                    ],
                )
            else:
                self.robot_command_server = SingleGoalActionServer(
                    self,
                    RobotCommand,
                    "robot_command",
                    self.handle_robot_command,
                    callback_group=self.group,
                )

            # Register Shutdown Handle
            # rclpy.on_shutdown(spot_ros.shutdown) ############## Shutdown Handle

            # Wait for an estop to be connected
            if self.spot_wrapper and not self.start_estop.value:
                printed = False
                while self.spot_wrapper.is_estopped():
                    if not printed:
                        self.get_logger().warn(
                            COLOR_YELLOW
                            + "Waiting for estop to be released.  Make sure you have an active estop."
                            '  You can acquire an estop on the tablet by choosing "Acquire Cut Motor Power Authority"'
                            " in the dropdown menu from the power icon.  (This will not power the motors or take the"
                            " lease.)"
                            + COLOR_END,
                        )
                        printed = True
                    time.sleep(0.5)
                self.get_logger().info("Found estop!")

            self.create_timer(1 / self.async_tasks_rate, self.step, callback_group=self.group)

            self.mt_executor = MultiThreadedExecutor(num_threads=8)
            self.mt_executor.add_node(self)

            if self.spot_wrapper is not None and self.auto_claim.value:
                self.spot_wrapper.claim()
                if self.auto_power_on.value:
                    self.spot_wrapper.power_on()
                    if self.auto_stand.value:
                        self.spot_wrapper.stand()

    def spin(self) -> None:
        self.get_logger().info("Spinning ros2_driver")
        sys.stdout.flush()
        try:
            self.mt_executor.spin()
        except (KeyboardInterrupt, ExternalShutdownException):
            pass

        self.mt_executor.shutdown()

    def robot_state_callback(self, results: Any) -> None:
        """Callback for when the Spot Wrapper gets new robot state data.
        Args:
            results: FutureWrapper object of AsyncPeriodicQuery callback
        """
        if self.spot_wrapper is None:
            return

        state = self.spot_wrapper.robot_state

        if state is not None:
            # Joint states
            joint_state = get_joint_states_from_state(state, self.spot_wrapper)
            if self.joint_state_pub is not None:
                self.joint_state_pub.publish(joint_state)

            # TF
            tf_msg = get_tf_from_state(state, self.spot_wrapper, self.preferred_odom_frame.value)
            if len(tf_msg.transforms) > 0:
                self.dynamic_broadcaster.sendTransform(tf_msg.transforms)

            # Odom Twist #
            twist_odom_msg = get_odom_twist_from_state(state, self.spot_wrapper)
            self.odom_twist_pub.publish(twist_odom_msg)

            # Odom #
            if self.preferred_odom_frame.value == self.spot_wrapper.frame_prefix + "vision":
                odom_msg = get_odom_from_state(state, self.spot_wrapper, use_vision=True)
            else:
                odom_msg = get_odom_from_state(state, self.spot_wrapper, use_vision=False)
            self.odom_pub.publish(odom_msg)

            # Feet #
            foot_array_msg = get_feet_from_state(state, self.spot_wrapper)
            self.feet_pub.publish(foot_array_msg)

            # EStop #
            estop_array_msg = get_estop_state_from_state(state, self.spot_wrapper)
            self.estop_pub.publish(estop_array_msg)

            # WIFI #
            wifi_msg = get_wifi_from_state(state, self.spot_wrapper)
            self.wifi_pub.publish(wifi_msg)

            # Battery States #
            battery_states_array_msg = get_battery_states_from_state(state, self.spot_wrapper)
            self.battery_pub.publish(battery_states_array_msg)

            # Power State #
            power_state_msg = get_power_states_from_state(state, self.spot_wrapper)
            self.power_pub.publish(power_state_msg)

            # System Faults #
            system_fault_state_msg = get_system_faults_from_state(state, self.spot_wrapper)
            self.system_faults_pub.publish(system_fault_state_msg)

            # Behavior Faults #
            behavior_fault_state_msg = get_behavior_faults_from_state(state, self.spot_wrapper)
            self.behavior_faults_pub.publish(behavior_fault_state_msg)

    def metrics_callback(self, results: Any) -> None:
        """Callback for when the Spot Wrapper gets new metrics data.
        Args:
            results: FutureWrapper object of AsyncPeriodicQuery callback
        """
        if self.spot_wrapper is None:
            return

        metrics = self.spot_wrapper.metrics
        if metrics:
            metrics_msg = Metrics()
            local_time = self.spot_wrapper.robotToLocalTime(metrics.timestamp)
            metrics_msg.header.stamp = builtin_interfaces.msg.Time(sec=local_time.seconds, nanosec=local_time.nanos)

            for metric in metrics.metrics:
                if metric.label == "distance":
                    metrics_msg.distance = metric.float_value
                if metric.label == "gait cycles":
                    metrics_msg.gait_cycles = metric.int_value
                if metric.label == "time moving":
                    # metrics_msg.time_moving = Time(metric.duration.seconds, metric.duration.nanos)
                    duration = builtin_interfaces.msg.Duration(
                        sec=metric.duration.seconds, nanosec=metric.duration.nanos
                    )
                    metrics_msg.time_moving = duration
                if metric.label == "electric power":
                    # metrics_msg.electric_power = Time(metric.duration.seconds, metric.duration.nanos)
                    duration = builtin_interfaces.msg.Duration(
                        sec=metric.duration.seconds, nanosec=metric.duration.nanos
                    )
                    metrics_msg.electric_power = duration
            self.metrics_pub.publish(metrics_msg)

    def lease_callback(self, results: Any) -> None:
        """Callback for when the Spot Wrapper gets new lease data.
        Args:
            results: FutureWrapper object of AsyncPeriodicQuery callback
        """
        if self.spot_wrapper is None:
            return

        lease_array_msg = LeaseArray()
        lease_list = self.spot_wrapper.lease
        if lease_list:
            for resource in lease_list:
                new_resource = LeaseResource()
                new_resource.resource = resource.resource
                new_resource.lease.resource = resource.lease.resource
                new_resource.lease.epoch = resource.lease.epoch

                for seq in resource.lease.sequence:
                    new_resource.lease.sequence.append(seq)

                new_resource.lease_owner.client_name = resource.lease_owner.client_name
                new_resource.lease_owner.user_name = resource.lease_owner.user_name

                lease_array_msg.resources.append(new_resource)

            self.lease_pub.publish(lease_array_msg)

    def world_objects_callback(self, results: Any) -> None:
        if self.spot_wrapper is None:
            return

        world_objects = self.spot_wrapper.world_objects
        if world_objects:
            # TF
            tf_msg = get_tf_from_world_objects(
                world_objects.world_objects, self.spot_wrapper, self.preferred_odom_frame.value
            )
            if len(tf_msg.transforms) > 0:
                self.dynamic_broadcaster.sendTransform(tf_msg.transforms)

    def publish_graph_nav_pose_callback(self) -> None:
        if self.spot_wrapper is None:
            return

        try:
            # noinspection PyProtectedMember
            state = self.spot_wrapper._graph_nav_client.get_localization_state()
            if not state.localization.waypoint_id:
                self.get_logger().warning("Robot is not localized; Please upload graph and localize.")
                return

            seed_t_body_msg, seed_t_body_trans_msg = conv.bosdyn_localization_to_pose_msg(
                state.localization,
                self.spot_wrapper.robotToLocalTime,
                in_seed_frame=True,
                seed_frame=self.graph_nav_seed_frame,
                body_frame=self.tf_name_graph_nav_body,
                return_tf=True,
            )
            self.graph_nav_pose_pub.publish(seed_t_body_msg)
            self.graph_nav_pose_transform_broadcaster.sendTransform(seed_t_body_trans_msg)
        except Exception as e:
            self.get_logger().error(f"Exception: {e} \n {traceback.format_exc()}")

    def publish_camera_images_callback(self) -> None:
        self.get_logger().error("trying to get rgb image")
        if self.spot_wrapper is None:
            return

        result = self.spot_wrapper.get_images_by_cameras(
            [CameraSource(camera_name, ["visual"]) for camera_name in self.cameras_used.value]
        )
        for image_entry in result:
            image_msg, camera_info = bosdyn_data_to_image_and_camera_info_msgs(
                image_entry.image_response, self.spot_wrapper.robotToLocalTime, self.spot_wrapper.frame_prefix
            )
            image_pub = getattr(self, f"{image_entry.camera_name}_image_pub")
            image_info_pub = getattr(self, f"{image_entry.camera_name}_image_info_pub")
            image_pub.publish(image_msg)
            image_info_pub.publish(camera_info)
            self.populate_camera_static_transforms(image_entry.image_response)

    def publish_CAM_callback(self) -> None:
        self.get_logger().error("trying to get CAM image")
        st = time.time()
        img = self.spot_cam_wrapper.image.get_last_image()
        if img is None:
            return
        bridge = CvBridge()
        img_msg = bridge.cv2_to_imgmsg(img, encoding="passthrough")
        self.spot_cam_publisher.publish(img_msg)

    def publish_depth_images_callback(self) -> None:
        if self.spot_wrapper is None:
            return

        result = self.spot_wrapper.get_images_by_cameras(
            [CameraSource(camera_name, ["depth"]) for camera_name in self.cameras_used.value]
        )
        for image_entry in result:
            image_msg, camera_info = bosdyn_data_to_image_and_camera_info_msgs(
                image_entry.image_response, self.spot_wrapper.robotToLocalTime, self.spot_wrapper.frame_prefix
            )
            depth_pub = getattr(self, f"{image_entry.camera_name}_depth_pub")
            depth_info_pub = getattr(self, f"{image_entry.camera_name}_depth_info_pub")
            depth_pub.publish(image_msg)
            depth_info_pub.publish(camera_info)
            self.populate_camera_static_transforms(image_entry.image_response)

    def publish_depth_registered_images_callback(self) -> None:
        if self.spot_wrapper is None:
            return

        result = self.spot_wrapper.get_images_by_cameras(
            [CameraSource(camera_name, ["depth_registered"]) for camera_name in self.cameras_used.value]
        )
        for image_entry in result:
            image_msg, camera_info = bosdyn_data_to_image_and_camera_info_msgs(
                image_entry.image_response, self.spot_wrapper.robotToLocalTime, self.spot_wrapper.frame_prefix
            )
            depth_registered_pub = getattr(self, f"{image_entry.camera_name}_depth_registered_pub")
            depth_registered_info_pub = getattr(self, f"{image_entry.camera_name}_depth_registered_info_pub")
            depth_registered_pub.publish(image_msg)
            depth_registered_info_pub.publish(camera_info)
            self.populate_camera_static_transforms(image_entry.image_response)

    def service_wrapper(
        self,
        name: str,
        handler: Callable[[Request, Response], Response],
        request: Request,
        response: Response,
    ) -> Response:
        if self.spot_wrapper is None:
            self.get_logger().info(f"Mock mode: service {name} successfully called with request {request}")
            response.success = True
            return response
        return handler(request, response)

    def handle_claim(self, request: Trigger.Request, response: Trigger.Response) -> Trigger.Response:
        """ROS service handler for the claim service"""
        if self.spot_wrapper is None:
            response.success = False
            response.message = "Spot wrapper is undefined"
            return response
        response.success, response.message = self.spot_wrapper.claim()
        return response

    def handle_release(self, request: Trigger.Request, response: Trigger.Response) -> Trigger.Response:
        """ROS service handler for the release service"""
        if self.spot_wrapper is None:
            response.success = False
            response.message = "Spot wrapper is undefined"
            return response
        response.success, response.message = self.spot_wrapper.release()
        return response

    def handle_stop(self, request: Trigger.Request, response: Trigger.Response) -> Trigger.Response:
        """ROS service handler for the stop service"""
        if self.spot_wrapper is None:
            response.success = False
            response.message = "Spot wrapper is undefined"
            return response
        response.success, response.message = self.spot_wrapper.stop()
        return response

    def handle_self_right(self, request: Trigger.Request, response: Trigger.Response) -> Trigger.Response:
        """ROS service handler for the self-right service"""
        if self.spot_wrapper is None:
            response.success = False
            response.message = "Spot wrapper is undefined"
            return response
        response.success, response.message = self.spot_wrapper.self_right()
        return response

    def handle_sit(self, request: Trigger.Request, response: Trigger.Response) -> Trigger.Response:
        """ROS service handler for the sit service"""
        if self.spot_wrapper is None:
            response.success = False
            response.message = "Spot wrapper is undefined"
            return response
        response.success, response.message = self.spot_wrapper.sit()
        return response

    def handle_stand(self, request: Trigger.Request, response: Trigger.Response) -> Trigger.Response:
        """ROS service handler for the stand service"""
        if self.spot_wrapper is None:
            response.success = False
            response.message = "Spot wrapper is undefined"
            return response
        response.success, response.message = self.spot_wrapper.stand()
        return response

    def handle_rollover(self, request: Trigger.Request, response: Trigger.Response) -> Trigger.Response:
        """ROS service handler for the rollover service"""
        if self.spot_wrapper is None:
            response.success = False
            response.message = "Spot wrapper is undefined"
            return response
        response.success, response.message = self.spot_wrapper.battery_change_pose()
        return response

    def handle_power_on(self, request: Trigger.Request, response: Trigger.Response) -> Trigger.Response:
        """ROS service handler for the power-on service"""
        if self.spot_wrapper is None:
            response.success = False
            response.message = "Spot wrapper is undefined"
            return response
        response.success, response.message = self.spot_wrapper.power_on()
        return response

    def handle_safe_power_off(self, request: Trigger.Request, response: Trigger.Response) -> Trigger.Response:
        """ROS service handler for the safe-power-off service"""
        if self.spot_wrapper is None:
            response.success = False
            response.message = "Spot wrapper is undefined"
            return response
        response.success, response.message = self.spot_wrapper.safe_power_off()
        return response

    def handle_estop_hard(self, request: Trigger.Request, response: Trigger.Response) -> Trigger.Response:
        """ROS service handler to hard-eStop the robot.  The robot will immediately cut power to the motors"""
        if self.spot_wrapper is None:
            response.success = False
            response.message = "Spot wrapper is undefined"
            return response
        response.success, response.message = self.spot_wrapper.assertEStop(True)
        return response

    def handle_estop_soft(self, request: Trigger.Request, response: Trigger.Response) -> Trigger.Response:
        """ROS service handler to soft-eStop the robot.  The robot will try to settle on the ground before cutting
        power to the motors"""
        if self.spot_wrapper is None:
            response.success = False
            response.message = "Spot wrapper is undefined"
            return response
        response.success, response.message = self.spot_wrapper.assertEStop(False)
        return response

    def handle_estop_disengage(self, request: Trigger.Request, response: Trigger.Response) -> Trigger.Response:
        """ROS service handler to disengage the eStop on the robot."""
        if self.spot_wrapper is None:
            response.success = False
            response.message = "Spot wrapper is undefined"
            return response
        response.success, response.message = self.spot_wrapper.disengageEStop()
        return response

    def handle_undock(self, request: Trigger.Request, response: Trigger.Response) -> Trigger.Response:
        """ROS service handler to undock the robot."""
        if self.spot_wrapper is None:
            response.success = False
            response.message = "Spot wrapper is undefined"
            return response
        response.success, response.message = self.spot_wrapper.undock()
        return response

    def handle_clear_behavior_fault(
        self, request: ClearBehaviorFault.Request, response: ClearBehaviorFault.Response
    ) -> ClearBehaviorFault.Response:
        """ROS service handler for clearing behavior faults"""
        if self.spot_wrapper is None:
            response.success = False
            response.message = "Spot wrapper is undefined"
            return response
        response.success, response.message = self.spot_wrapper.clear_behavior_fault(request.id)
        return response

    def handle_execute_dance(
        self, request: ExecuteDance.Request, response: ExecuteDance.Response
    ) -> ExecuteDance.Response:
        """ROS service handler for uploading and executing dance."""
        if self.spot_wrapper is None:
            response.success = False
            response.message = "Spot wrapper is undefined"
            return response
        response.success, response.message = self.spot_wrapper.execute_dance(request.choreo_file_content)
        return response

    def handle_list_all_dances(
        self, request: ListAllDances.Request, response: ListAllDances.Response
    ) -> ListAllDances.Response:
        """ROS service handler for getting list of already uploaded dances."""
        if self.spot_wrapper is None:
            response.success = False
            response.message = "Spot wrapper is undefined"
            return response
        response.success, response.message, response.dances = self.spot_wrapper.list_all_dances()
        return response

    def handle_list_all_moves(
        self, request: ListAllMoves.Request, response: ListAllMoves.Response
    ) -> ListAllMoves.Response:
        """ROS service handler for getting list of already uploaded moves."""
        if self.spot_wrapper is None:
            response.success = False
            response.message = "Spot wrapper is undefined"
            return response
        response.success, response.message, response.moves = self.spot_wrapper.list_all_moves()
        return response

    def handle_upload_animation(
        self, request: UploadAnimation.Request, response: UploadAnimation.Response
    ) -> UploadAnimation.Response:
        """ROS service handler for uploading an animation."""
        if self.spot_wrapper is None:
            response.success = False
            response.message = "Spot wrapper is undefined"
            return response
        response.success, response.message = self.spot_wrapper.upload_animation(
            request.animation_name, request.animation_file_content
        )
        return response

    def handle_list_ptz(
        self, request: ListPTZ.Request, response: ListPTZ.Response
    ) -> ListPTZ.Response:
        if self.spot_cam_wrapper is None:
            response.success = False
            response.message = "Spot CAM has not been initialized"
            return response
        try:
            ptz_names = [ptz_info['name'] for ptz_info in self.spot_cam_wrapper.ptz.list_ptz()]
            self.get_logger().error(f"ptz_names are given as {ptz_names}")
            self.get_logger().error(f"ptz_names are given as type {type(ptz_names)}")
            response.success = True
            response.message = "Success"
            response.names = ptz_names
        except Exception as e:
            response.success = False
            response.message = f"Listing PTZ camera names failed: {e}"
            response.names = []
        return response

    def handle_get_ptz(
        self, request: GetPTZ.Request, response: GetPTZ.Response
    ) -> GetPTZ.Response:
        """ROS service handle for getting the current pan, tilt, zoom of SpotCam."""
        if self.spot_cam_wrapper is None:
            response.success = False
            response.pan, response.tilt, response.zoom = 0., 0., 0.
            response.message = "Spot CAM has not been initialized"
            return response
        try:
            ptz_position = self.spot_cam_wrapper.ptz.get_ptz_position(request.name)
            response.pan, response.tilt, response.zoom = ptz_position.pan.value, ptz_position.tilt.value, ptz_position.zoom.value
            response.success = True
            response.message = "Sucess"
        except Exception as e:
            response.success = False
            response.pan, response.tilt, response.zoom = 0., 0., 0.
            response.message = f"Getting PTZ camera pose failed: {e}"
        return response

        
    def handle_move_ptz(
        self, request: MovePTZ.Request, response: MovePTZ.Response
    ) -> MovePTZ.Response:
        """ROS service handle for moving the PTZ camera of Spot CAM."""
        if self.spot_cam_wrapper is None:
            response.success = False
            response.message = "Spot CAM has not been initialized"
            return response
        try:
            self.spot_cam_wrapper.ptz.set_ptz_position(
                request.name, request.pan, request.tilt, request.zoom
            )
            response.success = True
            response.message = "Sucess"
        except Exception as e:
            response.success = False
            response.message = f"Moving PTZ camera names failed: {e}"
        return response

    def handle_list_sounds(self, request: ListSounds.Request, response: ListSounds.Response) -> ListSounds.Response:
        """ROS service handler for listing sounds loaded on Spot CAM."""
        if self.spot_cam_wrapper is None:
            response.success = False
            response.message = "Spot CAM has not been initialized"
            return response

        try:
            names = self.spot_cam_wrapper.audio.list_sounds()
            response.names = names
            response.success = True
            response.message = "Success"
            return response
        except Exception as e:
            response.success = False
            response.message = f"Error: {e}"
            return response

    def handle_load_sound(self, request: LoadSound.Request, response: LoadSound.Response) -> LoadSound.Response:
        """ROS service handler for loading a wav file sound on Spot CAM."""
        if self.spot_cam_wrapper is None:
            response.success = False
            response.message = "Spot CAM has not been initialized"
            return response

        try:
            self.spot_cam_wrapper.audio.load_sound(request.wav_path, request.name)
            response.success = True
            response.message = "Success"
            return response
        except Exception as e:
            response.success = False
            response.message = f"Error: {e}"
            return response

    def handle_play_sound(self, request: PlaySound.Request, response: PlaySound.Response) -> PlaySound.Response:
        """ROS service handler for playing a sound loaded on Spot CAM."""
        if self.spot_cam_wrapper is None:
            response.success = False
            response.message = "Spot CAM has not been initialized"
            return response

        try:
            self.spot_cam_wrapper.audio.play_sound(request.name, request.volume_multiplier)
            response.success = True
            response.message = "Success"
            return response
        except Exception as e:
            response.success = False
            response.message = f"Error: {e}"
            return response

    def handle_delete_sound(self, request: DeleteSound.Request, response: DeleteSound.Response) -> DeleteSound.Response:
        """ROS service handler for deleting a sound loaded on Spot CAM."""
        if self.spot_cam_wrapper is None:
            response.success = False
            response.message = "Spot CAM has not been initialized"
            return response

        try:
            self.spot_cam_wrapper.audio.delete_sound(request.name)
            response.success = True
            response.message = "Success"
            return response
        except Exception as e:
            response.success = False
            response.message = f"Error: {e}"
            return response

    def handle_get_volume(self, request: GetVolume.Request, response: GetVolume.Response) -> GetVolume.Response:
        """ROS service handler for getting the volume on Spot CAM."""
        if self.spot_cam_wrapper is None:
            response.success = False
            response.message = "Spot CAM has not been initialized"
            return response

        try:
            response.volume = self.spot_cam_wrapper.audio.get_volume()
            response.success = True
            response.message = "Success"
            return response
        except Exception as e:
            response.success = False
            response.message = f"Error: {e}"
            return response

    def handle_set_volume(self, request: SetVolume.Request, response: SetVolume.Response) -> SetVolume.Response:
        """ROS service handler for setting the volume on Spot CAM."""
        if self.spot_cam_wrapper is None:
            response.success = False
            response.message = "Spot CAM has not been initialized"
            return response

        try:
            self.spot_cam_wrapper.audio.set_volume(request.volume)
            response.success = True
            response.message = "Success"
            return response
        except Exception as e:
            response.success = False
            response.message = f"Error: {e}"
            return response

    def handle_stair_mode(self, request: SetBool.Request, response: SetBool.Response) -> SetBool.Response:
        """ROS service handler to set a stair mode to the robot."""
        if self.spot_wrapper is None:
            response.success = False
            response.message = "Spot wrapper is undefined"
            return response
        try:
            mobility_params = self.spot_wrapper.get_mobility_params()
            mobility_params.stair_hint = request.data
            self.spot_wrapper.set_mobility_params(mobility_params)
            response.success = True
            response.message = "Success"
            return response
        except Exception as e:
            response.success = False
            response.message = "Error:{}".format(e)
            return response

    def handle_locomotion_mode(
        self, request: SetLocomotion.Request, response: SetLocomotion.Response
    ) -> SetLocomotion.Response:
        """ROS service handler to set locomotion mode"""
        if self.spot_wrapper is None:
            response.success = False
            response.message = "Spot wrapper is undefined"
            return response
        try:
            mobility_params = self.spot_wrapper.get_mobility_params()
            mobility_params.locomotion_hint = request.locomotion_mode
            self.spot_wrapper.set_mobility_params(mobility_params)
            response.success = True
            response.message = "Success"
            return response
        except Exception as e:
            response.success = False
            response.message = "Error:{}".format(e)
            return response

    def handle_dock(self, request: Dock.Request, response: Dock.Response) -> Dock.Response:
        """ROS service handler to dock the robot."""
        if self.spot_wrapper is None:
            response.success = False
            response.message = "Spot wrapper is undefined"
            return response
        response.success, response.message = self.spot_wrapper.dock(request.dock_id)
        return response

    def handle_max_vel(self, request: SetVelocity.Request, response: SetVelocity.Response) -> SetVelocity.Response:
        """
        Handle a max_velocity service call. This will modify the mobility params to have a limit on the maximum
        velocity that the robot can move during motion commands. This affects trajectory commands and velocity
        commands
        Args:
            response: SetVelocity.Response containing response
            request: SetVelocity.Request containing requested maximum velocity
        Returns: SetVelocity.Response
        """
        if self.spot_wrapper is None:
            response.success = False
            response.message = "Spot wrapper is undefined"
            return response
        try:
            mobility_params = self.spot_wrapper.get_mobility_params()
            mobility_params.vel_limit.CopyFrom(
                SE2VelocityLimit(
                    max_vel=math_helpers.SE2Velocity(
                        request.velocity_limit.linear.x,
                        request.velocity_limit.linear.y,
                        request.velocity_limit.angular.z,
                    ).to_proto()
                )
            )
            self.spot_wrapper.set_mobility_params(mobility_params)
            response.success = True
            response.message = "Success"
            return response
        except Exception as e:
            response.success = False
            response.message = f"Error: {e}"
            return response

    def _robot_command_goal_complete(self, feedback: RobotCommandFeedback) -> GoalResponse:
        if feedback is None:
            # NOTE: it takes an iteration for the feedback to get set.
            return GoalResponse.IN_PROGRESS

        if feedback.command.command_choice == feedback.command.COMMAND_FULL_BODY_FEEDBACK_SET:
            full_body_feedback = feedback.command.full_body_feedback
            if full_body_feedback.status.value != full_body_feedback.status.STATUS_PROCESSING:
                return GoalResponse.IN_PROGRESS
            if full_body_feedback.feedback.feedback_choice == full_body_feedback.feedback.FEEDBACK_STOP_FEEDBACK_SET:
                return GoalResponse.SUCCESS
            elif (
                full_body_feedback.feedback.feedback_choice == full_body_feedback.feedback.FEEDBACK_FREEZE_FEEDBACK_SET
            ):
                return GoalResponse.SUCCESS
            elif (
                full_body_feedback.feedback.feedback_choice
                == full_body_feedback.feedback.FEEDBACK_SELFRIGHT_FEEDBACK_SET
            ):
                if (
                    full_body_feedback.feedback.selfright_feedback.status.value
                    == full_body_feedback.feedback.selfright_feedback.status.STATUS_COMPLETED
                ):
                    return GoalResponse.SUCCESS
                else:
                    return GoalResponse.IN_PROGRESS
            elif (
                full_body_feedback.feedback.feedback_choice
                == full_body_feedback.feedback.FEEDBACK_SAFE_POWER_OFF_FEEDBACK_SET
            ):
                if (
                    full_body_feedback.feedback.safe_power_off_feedback.status.value
                    == full_body_feedback.feedback.safe_power_off_feedback.status.STATUS_POWERED_OFF
                ):
                    return GoalResponse.SUCCESS
                else:
                    return GoalResponse.IN_PROGRESS
            elif (
                full_body_feedback.feedback.feedback_choice
                == full_body_feedback.feedback.FEEDBACK_BATTERY_CHANGE_POSE_FEEDBACK_SET
            ):
                if (
                    full_body_feedback.feedback.battery_change_pose_feedback.status.value
                    == full_body_feedback.feedback.battery_change_pose_feedback.status.STATUS_COMPLETED
                ):
                    return GoalResponse.SUCCESS
                if (
                    full_body_feedback.feedback.battery_change_pose_feedback.status.value
                    == full_body_feedback.feedback.battery_change_pose_feedback.status.STATUS_FAILED
                ):
                    return GoalResponse.FAILED
                return GoalResponse.IN_PROGRESS
            elif (
                full_body_feedback.feedback.feedback_choice
                == full_body_feedback.feedback.FEEDBACK_PAYLOAD_ESTIMATION_FEEDBACK_SET
            ):
                if (
                    full_body_feedback.feedback.payload_estimation_feedback.status.value
                    == full_body_feedback.feedback.payload_estimation_feedback.status.STATUS_COMPLETED
                ):
                    return GoalResponse.SUCCESS
                if (
                    full_body_feedback.feedback.payload_estimation_feedback.status.value
                    == full_body_feedback.feedback.payload_estimation_feedback.status.STATUS_SMALL_MASS
                ):
                    return GoalResponse.SUCCESS
                if (
                    full_body_feedback.feedback.payload_estimation_feedback.status.value
                    == full_body_feedback.feedback.payload_estimation_feedback.status.STATUS_ERROR
                ):
                    return GoalResponse.FAILED
                return GoalResponse.IN_PROGRESS
            elif (
                full_body_feedback.feedback.feedback_choice
                == full_body_feedback.feedback.FEEDBACK_CONSTRAINED_MANIPULATION_FEEDBACK_SET
            ):
                if (
                    full_body_feedback.feedback.constrained_manipulation_feedback.status.value
                    == full_body_feedback.feedback.constrained_manipulation_feedback.status.STATUS_RUNNING
                ):
                    return GoalResponse.IN_PROGRESS
                return GoalResponse.FAILED
            else:
                return GoalResponse.IN_PROGRESS

        elif feedback.command.command_choice == feedback.command.COMMAND_SYNCHRONIZED_FEEDBACK_SET:
            # The idea here is that a synchronized command can have arm, mobility, and/or gripper
            # sub-commands in it.  The total command isn't done until all sub-commands are satisfied.
            # So if any one of the sub-commands is still in progress, it short-circuits out as
            # IN_PROGRESS.  And if it makes it to the bottom of the function, then all components
            # must be satisfied, and it returns SUCCESS.
            # One corner case to know about is that the commands that don't provide feedback, such
            # as a velocity command will return SUCCESS.  This allows you to use them more effectively
            # with other commands.  For example if you wanted to move the arm with some velocity
            # while the mobility is going to some SE2 trajectory then that will work.

            sync_feedback = feedback.command.synchronized_feedback
            if sync_feedback.arm_command_feedback_is_set is True:
                arm_feedback = sync_feedback.arm_command_feedback
                if (
                    arm_feedback.status.value == arm_feedback.status.STATUS_COMMAND_OVERRIDDEN
                    or arm_feedback.status.value == arm_feedback.status.STATUS_COMMAND_TIMED_OUT
                    or arm_feedback.status.value == arm_feedback.status.STATUS_ROBOT_FROZEN
                    or arm_feedback.status.value == arm_feedback.status.STATUS_INCOMPATIBLE_HARDWARE
                ):
                    return GoalResponse.FAILED
                if arm_feedback.feedback.feedback_choice == arm_feedback.feedback.FEEDBACK_ARM_CARTESIAN_FEEDBACK_SET:
                    if (
                        arm_feedback.feedback.arm_cartesian_feedback.status.value
                        != arm_feedback.feedback.arm_cartesian_feedback.status.STATUS_TRAJECTORY_COMPLETE
                    ):
                        return GoalResponse.IN_PROGRESS
                elif (
                    arm_feedback.feedback.feedback_choice == arm_feedback.feedback.FEEDBACK_ARM_JOINT_MOVE_FEEDBACK_SET
                ):
                    if (
                        arm_feedback.feedback.arm_joint_move_feedback.status.value
                        != arm_feedback.feedback.arm_joint_move_feedback.status.STATUS_COMPLETE
                    ):
                        return GoalResponse.IN_PROGRESS
                elif (
                    arm_feedback.feedback.feedback_choice
                    == arm_feedback.feedback.FEEDBACK_NAMED_ARM_POSITION_FEEDBACK_SET
                ):
                    if (
                        arm_feedback.feedback.named_arm_position_feedback.status.value
                        != arm_feedback.feedback.named_arm_position_feedback.status.STATUS_COMPLETE
                    ):
                        return GoalResponse.IN_PROGRESS
                elif arm_feedback.feedback.feedback_choice == arm_feedback.feedback.FEEDBACK_ARM_VELOCITY_FEEDBACK_SET:
                    self.get_logger().warn("WARNING: ArmVelocityCommand provides no feedback")
                    pass  # May return SUCCESS below
                elif arm_feedback.feedback.feedback_choice == arm_feedback.feedback.FEEDBACK_ARM_GAZE_FEEDBACK_SET:
                    if (
                        arm_feedback.feedback.arm_gaze_feedback.status.value
                        != arm_feedback.feedback.arm_gaze_feedback.status.STATUS_TRAJECTORY_COMPLETE
                    ):
                        return GoalResponse.IN_PROGRESS
                elif arm_feedback.feedback.feedback_choice == arm_feedback.feedback.FEEDBACK_ARM_STOP_FEEDBACK_SET:
                    self.get_logger().warn("WARNING: Stop command provides no feedback")
                    pass  # May return SUCCESS below
                elif arm_feedback.feedback.feedback_choice == arm_feedback.feedback.FEEDBACK_ARM_DRAG_FEEDBACK_SET:
                    if (
                        arm_feedback.feedback.arm_drag_feedback.status.value
                        != arm_feedback.feedback.arm_drag_feedback.status.STATUS_DRAGGING
                    ):
                        return GoalResponse.FAILED
                elif arm_feedback.feedback.feedback_choice == arm_feedback.feedback.FEEDBACK_ARM_IMPEDANCE_FEEDBACK_SET:
                    self.get_logger().warn("WARNING: ArmImpedanceCommand provides no feedback")
                    pass  # May return SUCCESS below
                else:
                    self.get_logger().error("ERROR: unknown arm command type")
                    return GoalResponse.IN_PROGRESS

            if sync_feedback.mobility_command_feedback_is_set is True:
                mob_feedback = sync_feedback.mobility_command_feedback
                if (
                    mob_feedback.status.value == mob_feedback.status.STATUS_COMMAND_OVERRIDDEN
                    or mob_feedback.status.value == mob_feedback.status.STATUS_COMMAND_TIMED_OUT
                    or mob_feedback.status.value == mob_feedback.status.STATUS_ROBOT_FROZEN
                    or mob_feedback.status.value == mob_feedback.status.STATUS_INCOMPATIBLE_HARDWARE
                ):
                    return GoalResponse.FAILED
                if mob_feedback.feedback.feedback_choice == mob_feedback.feedback.FEEDBACK_SE2_TRAJECTORY_FEEDBACK_SET:
                    if (
                        mob_feedback.feedback.se2_trajectory_feedback.status.value
                        != mob_feedback.feedback.se2_trajectory_feedback.status.STATUS_AT_GOAL
                    ):
                        return GoalResponse.IN_PROGRESS
                elif mob_feedback.feedback.feedback_choice == mob_feedback.feedback.FEEDBACK_SE2_VELOCITY_FEEDBACK_SET:
                    self.get_logger().warn("WARNING: Planar velocity commands provide no feedback")
                    pass  # May return SUCCESS below
                elif mob_feedback.feedback.feedback_choice == mob_feedback.feedback.FEEDBACK_SIT_FEEDBACK_SET:
                    if (
                        mob_feedback.feedback.sit_feedback.status.value
                        != mob_feedback.feedback.sit_feedback.status.STATUS_IS_SITTING
                    ):
                        return GoalResponse.IN_PROGRESS
                elif mob_feedback.feedback.feedback_choice == mob_feedback.feedback.FEEDBACK_STAND_FEEDBACK_SET:
                    if (
                        mob_feedback.feedback.stand_feedback.status.value
                        != mob_feedback.feedback.stand_feedback.status.STATUS_IS_STANDING
                    ):
                        return GoalResponse.IN_PROGRESS
                elif mob_feedback.feedback.feedback_choice == mob_feedback.feedback.FEEDBACK_STANCE_FEEDBACK_SET:
                    if (
                        mob_feedback.feedback.stance_feedback.status.value
                        == mob_feedback.feedback.stance_feedback.status.STATUS_TOO_FAR_AWAY
                    ):
                        return GoalResponse.FAILED
                    if (
                        mob_feedback.feedback.stance_feedback.status.value
                        != mob_feedback.feedback.stance_feedback.status.STATUS_STANCED
                    ):
                        return GoalResponse.IN_PROGRESS
                elif mob_feedback.feedback.feedback_choice == mob_feedback.feedback.FEEDBACK_STOP_FEEDBACK_SET:
                    self.get_logger().warn("WARNING: Stop command provides no feedback")
                    pass  # May return SUCCESS below
                elif mob_feedback.feedback.feedback_choice == mob_feedback.feedback.FEEDBACK_FOLLOW_ARM_FEEDBACK_SET:
                    self.get_logger().warn("WARNING: FollowArmCommand provides no feedback")
                    pass  # May return SUCCESS below
                elif mob_feedback.feedback.feedback_choice == mob_feedback.feedback.FEEDBACK_NOT_SET:
                    # sync_feedback.mobility_command_feedback_is_set, feedback_choice is actually not set.
                    # This may happen when a command finishes, which means we may return SUCCESS below.
                    self.get_logger().info("mobility command feedback indicates goal has reached")
                    pass
                else:
                    self.get_logger().error("ERROR: unknown mobility command type")
                    return GoalResponse.IN_PROGRESS

            if sync_feedback.gripper_command_feedback_is_set is True:
                grip_feedback = sync_feedback.gripper_command_feedback
                if (
                    grip_feedback.status.value == grip_feedback.status.STATUS_COMMAND_OVERRIDDEN
                    or grip_feedback.status.value == grip_feedback.status.STATUS_COMMAND_TIMED_OUT
                    or grip_feedback.status.value == grip_feedback.status.STATUS_ROBOT_FROZEN
                    or grip_feedback.status.value == grip_feedback.status.STATUS_INCOMPATIBLE_HARDWARE
                ):
                    return GoalResponse.FAILED
                if grip_feedback.command.command_choice == grip_feedback.command.COMMAND_CLAW_GRIPPER_FEEDBACK_SET:
                    if (
                        grip_feedback.command.claw_gripper_feedback.status.value
                        != grip_feedback.command.claw_gripper_feedback.status.STATUS_AT_GOAL
                    ):
                        return GoalResponse.IN_PROGRESS
                else:
                    self.get_logger().error("ERROR: unknown gripper command type")
                    return GoalResponse.IN_PROGRESS

            return GoalResponse.SUCCESS

        else:
            self.get_logger().error("ERROR: unknown robot command type")
            return GoalResponse.IN_PROGRESS

    def _get_robot_command_feedback(self, goal_id: Optional[str]) -> RobotCommandFeedback:
        feedback = RobotCommandFeedback()
        if goal_id is None:
            mobility_command_feedback = feedback.command.synchronized_feedback.mobility_command_feedback
            feedback.command.command_choice = feedback.command.COMMAND_SYNCHRONIZED_FEEDBACK_SET
            mobility_command_feedback.status.value = mobility_command_feedback.status.STATUS_PROCESSING
            mobility_command_feedback.feedback.feedback_choice = (
                mobility_command_feedback.feedback.FEEDBACK_SE2_TRAJECTORY_FEEDBACK_SET
            )
            if self._wait_for_goal is not None and self._wait_for_goal.at_goal:
                mobility_command_feedback.feedback.se2_trajectory_feedback.status.value = (
                    mobility_command_feedback.feedback.se2_trajectory_feedback.status.STATUS_AT_GOAL
                )
            else:
                mobility_command_feedback.feedback.se2_trajectory_feedback.status.value = (
                    mobility_command_feedback.feedback.se2_trajectory_feedback.status.STATUS_GOING_TO_GOAL
                )
        else:
            if self.spot_wrapper is not None:
                conv.convert_proto_to_bosdyn_msgs_robot_command_feedback(
                    self.spot_wrapper.get_robot_command_feedback(goal_id).feedback, feedback
                )
        return feedback

    def handle_robot_command(self, goal_handle: ServerGoalHandle) -> RobotCommand.Result:
        ros_command = goal_handle.request.command
        proto_command = robot_command_pb2.RobotCommand()
        conv.convert_bosdyn_msgs_robot_command_to_proto(ros_command, proto_command)
        self._wait_for_goal = None
        if self.spot_wrapper is None:
            self._wait_for_goal = WaitForGoal(self.get_clock(), 2.0)
            goal_id = None
        else:
            success, err_msg, goal_id = self.spot_wrapper.robot_command(proto_command)
            if not success:
                raise Exception(err_msg)

        self.get_logger().info("Robot now executing goal " + str(goal_id))
        # The command is non-blocking, but we need to keep this function up in order to interrupt if a
        # preempt is requested and to return success if/when the robot reaches the goal. Also check the is_active to
        # monitor whether the timeout_cb has already aborted the command
        feedback: Optional[RobotCommandFeedback] = None
        feedback_msg: Optional[RobotCommand.Feedback] = None
        while (
            rclpy.ok()
            and not goal_handle.is_cancel_requested
            and self._robot_command_goal_complete(feedback) == GoalResponse.IN_PROGRESS
            and goal_handle.is_active
        ):
            feedback = self._get_robot_command_feedback(goal_id)
            feedback_msg = RobotCommand.Feedback(feedback=feedback)
            goal_handle.publish_feedback(feedback_msg)
            time.sleep(0.1)  # don't use rate here because we're already in a single thread

        # publish a final feedback
        result = RobotCommand.Result()
        if feedback is not None:
            goal_handle.publish_feedback(feedback_msg)
            result.result = feedback

        result.success = self._robot_command_goal_complete(feedback) == GoalResponse.SUCCESS

        if goal_handle.is_cancel_requested:
            result.success = False
            result.message = "Cancelled"
            goal_handle.canceled()
        elif not goal_handle.is_active:
            result.success = False
            result.message = "Cancelled"
            # Don't abort because that's already happened
        elif result.success:
            result.message = "Successfully completed command"
            goal_handle.succeed()
        else:
            result.message = "Failed to complete command"
            goal_handle.abort()
        self._wait_for_goal = None
        if not self.spot_wrapper:
            self.get_logger().info("Returning action result " + str(result))
        return result

    def _manipulation_goal_complete(self, feedback: Optional[ManipulationApiFeedbackResponse]) -> GoalResponse:
        if feedback is None:
            # NOTE: it takes an iteration for the feedback to get set.
            return GoalResponse.IN_PROGRESS

        if feedback.current_state == manipulation_api_pb2.MANIP_STATE_UNKNOWN:
            return GoalResponse.FAILED
        elif feedback.current_state == manipulation_api_pb2.MANIP_STATE_DONE:
            return GoalResponse.SUCCESS
        elif feedback.current_state == manipulation_api_pb2.MANIP_STATE_SEARCHING_FOR_GRASP:
            return GoalResponse.IN_PROGRESS
        elif feedback.current_state == manipulation_api_pb2.MANIP_STATE_MOVING_TO_GRASP:
            return GoalResponse.IN_PROGRESS
        elif feedback.current_state == manipulation_api_pb2.MANIP_STATE_GRASPING_OBJECT:
            return GoalResponse.IN_PROGRESS
        elif feedback.current_state == manipulation_api_pb2.MANIP_STATE_PLACING_OBJECT:
            return GoalResponse.IN_PROGRESS
        elif feedback.current_state == manipulation_api_pb2.MANIP_STATE_GRASP_SUCCEEDED:
            return GoalResponse.SUCCESS
        elif feedback.current_state == manipulation_api_pb2.MANIP_STATE_GRASP_FAILED:
            return GoalResponse.FAILED
        elif feedback.current_state == manipulation_api_pb2.MANIP_STATE_GRASP_PLANNING_SUCCEEDED:
            return GoalResponse.IN_PROGRESS
        elif feedback.current_state == manipulation_api_pb2.MANIP_STATE_GRASP_PLANNING_NO_SOLUTION:
            return GoalResponse.FAILED
        elif feedback.current_state == manipulation_api_pb2.MANIP_STATE_GRASP_FAILED_TO_RAYCAST_INTO_MAP:
            return GoalResponse.FAILED
        elif feedback.current_state == manipulation_api_pb2.MANIP_STATE_GRASP_PLANNING_WAITING_DATA_AT_EDGE:
            return GoalResponse.IN_PROGRESS
        elif feedback.current_state == manipulation_api_pb2.MANIP_STATE_WALKING_TO_OBJECT:
            return GoalResponse.IN_PROGRESS
        elif feedback.current_state == manipulation_api_pb2.MANIP_STATE_ATTEMPTING_RAYCASTING:
            return GoalResponse.IN_PROGRESS
        elif feedback.current_state == manipulation_api_pb2.MANIP_STATE_MOVING_TO_PLACE:
            return GoalResponse.IN_PROGRESS
        elif feedback.current_state == manipulation_api_pb2.MANIP_STATE_PLACE_FAILED_TO_RAYCAST_INTO_MAP:
            return GoalResponse.FAILED
        elif feedback.current_state == manipulation_api_pb2.MANIP_STATE_PLACE_SUCCEEDED:
            return GoalResponse.SUCCESS
        elif feedback.current_state == manipulation_api_pb2.MANIP_STATE_PLACE_FAILED:
            return GoalResponse.FAILED
        else:
            raise Exception("Unknown manipulation state type")

    def _get_manipulation_command_feedback(self, goal_id: str) -> ManipulationApiFeedbackResponse:
        feedback = ManipulationApiFeedbackResponse()
        if self.spot_wrapper is not None:
            conv.convert_proto_to_bosdyn_msgs_manipulation_api_feedback_response(
                self.spot_wrapper.get_manipulation_command_feedback(goal_id), feedback
            )
        return feedback

    def handle_manipulation_command(self, goal_handle: ServerGoalHandle) -> Manipulation.Result:
        # Most of the logic here copied from handle_robot_command
        self.get_logger().debug("I'm a function that handles request to the manipulation api!")

        ros_command = goal_handle.request.command
        proto_command = manipulation_api_pb2.ManipulationApiRequest()
        conv.convert_bosdyn_msgs_manipulation_api_request_to_proto(ros_command, proto_command)
        self._wait_for_goal = None
        if not self.spot_wrapper:
            self._wait_for_goal = WaitForGoal(self.get_clock(), 2.0)
            goal_id: Optional[str] = None
        else:
            success, err_msg, goal_id = self.spot_wrapper.manipulation_command(proto_command)
            if not success:
                raise Exception(err_msg)

        self.get_logger().info("Robot now executing goal " + str(goal_id))
        # The command is non-blocking, but we need to keep this function up in order to interrupt if a
        # preempt is requested and to return success if/when the robot reaches the goal. Also check the is_active to
        # monitor whether the timeout_cb has already aborted the command
        feedback: Optional[ManipulationApiFeedbackResponse] = None
        feedback_msg: Optional[Manipulation.Feedback] = None
        while (
            rclpy.ok()
            and not goal_handle.is_cancel_requested
            and self._manipulation_goal_complete(feedback) == GoalResponse.IN_PROGRESS
            and goal_handle.is_active
        ):
            try:
                if goal_id is not None:
                    feedback = self._get_manipulation_command_feedback(goal_id)
            except InternalServerError as e:
                self.get_logger().error(e)

            feedback_msg = Manipulation.Feedback(feedback=feedback)
            goal_handle.publish_feedback(feedback_msg)

            time.sleep(0.1)  # don't use rate here because we're already in a single thread

        # publish a final feedback
        result = Manipulation.Result()
        if feedback is not None:
            goal_handle.publish_feedback(feedback_msg)
            result.result = feedback
        result.success = self._manipulation_goal_complete(feedback) == GoalResponse.SUCCESS

        if goal_handle.is_cancel_requested:
            result.success = False
            result.message = "Cancelled"
            goal_handle.canceled()
        elif not goal_handle.is_active:
            result.success = False
            result.message = "Cancelled"
            # Don't abort because that's already happened
        elif result.success:
            result.message = "Successfully completed manipulation"
            goal_handle.succeed()
        else:
            result.message = "Failed to complete manipulation"
            goal_handle.abort()
        self._wait_for_goal = None
        if not self.spot_wrapper:
            self.get_logger().info("Returning action result " + str(result))
        return result

    def handle_trajectory(self, goal_handle: ServerGoalHandle) -> Optional[Trajectory.Result]:
        """ROS actionserver execution handler to handle receiving a request to move to a location"""
        result: Optional[Trajectory.Result] = None

        if goal_handle.request.target_pose.header.frame_id != "body":
            goal_handle.abort()
            result = Trajectory.Result()
            result.success = False
            result.message = "frame_id of target_pose must be 'body'"
            return result

        if goal_handle.request.duration.sec <= 0:
            goal_handle.abort()
            result = Trajectory.Result()
            result.success = False
            result.message = "duration must be larger than 0"
            return result

        if self.spot_wrapper is None:
            goal_handle.abort()
            result = Trajectory.Result()
            result.success = False
            result.message = "Spot wrapper is None"
            return result

        cmd_duration_secs = goal_handle.request.duration.sec * 1.0

        self.spot_wrapper.trajectory_cmd(
            goal_x=goal_handle.request.target_pose.pose.position.x,
            goal_y=goal_handle.request.target_pose.pose.position.y,
            goal_heading=math_helpers.Quat(
                w=goal_handle.request.target_pose.pose.orientation.w,
                x=goal_handle.request.target_pose.pose.orientation.x,
                y=goal_handle.request.target_pose.pose.orientation.y,
                z=goal_handle.request.target_pose.pose.orientation.z,
            ).to_yaw(),
            cmd_duration=cmd_duration_secs,
            precise_position=goal_handle.request.precise_positioning,
        )

        command_start_time = self.get_clock().now()

        # Abort the action server if cmd_duration is exceeded - the driver stops but does not provide
        # feedback to indicate this, so we monitor it ourselves
        # The trajectory command is non-blocking, but we need to keep this function up in order to
        # interrupt if a preempt is requested and to return success if/when the robot reaches the goal.
        # Also check the is_active to
        # monitor whether the timeout has already aborted the command

        #
        # Pre-emp missing in port to ROS2 (ros1: self.trajectory_server.is_preempt_requested())
        #

        # rate = rclpy.Rate(10)

        try:
            while rclpy.ok() and not self.spot_wrapper.at_goal and goal_handle.is_active:
                feedback = Trajectory.Feedback()
                if self.spot_wrapper.near_goal:
                    if self.spot_wrapper._last_trajectory_command_precise:
                        feedback.feedback = "Near goal, performing final adjustments"
                    else:
                        feedback.feedback = "Near goal"
                else:
                    feedback.feedback = "Moving to goal"

                # rate.sleep()
                goal_handle.publish_feedback(feedback)
                time.sleep(0.1)

                # check for timeout
                com_dur = self.get_clock().now() - command_start_time

                if com_dur.nanoseconds / 1e9 > (cmd_duration_secs * 10.3):
                    # timeout, quit with failure
                    self.get_logger().error("TIMEOUT")
                    feedback = Trajectory.Feedback()
                    feedback.feedback = "Failed to reach goal, timed out"
                    goal_handle.publish_feedback(feedback)
                    goal_handle.abort()

            result = Trajectory.Result()
            result.success = False
            result.message = "timeout"

            # If still active after exiting the loop, the command did not time out
            if goal_handle.is_active:
                #            if self.trajectory_server.is_preempt_requested():
                #                self.trajectory_server.publish_feedback(TrajectoryFeedback("Preempted"))
                #                self.trajectory_server.set_preempted()
                #                self.spot_wrapper.stop()
                #                result.success = False
                #                result.message = 'preempt'

                feedback = Trajectory.Feedback()
                if self.spot_wrapper.at_goal:
                    # self.get_logger().error("SUCCESS")
                    feedback.feedback = "Reached goal"
                    goal_handle.publish_feedback(feedback)
                    result.success = True
                    result.message = ""
                    goal_handle.succeed()
                else:
                    # self.get_logger().error("FAIL")
                    feedback.feedback = "Failed to reach goal"
                    goal_handle.publish_feedback(feedback)
                    result.success = False
                    result.message = "not at goal"
                    goal_handle.abort()

        except Exception as e:
            self.get_logger().error(f"Exception: {type(e)} - {e}")
            if result is not None:
                result.success = False
            result.message = f"Exception: {type(e)} - {e}"
        # self.get_logger().error(f"RETURN FROM HANDLE: {result}")
        return result

    def cmd_velocity_callback(self, data: Twist) -> None:
        """Callback for cmd_vel command"""
        if not self.spot_wrapper:
            self.get_logger().info(f"Mock mode, received command vel {data}")
            return
        self.spot_wrapper.velocity_cmd(data.linear.x, data.linear.y, data.angular.z, self.cmd_duration)

    def body_pose_callback(self, data: Pose) -> None:
        """Callback for cmd_vel command"""
        if not self.spot_wrapper:
            self.get_logger().info("Mock mode, received command vel " + str(data))
            return
        q = Quaternion()
        q.x = data.orientation.x
        q.y = data.orientation.y
        q.z = data.orientation.z
        q.w = data.orientation.w
        position = geometry_pb2.Vec3(z=data.position.z)
        pose = geometry_pb2.SE3Pose(position=position, rotation=q)
        point = trajectory_pb2.SE3TrajectoryPoint(pose=pose)
        traj = trajectory_pb2.SE3Trajectory(points=[point])
        body_control = spot_command_pb2.BodyControlParams(base_offset_rt_footprint=traj)

        mobility_params = self.spot_wrapper.get_mobility_params()
        mobility_params.body_control.CopyFrom(body_control)
        self.spot_wrapper.set_mobility_params(mobility_params)

    def handle_graph_nav_get_localization_pose(
        self, request: GraphNavGetLocalizationPose.Response, response: GraphNavGetLocalizationPose.Response
    ) -> GraphNavGetLocalizationPose.Response:
        if self.spot_wrapper is None:
            self.get_logger().error("Spot wrapper is None")
            response.success = False
            response.message = "Spot wrapper is None"
            return response

        try:
            state = self.spot_wrapper._graph_nav_client.get_localization_state()
            if not state.localization.waypoint_id:
                response.success = False
                response.message = "The robot is currently not localized to the map; Please localize."
                self.get_logger().warning(response.message)
                return response
            else:
                seed_t_body_msg = conv.bosdyn_localization_to_pose_msg(
                    state.localization,
                    self.spot_wrapper.robotToLocalTime,
                    in_seed_frame=True,
                    seed_frame=self.graph_nav_seed_frame,
                    body_frame=self.tf_name_graph_nav_body,
                    return_tf=False,
                )
                response.success = True
                response.message = "Success"
                response.pose = seed_t_body_msg
        except Exception as e:
            self.get_logger().error(f"Exception Error:{e}; \n {traceback.format_exc()}")
            response.success = False
            response.message = f"Exception Error:{e}"
        if response.success:
            self.get_logger().info("GraphNav localization pose received")
        return response

    def handle_graph_nav_set_localization(
        self, request: GraphNavSetLocalization.Request, response: GraphNavSetLocalization.Response
    ) -> GraphNavSetLocalization.Response:
        if self.spot_wrapper is None:
            self.get_logger().error("Spot wrapper is None")
            response.success = False
            response.message = "Spot wrapper is None"
            return response

        try:
            if request.method == "fiducial":
                self.spot_wrapper._set_initial_localization_fiducial()
                response.success = True
                response.message = "Success"
            elif request.method == "waypoint":
                self.spot_wrapper._set_initial_localization_waypoint([request.waypoint_id])
                response.success = True
                response.message = "Success"
            else:
                response.success = False
                response.message = f"Invalid localization method {request.method}.Must be 'fiducial' or 'waypoint'"
                raise Exception(response.message)
        except Exception as e:
            self.get_logger().error(f"Exception Error:{e}; \n {traceback.format_exc()}")
            response.success = False
            response.message = f"Exception Error:{e}"
        if response.success:
            self.get_logger().info(f"Successfully set GraphNav localization. Method: {request.method}")
        return response

    def handle_graph_nav_upload_graph(
        self, request: GraphNavUploadGraph.Request, response: GraphNavUploadGraph.Response
    ) -> GraphNavUploadGraph.Response:
        if self.spot_wrapper is None:
            self.get_logger().error("Spot wrapper is None")
            response.success = False
            response.message = "Spot wrapper is None"
            return response

        try:
            self.get_logger().info(f"Uploading GraphNav map: {request.upload_filepath}")
            self.spot_wrapper._upload_graph_and_snapshots(request.upload_filepath)
            self.get_logger().info("Uploaded")
            response.success = True
            response.message = "Success"
        except Exception as e:
            self.get_logger().error(f"Exception Error:{e}; \n {traceback.format_exc()}")
            response.success = False
            response.message = f"Exception Error:{e}"
        return response
    
    def handle_set_navigate_to_params(
        self, request: SetNavigateToParams.Request, response: SetNavigateToParams.Response
    ) -> SetNavigateToParams.Response:
        if self.spot_wrapper is None:
            self.get_logger().error("Spot wrapper is None")
            response.success = False
            return response
        self.spot_wrapper._x = request.x
        self.spot_wrapper._y = request.y
        self.spot_wrapper._max_distance = request.max_distance
        self.spot_wrapper._max_yaw = request.max_yaw
        response.success = True
        return response

    def handle_graph_nav_clear_graph(
        self, request: GraphNavClearGraph.Request, response: GraphNavClearGraph.Response
    ) -> GraphNavClearGraph.Response:
        if self.spot_wrapper is None:
            self.get_logger().error("Spot wrapper is None")
            response.success = False
            response.message = "Spot wrapper is None"
            return response

        try:
            self.get_logger().info("Clearing graph")
            self.spot_wrapper._clear_graph()
            self.get_logger().info("Cleared")
            response.success = True
            response.message = "Success"
        except Exception as e:
            self.get_logger().error(f"Exception Error:{e}; \n {traceback.format_exc()}")
            response.success = False
            response.message = f"Exception Error:{e}"
        return response

    def handle_list_graph(self, request: ListGraph.Request, response: ListGraph.Response) -> ListGraph.Response:
        """ROS service handler for listing graph_nav waypoint_ids"""
        if self.spot_wrapper is None:
            self.get_logger().error("Spot wrapper is None")
            response.success = False
            response.message = "Spot wrapper is None"
            return response

        try:
            self.get_logger().error(f"handle_list_graph: {request}")
            self.spot_wrapper._clear_graph()
            self.spot_wrapper._upload_graph_and_snapshots(request.upload_filepath)
            response.waypoint_ids = self.spot_wrapper.list_graph(request.upload_filepath)
            self.get_logger().error(f"handle_list_graph RESPONSE: {response}")
        except Exception as e:
            self.get_logger().error("Exception Error:{}".format(e))
        return response

    def handle_list_world_objects(
        self, request: ListWorldObjects.Request, response: ListWorldObjects.Response
    ) -> Optional[ListWorldObjects.Response]:
        # For some reason exceptions in service callbacks don't print which makes debugging difficult!
        try:
            return self._handle_list_world_objects(request, response)
        except Exception:
            self.get_logger().error(f"In handling list world objects, exception was {traceback.format_exc()}")
        return None

    def _handle_list_world_objects(
        self, request: ListWorldObjects.Request, response: ListWorldObjects.Response
    ) -> ListWorldObjects.Response:
        object_types = [ot.value for ot in request.request.object_type]
        time_start_point = None
        if request.request.timestamp_filter_is_set:
            time_start_point = (
                request.request.timestamp_filter.sec + float(request.request.timestamp_filter.nanosec) / 1e9
            )
        if self.spot_wrapper is None:
            self.get_logger().info(f"Mock return for {object_types} after time {time_start_point}")
            # return a fake list
            proto_response = world_object_pb2.ListWorldObjectResponse()
            world_object = proto_response.world_objects.add()
            world_object.name = "my_fiducial_3"
            world_object.apriltag_properties.tag_id = 3
            world_object.apriltag_properties.frame_name_fiducial = "fiducial_3"
            world_object.apriltag_properties.frame_name_fiducial_filtered = "filtered_fiducial_3"
        else:
            proto_response = self.spot_wrapper.list_world_objects(object_types, time_start_point)
        conv.convert_proto_to_bosdyn_msgs_list_world_object_response(proto_response, response.response)
        return response

    def handle_navigate_to_feedback(self) -> None:
        """Thread function to send navigate_to feedback"""
        if self.spot_wrapper is None:
            return

        while rclpy.ok() and self.run_navigate_to:
            localization_state = self.spot_wrapper._graph_nav_client.get_localization_state()
            if localization_state.localization.waypoint_id:
                feedback = NavigateTo.Feedback()
                feedback.waypoint_id = localization_state.localization.waypoint_id
                if self.goal_handle is not None:
                    self.goal_handle.publish_feedback(feedback)
            time.sleep(0.1)
            # rclpy.Rate(10).sleep()

    def handle_navigate_to(self, goal_handle: ServerGoalHandle) -> NavigateTo.Result:
        """ROS service handler to run mission of the robot.  The robot will replay a mission"""
        # create thread to periodically publish feedback

        self.goal_handle = goal_handle
        feedback_thread = threading.Thread(target=self.handle_navigate_to_feedback, args=())
        self.run_navigate_to = True
        feedback_thread.start()
        if self.spot_wrapper is None:
            self.get_logger().error("Spot wrapper is None")
            response = NavigateTo.Result()
            response.success = False
            response.message = "Spot wrapper is None"
            goal_handle.abort()
            return response

        # run navigate_to
        resp = self.spot_wrapper.navigate_to(
            upload_path=goal_handle.request.upload_path,
            navigate_to=goal_handle.request.navigate_to,
            initial_localization_fiducial=goal_handle.request.initial_localization_fiducial,
            initial_localization_waypoint=goal_handle.request.initial_localization_waypoint,
        )
        self.run_navigate_to = False
        feedback_thread.join()

        result = NavigateTo.Result()
        result.success = resp[0]
        result.message = resp[1]
        # check status
        if resp[0]:
            goal_handle.succeed()
        else:
            goal_handle.abort()

        return result
    
    def handle_navigate_to_dynamic_feedback(self) -> None:
        """Thread function to send navigate_to_dynamic feedback"""
        if self.spot_wrapper is None:
            return

        while rclpy.ok() and self.run_navigate_to_dynamic:
            localization_state = self.spot_wrapper._graph_nav_client.get_localization_state()
            if localization_state.localization.waypoint_id:
                feedback = NavigateToDynamic.Feedback()
                feedback.waypoint_id = localization_state.localization.waypoint_id
                feedback.message = self.spot_wrapper._navigate_to_dynamic_feedback
                if self.goal_handle_dynamic is not None:
                    self.goal_handle_dynamic.publish_feedback(feedback)
            time.sleep(1)
    
    def handle_navigate_to_dynamic(self, goal_handle: ServerGoalHandle) -> NavigateToDynamic.Result:
        """ROS service handler to run mission of the robot.  The robot will replay a mission"""
        self.goal_handle_dynamic = goal_handle
        feedback_thread = threading.Thread(target=self.handle_navigate_to_dynamic_feedback, args=())
        self.run_navigate_to_dynamic = True
        feedback_thread.start()
        if self.spot_wrapper is None:
            self.get_logger().error("Spot wrapper is None")
            response = NavigateToDynamic.Result()
            response.success = False
            response.message = "Spot wrapper is None"
            goal_handle.abort()
            return response

        resp = self.spot_wrapper.navigate_to_dynamic(
            navigate_to=goal_handle.request.navigate_to
        )
        self.run_navigate_to_dynamic = False
        feedback_thread.join()

        result = NavigateToDynamic.Result()
        result.success = resp[0]
        result.message = resp[1]
        # check status
        if resp[0]:
            goal_handle.succeed()
        else:
            goal_handle.abort()

        return result

    def populate_camera_static_transforms(self, image_data: image_pb2.Image) -> None:
        """Check data received from one of the image tasks and use the transform snapshot to extract the camera frame
        transforms. This is the transforms from body->frontleft->frontleft_fisheye, for example. These transforms
        never change, but they may be calibrated slightly differently for each robot, so we need to generate the
        transforms at runtime.
        Args:
        image_data: Image protobuf data from the wrapper
        """
        # We exclude the odometry frames from static transforms since they are not static. We can ignore the body
        # frame because it is a child of odom or vision depending on the preferred_odom_frame, and will be published
        # by the non-static transform publishing that is done by the state callback
        frame_prefix = MOCK_HOSTNAME + "/"
        if self.spot_wrapper is not None:
            frame_prefix = self.spot_wrapper.frame_prefix
        excluded_frames = [self.tf_name_vision_odom.value, self.tf_name_kinematic_odom.value, frame_prefix + "body"]
        excluded_frames = [f[f.rfind("/") + 1 :] for f in excluded_frames]
        for frame_name in image_data.shot.transforms_snapshot.child_to_parent_edge_map:
            if frame_name in excluded_frames:
                continue
            parent_frame = image_data.shot.transforms_snapshot.child_to_parent_edge_map.get(
                frame_name
            ).parent_frame_name
            existing_transforms = [
                (transform.header.frame_id, transform.child_frame_id) for transform in self.camera_static_transforms
            ]
            if (frame_prefix + parent_frame, frame_prefix + frame_name) in existing_transforms:
                # We already extracted this transform
                continue

            transform = image_data.shot.transforms_snapshot.child_to_parent_edge_map.get(frame_name)
            if self.spot_wrapper is not None:
                local_time = self.spot_wrapper.robotToLocalTime(image_data.shot.acquisition_time)
            else:
                local_time = Timestamp()
            tf_time = builtin_interfaces.msg.Time(sec=local_time.seconds, nanosec=local_time.nanos)
            static_tf = populate_transform_stamped(
                tf_time, transform.parent_frame_name, frame_name, transform.parent_tform_child, frame_prefix
            )
            self.camera_static_transforms.append(static_tf)
            self.camera_static_transform_broadcaster.sendTransform(self.camera_static_transforms)

    def shutdown(self, sig: Optional[Any] = None, frame: Optional[str] = None) -> None:
        self.get_logger().info("Shutting down ROS driver for Spot")
        if self.spot_wrapper is not None:
            self.spot_wrapper.sit()
        self.node_rate.sleep()
        if self.spot_wrapper is not None:
            self.spot_wrapper.disconnect()
        self.destroy_node()

    def step(self) -> None:
        """Update spot sensors"""
        if not self._printed_once:
            self.get_logger().info("Driver successfully started!")
            self._printed_once = True
        self.get_logger().debug("Step/Update")
        if rclpy.ok():
            if self.spot_wrapper is not None:
                self.spot_wrapper.updateTasks()  # Testing with Robot
            self.get_logger().debug("UPDATE TASKS")
            feedback_msg = Feedback()
            if self.spot_wrapper:
                feedback_msg.standing = self.spot_wrapper.is_standing
                feedback_msg.sitting = self.spot_wrapper.is_sitting
                feedback_msg.moving = self.spot_wrapper.is_moving
                _id = self.spot_wrapper.id
                try:
                    feedback_msg.serial_number = _id.serial_number
                    feedback_msg.species = _id.species
                    feedback_msg.version = _id.version
                    feedback_msg.nickname = _id.nickname
                    feedback_msg.computer_serial_number = _id.computer_serial_number
                except AttributeError:
                    pass
            self.feedback_pub.publish(feedback_msg)
            mobility_params_msg = MobilityParams()
            try:
                mobility_params = self.spot_wrapper.get_mobility_params()
                mobility_params_msg.body_control.position.x = (
                    mobility_params.body_control.base_offset_rt_footprint.points[0].pose.position.x
                )
                mobility_params_msg.body_control.position.y = (
                    mobility_params.body_control.base_offset_rt_footprint.points[0].pose.position.y
                )
                mobility_params_msg.body_control.position.z = (
                    mobility_params.body_control.base_offset_rt_footprint.points[0].pose.position.z
                )
                mobility_params_msg.body_control.orientation.x = (
                    mobility_params.body_control.base_offset_rt_footprint.points[0].pose.rotation.x
                )
                mobility_params_msg.body_control.orientation.y = (
                    mobility_params.body_control.base_offset_rt_footprint.points[0].pose.rotation.y
                )
                mobility_params_msg.body_control.orientation.z = (
                    mobility_params.body_control.base_offset_rt_footprint.points[0].pose.rotation.z
                )
                mobility_params_msg.body_control.orientation.w = (
                    mobility_params.body_control.base_offset_rt_footprint.points[0].pose.rotation.w
                )
                mobility_params_msg.locomotion_hint = mobility_params.locomotion_hint
                mobility_params_msg.stair_hint = mobility_params.stair_hint
            except Exception as e:
                self.get_logger().error("Error:{}".format(e))
                pass
            self.mobility_params_pub.publish(mobility_params_msg)


def main(args: Optional[List[str]] = None) -> None:
    rclpy.init(args=args)
    spot_ros = SpotROS()
    try:
        spot_ros.spin()
    except (KeyboardInterrupt, ExternalShutdownException):
        pass
    if spot_ros.spot_wrapper is not None:
        spot_ros.spot_wrapper.disconnect()
    spot_ros.destroy_node()
    rclpy.try_shutdown()


if __name__ == "__main__":
    main()<|MERGE_RESOLUTION|>--- conflicted
+++ resolved
@@ -350,7 +350,6 @@
             has_arm = self.spot_wrapper.has_arm()
             if has_arm:
                 all_cameras.append("hand")
-<<<<<<< HEAD
 
             self.declare_parameter("cameras_used", all_cameras)
             self.cameras_used = self.get_parameter("cameras_used")
@@ -360,11 +359,6 @@
             self.set_parameters([cameras_used_param])
             self.cameras_used = self.get_parameter("cameras_used")
             self.get_logger().error(f"the parameters we got is {self.cameras_used.value}")
-
-=======
-            self.declare_parameter("cameras_used", all_cameras)
-            self.cameras_used = self.get_parameter("cameras_used")
->>>>>>> 3134e8c8
 
             if self.publish_rgb.value:
                 for camera_name in self.cameras_used.value:
