# Debug
# from ros_helpers import *
import logging
import os
import tempfile
import threading
import time
import traceback
import typing
from dataclasses import dataclass
from enum import Enum
from functools import partial
from typing import Any, Callable, Dict, List, Optional, Union

import bdai_ros2_wrappers.process as ros_process
import builtin_interfaces.msg
import rclpy
import rclpy.time
import tf2_ros
from bdai_ros2_wrappers.node import Node
from bdai_ros2_wrappers.single_goal_action_server import (
    SingleGoalActionServer,
)
from bdai_ros2_wrappers.single_goal_multiple_action_servers import (
    SingleGoalMultipleActionServers,
)
from bosdyn.api import (
    geometry_pb2,
    gripper_camera_param_pb2,
    image_pb2,
    manipulation_api_pb2,
    robot_command_pb2,
    trajectory_pb2,
    world_object_pb2,
)
from bosdyn.api.geometry_pb2 import Quaternion, SE2VelocityLimit
from bosdyn.api.spot import robot_command_pb2 as spot_command_pb2
from bosdyn.api.spot.choreography_sequence_pb2 import Animation, ChoreographySequence
from bosdyn.client import math_helpers
from bosdyn.client.exceptions import InternalServerError
from bosdyn.client.lease import LeaseKeepAlive
from bosdyn_msgs.msg import (
    ArmCommandFeedback,
    Camera,
    FullBodyCommandFeedback,
    GripperCommandFeedback,
    Logpoint,
    ManipulationApiFeedbackResponse,
    MobilityCommandFeedback,
    PtzDescription,
    RobotCommandFeedback,
    RobotCommandFeedbackStatusStatus,
)
from geometry_msgs.msg import (
    Pose,
    PoseStamped,
    TransformStamped,
    Twist,
)
from google.protobuf.timestamp_pb2 import Timestamp
from rclpy import Parameter
from rclpy.action import ActionServer
from rclpy.action.server import ServerGoalHandle
from rclpy.callback_groups import (
    CallbackGroup,
    MutuallyExclusiveCallbackGroup,
    ReentrantCallbackGroup,
)
from rclpy.clock import Clock
from rclpy.impl import rcutils_logger
from rclpy.publisher import Publisher
from rclpy.timer import Rate
from sensor_msgs.msg import CameraInfo, Image
from std_srvs.srv import SetBool, Trigger

import spot_driver.conversions as conv

# DEBUG/RELEASE: RELATIVE PATH NOT WORKING IN DEBUG
# Release
from spot_driver.ros_helpers import (
    bosdyn_data_to_image_and_camera_info_msgs,
    get_from_env_and_fall_back_to_param,
    get_tf_from_world_objects,
    populate_transform_stamped,
)
from spot_msgs.action import Manipulation, NavigateTo, RobotCommand, Trajectory  # type: ignore
from spot_msgs.msg import (  # type: ignore
    Feedback,
    LeaseArray,
    LeaseResource,
    Metrics,
    MobilityParams,
)
from spot_msgs.srv import (  # type: ignore
    ChoreographyRecordedStateToAnimation,
    ChoreographyStartRecordingState,
    ChoreographyStopRecordingState,
    ClearBehaviorFault,
    DeleteLogpoint,
    DeleteSound,
    Dock,
    ExecuteDance,
    GetChoreographyStatus,
    GetGripperCameraParameters,
    GetLEDBrightness,
    GetLogpointStatus,
    GetPtzPosition,
    GetVolume,
    GraphNavClearGraph,
    GraphNavGetLocalizationPose,
    GraphNavSetLocalization,
    GraphNavUploadGraph,
    InitializeLens,
    ListAllDances,
    ListAllMoves,
    ListCameras,
    ListGraph,
    ListLogpoints,
    ListPtz,
    ListSounds,
    ListWorldObjects,
    LoadSound,
    PlaySound,
    RetrieveLogpoint,
    SetGripperCameraParameters,
    SetLEDBrightness,
    SetLocomotion,
    SetPtzPosition,
    SetVelocity,
    SetVolume,
    StoreLogpoint,
    TagLogpoint,
    UploadAnimation,
)
from spot_wrapper.cam_wrapper import SpotCamCamera, SpotCamWrapper
from spot_wrapper.spot_images import CameraSource
from spot_wrapper.wrapper import SpotWrapper

MAX_DURATION = 1e6
COLOR_END = "\33[0m"
COLOR_GREEN = "\33[32m"
COLOR_YELLOW = "\33[33m"


@dataclass
class Request:
    id: str
    data: Any


@dataclass
class Response:
    message: str
    success: bool


class GoalResponse(Enum):
    FAILED = -1
    IN_PROGRESS = False
    SUCCESS = True


class WaitForGoal(object):
    def __init__(
        self,
        clock: Clock,
        _time: Union[float, rclpy.time.Time],
        callback: Optional[Callable] = None,
    ) -> None:
        self._at_goal: bool = False
        self._callback: Optional[Callable] = callback
        self._clock: Clock = clock
        self._time: rclpy.time.Duration = rclpy.time.Duration(seconds=_time)
        self._thread: threading.Thread = threading.Thread(target=self._run)
        self._thread.start()

    @property
    def at_goal(self) -> bool:
        return self._at_goal

    def _run(self) -> None:
        start_time = self._clock.now()
        while self._clock.now() - start_time < self._time:
            time.sleep(0.05)
        self._at_goal = True


class SpotImageType(str, Enum):
    RGB = "visual"
    Depth = "depth"
    RegDepth = "depth_registered"


def set_node_parameter_from_parameter_list(
    node: Node, parameter_list: Optional[typing.List[Parameter]], parameter_name: str
) -> None:
    """Set parameters when the node starts not from a launch file."""
    if parameter_list is not None:
        node.set_parameters([parameter for parameter in parameter_list if parameter.name == parameter_name])


class SpotROS(Node):
    """Parent class for using the wrapper.  Defines all callbacks and keeps the wrapper alive"""

    def __init__(self, parameter_list: Optional[typing.List[Parameter]] = None, **kwargs: typing.Any) -> None:
        """
        Main function for the SpotROS class.  Gets config from ROS and initializes the wrapper.
        Holds lease from wrapper and updates all async tasks at the ROS rate
        """
        super().__init__("spot_ros2", **kwargs)
        self.run_navigate_to: Optional[bool] = None
        self._printed_once: bool = False

        self.get_logger().info(COLOR_GREEN + "Hi from spot_driver." + COLOR_END)

        self.callbacks: Dict[str, Callable] = {}
        """Dictionary listing what callback to use for what data task"""
        self.callbacks["metrics"] = self.metrics_callback
        self.callbacks["lease"] = self.lease_callback
        self.callbacks["world_objects"] = self.world_objects_callback

        self.group: CallbackGroup = ReentrantCallbackGroup()
        self.rgb_callback_group: CallbackGroup = MutuallyExclusiveCallbackGroup()
        self.depth_callback_group: CallbackGroup = MutuallyExclusiveCallbackGroup()
        self.depth_registered_callback_group: CallbackGroup = MutuallyExclusiveCallbackGroup()
        self.graph_nav_callback_group: CallbackGroup = MutuallyExclusiveCallbackGroup()
        rate = self.create_rate(100)
        self.node_rate: Rate = rate

        self.declare_parameter("auto_claim", False)
        self.declare_parameter("auto_power_on", False)
        self.declare_parameter("auto_stand", False)

        self.declare_parameter("use_take_lease", True)
        self.declare_parameter("get_lease_on_action", True)
        self.declare_parameter("continually_try_stand", False)

        self.declare_parameter("deadzone", 0.05)
        self.declare_parameter("estop_timeout", 9.0)
        self.declare_parameter("cmd_duration", 0.125)
        self.declare_parameter("start_estop", False)
        self.declare_parameter("publish_rgb", True)
        self.declare_parameter("publish_depth", True)
        self.declare_parameter("publish_depth_registered", False)
        self.declare_parameter("rgb_cameras", True)

        # Declare rates for the spot_ros2 publishers, which are combined to a dictionary
        self.declare_parameter("metrics_rate", 0.04)
        self.declare_parameter("lease_rate", 1.0)
        self.declare_parameter("world_objects_rate", 20.0)
        self.declare_parameter("image_rate", 10.0)
        self.declare_parameter("graph_nav_pose_rate", 10.0)

        self.declare_parameter("publish_graph_nav_pose", False)
        self.declare_parameter("graph_nav_seed_frame", "graph_nav_map")
        self.declare_parameter("initialize_spot_cam", False)

        self.declare_parameter("spot_name", "")
        self.declare_parameter("mock_enable", False)

        # If `mock_enable:=True`, then there are additional parameters. We must set this one separately.
        set_node_parameter_from_parameter_list(self, parameter_list, "mock_enable")
        if self.get_parameter("mock_enable").value:
            self.declare_parameter("mock_has_arm", rclpy.Parameter.Type.BOOL)

        # used for setting when not using launch file
        if parameter_list is not None:
            self.set_parameters(parameter_list)

        self.auto_claim: Parameter = self.get_parameter("auto_claim")
        self.auto_power_on: Parameter = self.get_parameter("auto_power_on")
        self.auto_stand: Parameter = self.get_parameter("auto_stand")
        self.start_estop: Parameter = self.get_parameter("start_estop")

        self.use_take_lease: Parameter = self.get_parameter("use_take_lease")
        self.get_lease_on_action: Parameter = self.get_parameter("get_lease_on_action")
        self.continually_try_stand: Parameter = self.get_parameter("continually_try_stand")

        self.publish_rgb: Parameter = self.get_parameter("publish_rgb")
        self.publish_depth: Parameter = self.get_parameter("publish_depth")
        self.publish_depth_registered: Parameter = self.get_parameter("publish_depth_registered")
        self.rgb_cameras: Parameter = self.get_parameter("rgb_cameras")

        self.publish_graph_nav_pose: Parameter = self.get_parameter("publish_graph_nav_pose")
        self.graph_nav_seed_frame: str = self.get_parameter("graph_nav_seed_frame").value
        self.initialize_spot_cam: bool = self.get_parameter("initialize_spot_cam").value

        self._wait_for_goal: Optional[WaitForGoal] = None
        self.goal_handle: Optional[ServerGoalHandle] = None

        self.rates = {
            "metrics": self.get_parameter("metrics_rate").value,
            "lease": self.get_parameter("lease_rate").value,
            "world_objects": self.get_parameter("world_objects_rate").value,
            "image": self.get_parameter("image_rate").value,
            "graph_nav_pose": self.get_parameter("graph_nav_pose_rate").value,
        }
        max_task_rate = float(max(self.rates.values()))

        self.declare_parameter("async_tasks_rate", max_task_rate)
        # This is only done from parameter because it should be passed by the launch file
        self.name: Optional[str] = self.get_parameter("spot_name").value
        if not self.name:
            self.name = None
        self.mock: bool = self.get_parameter("mock_enable").value
        self.mock_has_arm: Optional[bool] = None
        if self.mock:
            self.mock_has_arm = self.get_parameter("mock_has_arm").value

        self.motion_deadzone: Parameter = self.get_parameter("deadzone")
        self.estop_timeout: Parameter = self.get_parameter("estop_timeout")
        self.async_tasks_rate: float = self.get_parameter("async_tasks_rate").value
        if self.async_tasks_rate < max_task_rate:
            self.get_logger().warn(
                COLOR_YELLOW
                + f"The maximum individual task rate is {max_task_rate} Hz. You have manually set the async_tasks_rate"
                f" to {self.async_tasks_rate} which is lower and will decrease the frequency of one of the periodic"
                " tasks being run."
                + COLOR_END
            )

        self.cmd_duration: float = self.get_parameter("cmd_duration").value

        self.username: str = get_from_env_and_fall_back_to_param("BOSDYN_CLIENT_USERNAME", self, "username", "user")
        self.password: str = get_from_env_and_fall_back_to_param("BOSDYN_CLIENT_PASSWORD", self, "password", "password")

        self.ip: str = get_from_env_and_fall_back_to_param("SPOT_IP", self, "hostname", "10.0.0.3")
        self.port: int = get_from_env_and_fall_back_to_param("SPOT_PORT", self, "port", 0)

        self.camera_static_transform_broadcaster: tf2_ros.StaticTransformBroadcaster = (
            tf2_ros.StaticTransformBroadcaster(self)
        )
        # Static transform broadcaster is super simple and just a latched publisher. Every time we add a new static
        # transform we must republish all static transforms from this source, otherwise the tree will be incomplete.
        # We keep a list of all the static transforms we already have, so they can be republished, and so we can check
        # which ones we already have
        self.camera_static_transforms: List[TransformStamped] = []

        # Spot has 2 types of odometries: 'odom' and 'vision'
        # The former one is kinematic odometry and the second one is a combined odometry of vision and kinematics
        # These params enables to change which odometry frame is a parent of body frame and to change tf names of each
        # odometry frames.
        frame_prefix = ""
        if self.name is not None:
            frame_prefix = self.name + "/"
        self.frame_prefix: str = frame_prefix
        self.preferred_odom_frame: Parameter = self.declare_parameter(
            "preferred_odom_frame", self.frame_prefix + "odom"
        )  # 'vision' or 'odom'
        self.tf_name_kinematic_odom: Parameter = self.declare_parameter(
            "tf_name_kinematic_odom", self.frame_prefix + "odom"
        )
        self.tf_name_raw_kinematic: str = frame_prefix + "odom"
        self.tf_name_vision_odom: Parameter = self.declare_parameter(
            "tf_name_vision_odom", self.frame_prefix + "vision"
        )
        self.tf_name_raw_vision: str = self.frame_prefix + "vision"

        preferred_odom_frame_references = [self.tf_name_raw_kinematic, self.tf_name_raw_vision]
        if self.preferred_odom_frame.value not in preferred_odom_frame_references:
            error_msg = (
                f'rosparam "preferred_odom_frame" should be one of {preferred_odom_frame_references}, got'
                f' "{self.preferred_odom_frame.value}"'
            )
            self.get_logger().error(error_msg)
            raise ValueError(error_msg)

        self.tf_name_graph_nav_body: str = self.frame_prefix + "body"

        # logger for spot wrapper
        name_with_dot = ""
        if self.name is not None:
            name_with_dot = self.name + "."

        logging.basicConfig(format="[%(filename)s:%(lineno)d] %(message)s", level=logging.ERROR)
        self.wrapper_logger = logging.getLogger(f"{name_with_dot}spot_wrapper")

        name_str = ""
        if self.name is not None:
            name_str = " for " + self.name
        mocking_designator = " (mocked)" if self.mock else ""
        self.get_logger().info("Starting ROS driver for Spot" + name_str + mocking_designator)
        # testing with Robot

        if self.mock:
            self.spot_wrapper: Optional[SpotWrapper] = None
            self.cam_wrapper: Optional[SpotCamWrapper] = None
        else:
            # create SpotWrapper if not mocking
            self.spot_wrapper = SpotWrapper(
                username=self.username,
                password=self.password,
                hostname=self.ip,
                port=self.port,
                robot_name=self.name,
                logger=self.wrapper_logger,
                start_estop=self.start_estop.value,
                estop_timeout=self.estop_timeout.value,
                rates=self.rates,
                callbacks=self.callbacks,
                use_take_lease=self.use_take_lease.value,
                get_lease_on_action=self.get_lease_on_action.value,
                continually_try_stand=self.continually_try_stand.value,
                rgb_cameras=self.rgb_cameras.value,
            )
            if not self.spot_wrapper.is_valid:
                return

            self.spot_cam_wrapper = None
            if self.initialize_spot_cam:
                try:
                    self.cam_logger = rcutils_logger.RcutilsLogger(name=f"{name_with_dot}spot_cam_wrapper")
                    self.spot_cam_wrapper = SpotCamWrapper(self.ip, self.username, self.password, self.cam_logger)
                except SystemError:
                    self.spot_cam_wrapper = None

            if self.frame_prefix != self.spot_wrapper.frame_prefix:
                error_msg = (
                    f"ERROR: disagreement between `self.frame_prefix` ({self.frame_prefix}) and"
                    f" `self.spot_wrapper.frame_prefix` ({self.spot_wrapper.frame_prefix})"
                )
                self.get_logger().error(error_msg)
                raise ValueError(error_msg)

        all_cameras = ["frontleft", "frontright", "left", "right", "back"]
        has_arm = self.mock_has_arm
        if self.spot_wrapper is not None:
            has_arm = self.spot_wrapper.has_arm()
        if has_arm:
            all_cameras.append("hand")
        self.declare_parameter("cameras_used", all_cameras)
        self.cameras_used = self.get_parameter("cameras_used")

        # Create the necessary publishers and timers
        # if enable set up publisher for rgb images
        if self.publish_rgb.value:
            self.create_image_publisher(SpotImageType.RGB, self.rgb_callback_group)
        # if enabled set up publisher for depth images
        if self.publish_depth.value:
            self.create_image_publisher(SpotImageType.Depth, self.depth_callback_group)
        # if enable publish registered depth
        if self.publish_depth_registered.value:
            self.create_image_publisher(SpotImageType.RegDepth, self.depth_registered_callback_group)

        if self.publish_graph_nav_pose.value:
            # graph nav pose will be published both on a topic
            # and as a TF transform from graph_nav_map to body.
            self.graph_nav_pose_pub = self.create_publisher(PoseStamped, "graph_nav/body_pose", 1)
            self.graph_nav_pose_transform_broadcaster = tf2_ros.StaticTransformBroadcaster(self)

            self.create_timer(
                1 / self.rates["graph_nav_pose"],
                self.publish_graph_nav_pose_callback,
                callback_group=self.graph_nav_callback_group,
            )

        self.declare_parameter("has_arm", has_arm)

        # Status Publishers #
        self.dynamic_broadcaster: tf2_ros.TransformBroadcaster = tf2_ros.TransformBroadcaster(self)
        self.metrics_pub: Publisher = self.create_publisher(Metrics, "status/metrics", 1)
        self.lease_pub: Publisher = self.create_publisher(LeaseArray, "status/leases", 1)
        self.feedback_pub: Publisher = self.create_publisher(Feedback, "status/feedback", 1)
        self.mobility_params_pub: Publisher = self.create_publisher(MobilityParams, "status/mobility_params", 1)

        self.create_subscription(Twist, "cmd_vel", self.cmd_velocity_callback, 1, callback_group=self.group)
        self.create_subscription(Pose, "body_pose", self.body_pose_callback, 1, callback_group=self.group)
        self.create_service(
            Trigger,
            "claim",
            lambda request, response: self.service_wrapper("claim", self.handle_claim, request, response),
            callback_group=self.group,
        )
        self.create_service(
            Trigger,
            "release",
            lambda request, response: self.service_wrapper("release", self.handle_release, request, response),
            callback_group=self.group,
        )
        self.create_service(
            Trigger,
            "stop",
            lambda request, response: self.service_wrapper("stop", self.handle_stop, request, response),
            callback_group=self.group,
        )
        self.create_service(
            Trigger,
            "self_right",
            lambda request, response: self.service_wrapper("self_right", self.handle_self_right, request, response),
            callback_group=self.group,
        )
        self.create_service(
            Trigger,
            "sit",
            lambda request, response: self.service_wrapper("sit", self.handle_sit, request, response),
            callback_group=self.group,
        )
        self.create_service(
            Trigger,
            "stand",
            lambda request, response: self.service_wrapper("stand", self.handle_stand, request, response),
            callback_group=self.group,
        )
        self.create_service(
            Trigger,
            "rollover",
            lambda request, response: self.service_wrapper("rollover", self.handle_rollover, request, response),
            callback_group=self.group,
        )
        self.create_service(
            Trigger,
            "power_on",
            lambda request, response: self.service_wrapper("power_on", self.handle_power_on, request, response),
            callback_group=self.group,
        )
        self.create_service(
            Trigger,
            "power_off",
            lambda request, response: self.service_wrapper("power_off", self.handle_safe_power_off, request, response),
            callback_group=self.group,
        )
        self.create_service(
            Trigger,
            "estop/hard",
            lambda request, response: self.service_wrapper("estop/hard", self.handle_estop_hard, request, response),
            callback_group=self.group,
        )
        self.create_service(
            Trigger,
            "estop/gentle",
            lambda request, response: self.service_wrapper("estop/gentle", self.handle_estop_soft, request, response),
            callback_group=self.group,
        )
        self.create_service(
            Trigger,
            "estop/release",
            lambda request, response: self.service_wrapper(
                "estop/release", self.handle_estop_disengage, request, response
            ),
            callback_group=self.group,
        )
        self.create_service(
            Trigger,
            "undock",
            lambda request, response: self.service_wrapper("undock", self.handle_undock, request, response),
            callback_group=self.group,
        )

        self.create_service(
            SetBool,
            "stair_mode",
            lambda request, response: self.service_wrapper("stair_mode", self.handle_stair_mode, request, response),
            callback_group=self.group,
        )
        self.create_service(
            SetLocomotion,
            "locomotion_mode",
            lambda request, response: self.service_wrapper(
                "locomotion_mode", self.handle_locomotion_mode, request, response
            ),
            callback_group=self.group,
        )
        self.create_service(
            SetVelocity,
            "max_velocity",
            lambda request, response: self.service_wrapper("max_velocity", self.handle_max_vel, request, response),
            callback_group=self.group,
        )
        self.create_service(
            ClearBehaviorFault,
            "clear_behavior_fault",
            lambda request, response: self.service_wrapper(
                "clear_behavior_fault",
                self.handle_clear_behavior_fault,
                request,
                response,
            ),
            callback_group=self.group,
        )
        self.create_service(
            ExecuteDance,
            "execute_dance",
            lambda request, response: self.service_wrapper(
                "execute_dance", self.handle_execute_dance, request, response
            ),
            callback_group=self.group,
        )
        self.create_service(
            UploadAnimation,
            "upload_animation",
            lambda request, response: self.service_wrapper(
                "upload_animation", self.handle_upload_animation, request, response
            ),
            callback_group=self.group,
        )
        self.create_service(
            ListAllDances,
            "list_all_dances",
            lambda request, response: self.service_wrapper(
                "list_all_dances", self.handle_list_all_dances, request, response
            ),
            callback_group=self.group,
        )
        self.create_service(
            ListAllMoves,
            "list_all_moves",
            lambda request, response: self.service_wrapper(
                "list_all_moves", self.handle_list_all_moves, request, response
            ),
            callback_group=self.group,
        )
        self.create_service(
            ChoreographyRecordedStateToAnimation,
            "recorded_state_to_animation",
            lambda request, response: self.service_wrapper(
                "recorded_state_to_animation", self.handle_recorded_state_to_animation, request, response
            ),
            callback_group=self.group,
        )
        self.create_service(
            ChoreographyStartRecordingState,
            "start_recording_state",
            lambda request, response: self.service_wrapper(
                "start_recording_state", self.handle_start_recording_state, request, response
            ),
            callback_group=self.group,
        )
        self.create_service(
            ChoreographyStopRecordingState,
            "stop_recording_state",
            lambda request, response: self.service_wrapper(
                "stop_recording_state", self.handle_stop_recording_state, request, response
            ),
            callback_group=self.group,
        )
        self.create_service(
            GetChoreographyStatus,
            "get_choreography_status",
            lambda request, response: self.service_wrapper(
                "get_choreography_status", self.handle_get_choreography_status, request, response
            ),
            callback_group=self.group,
        )
        self.create_service(
            ListSounds,
            "list_sounds",
            lambda request, response: self.service_wrapper("list_sounds", self.handle_list_sounds, request, response),
            callback_group=self.group,
        )
        self.create_service(
            LoadSound,
            "load_sound",
            lambda request, response: self.service_wrapper("load_sound", self.handle_load_sound, request, response),
            callback_group=self.group,
        )
        self.create_service(
            PlaySound,
            "play_sound",
            lambda request, response: self.service_wrapper("play_sound", self.handle_play_sound, request, response),
            callback_group=self.group,
        )
        self.create_service(
            DeleteSound,
            "delete_sound",
            lambda request, response: self.service_wrapper("delete_sound", self.handle_delete_sound, request, response),
            callback_group=self.group,
        )
        self.create_service(
            GetVolume,
            "get_volume",
            lambda request, response: self.service_wrapper("get_volume", self.handle_get_volume, request, response),
            callback_group=self.group,
        )
        self.create_service(
            SetVolume,
            "set_volume",
            lambda request, response: self.service_wrapper("set_volume", self.handle_set_volume, request, response),
            callback_group=self.group,
        )
        self.create_service(
            ListPtz,
            "list_ptz",
            lambda request, response: self.service_wrapper("list_ptz", self.handle_list_ptz, request, response),
            callback_group=self.group,
        )
        self.create_service(
            GetPtzPosition,
            "get_ptz_position",
            lambda request, response: self.service_wrapper(
                "get_ptz_position", self.handle_get_ptz_position, request, response
            ),
            callback_group=self.group,
        )
        self.create_service(
            SetPtzPosition,
            "set_ptz_position",
            lambda request, response: self.service_wrapper(
                "set_ptz_position", self.handle_set_ptz_position, request, response
            ),
            callback_group=self.group,
        )
        self.create_service(
            InitializeLens,
            "initialize_lens",
            lambda request, response: self.service_wrapper(
                "initialize_lens", self.handle_initialize_lens, request, response
            ),
            callback_group=self.group,
        )
        self.create_service(
            ListCameras,
            "list_cameras",
            lambda request, response: self.service_wrapper("list_cameras", self.handle_list_cameras, request, response),
            callback_group=self.group,
        )
        self.create_service(
            ListLogpoints,
            "list_logpoints",
            lambda request, response: self.service_wrapper(
                "list_logpoints", self.handle_list_logpoints, request, response
            ),
            callback_group=self.group,
        )
        self.create_service(
            RetrieveLogpoint,
            "retrieve_logpoint",
            lambda request, response: self.service_wrapper(
                "retrieve_logpoint", self.handle_retrieve_logpoint, request, response
            ),
            callback_group=self.group,
        )
        self.create_service(
            GetLogpointStatus,
            "get_logpoint_status",
            lambda request, response: self.service_wrapper(
                "get_logpoint_status", self.handle_get_logpoint_status, request, response
            ),
            callback_group=self.group,
        )
        self.create_service(
            DeleteLogpoint,
            "delete_logpoint",
            lambda request, response: self.service_wrapper(
                "get_logpoint_status", self.handle_delete_logpoint, request, response
            ),
            callback_group=self.group,
        )
        self.create_service(
            StoreLogpoint,
            "store_logpoint",
            lambda request, response: self.service_wrapper(
                "store_logpoint", self.handle_store_logpoint, request, response
            ),
            callback_group=self.group,
        )
        self.create_service(
            TagLogpoint,
            "tag_logpoint",
            lambda request, response: self.service_wrapper("tag_logpoint", self.handle_tag_logpoint, request, response),
            callback_group=self.group,
        )
        self.create_service(
            GetLEDBrightness,
            "get_led_brightness",
            lambda request, response: self.service_wrapper(
                "get_led_brightness", self.handle_get_led_brightness, request, response
            ),
            callback_group=self.group,
        )
        self.create_service(
            SetLEDBrightness,
            "set_led_brightness",
            lambda request, response: self.service_wrapper(
                "set_led_brightness", self.handle_set_led_brightness, request, response
            ),
            callback_group=self.group,
        )
        self.create_service(
            ListGraph,
            "list_graph",
            lambda request, response: self.service_wrapper("list_graph", self.handle_list_graph, request, response),
            callback_group=self.group,
        )
        self.create_service(
            Dock,
            "dock",
            lambda request, response: self.service_wrapper("dock", self.handle_dock, request, response),
            callback_group=self.group,
        )

        # This doesn't use the service wrapper because it's not a trigger, and we want different mock responses
        self.create_service(ListWorldObjects, "list_world_objects", self.handle_list_world_objects)

        self.create_service(
            GraphNavUploadGraph,
            "graph_nav_upload_graph",
            self.handle_graph_nav_upload_graph,
            callback_group=self.group,
        )

        self.create_service(
            GraphNavClearGraph,
            "graph_nav_clear_graph",
            self.handle_graph_nav_clear_graph,
            callback_group=self.group,
        )

        self.create_service(
            GraphNavGetLocalizationPose,
            "graph_nav_get_localization_pose",
            self.handle_graph_nav_get_localization_pose,
            callback_group=self.group,
        )

        self.create_service(
            GraphNavSetLocalization,
            "graph_nav_set_localization",
            self.handle_graph_nav_set_localization,
            callback_group=self.group,
        )
        if has_arm:
            self.create_service(
                GetGripperCameraParameters,
                "get_gripper_camera_parameters",
                lambda request, response: self.service_wrapper(
                    "get_gripper_camera_parameters",
                    self.handle_get_gripper_camera_parameters,
                    request,
                    response,
                ),
                callback_group=self.group,
            )

            self.create_service(
                SetGripperCameraParameters,
                "set_gripper_camera_parameters",
                lambda request, response: self.service_wrapper(
                    "set_gripper_camera_parameters",
                    self.handle_set_gripper_camera_parameters,
                    request,
                    response,
                ),
                callback_group=self.group,
            )

        self.navigate_as = ActionServer(
            self,
            NavigateTo,
            "navigate_to",
            self.handle_navigate_to,
            callback_group=self.group,
        )
        # spot_ros.navigate_as.start() # As is online

        self.trajectory_server = ActionServer(
            self,
            Trajectory,
            "trajectory",
            self.handle_trajectory,
            callback_group=self.group,
        )
        # spot_ros.trajectory_server.start()

        if has_arm:
            # Allows both the "robot command" and the "manipulation" action goal to preempt each other
            self.robot_command_and_manipulation_servers = SingleGoalMultipleActionServers(
                self,
                [
                    (
                        RobotCommand,
                        "robot_command",
                        self.handle_robot_command,
                        self.group,
                    ),
                    (
                        Manipulation,
                        "manipulation",
                        self.handle_manipulation_command,
                        self.group,
                    ),
                ],
            )
        else:
            self.robot_command_server = SingleGoalActionServer(
                self,
                RobotCommand,
                "robot_command",
                self.handle_robot_command,
                callback_group=self.group,
            )

        # Register Shutdown Handle
        # rclpy.on_shutdown(spot_ros.shutdown) # Shutdown Handle

        # Wait for an estop to be connected
        if self.spot_wrapper is not None and not self.start_estop.value:
            printed = False
            while self.spot_wrapper.is_estopped():
                if not printed:
                    self.get_logger().warn(
                        COLOR_YELLOW
                        + "Waiting for estop to be released.  Make sure you have an active estop."
                        '  You can acquire an estop on the tablet by choosing "Acquire Cut Motor Power Authority"'
                        " in the dropdown menu from the power icon.  (This will not power the motors or take the"
                        " lease.)"
                        + COLOR_END,
                    )
                    printed = True
                time.sleep(0.5)
            self.get_logger().info("Found estop!")

        self.create_timer(1 / self.async_tasks_rate, self.step, callback_group=self.group)

        if self.spot_wrapper is not None and self.auto_claim.value:
            self.spot_wrapper.claim()
            if self.auto_power_on.value:
                self.spot_wrapper.power_on()
                if self.auto_stand.value:
                    self.spot_wrapper.stand()

<<<<<<< HEAD
=======
        self.create_service(
            srv_type=Trigger,
            srv_name="take_lease",
            callback=self.take_lease_callback,
            callback_group=self.group,
        )

    def take_lease_callback(self, request: Trigger.Request, response: Trigger.Response) -> Trigger.Response:
        self.get_logger().info("Incoming request to take a new lease.")
        if self.spot_wrapper is None:
            response.success = True
            response.message = "spot_ros2 is running in mock mode."
            return response

        old_lease = self.spot_wrapper.lease2
        # `take()` can technically raise an exception (although the two possibilities
        # in the documentation don't seem to apply when take() is not given an argument),
        # but handling exceptions inside a ROS callback is overcomplicated,
        # so we ignore this for now.
        lease = self.spot_wrapper._lease_client.take()
        self.spot_wrapper._lease_keepalive = LeaseKeepAlive(self.spot_wrapper._lease_client)
        # There is no clear evidence that take() could return the same lease as before,
        # but we do this check to be extra safe.
        have_new_lease = (old_lease is None and lease is not None) or (
            str(lease.lease_proto) != str(old_lease.lease_proto)
        )
        if have_new_lease:
            response.success = True
            response.message = str(lease.lease_proto)
        else:
            response.success = False
            response.message = ""

        return response

    def robot_state_callback(self, results: Any) -> None:
        """Callback for when the Spot Wrapper gets new robot state data.
        Args:
            results: FutureWrapper object of AsyncPeriodicQuery callback
        """
        if self.spot_wrapper is None:
            return

        state = self.spot_wrapper.robot_state

        if state is not None:
            # Joint states
            joint_state = get_joint_states_from_state(state, self.spot_wrapper)
            if self.joint_state_pub is not None:
                self.joint_state_pub.publish(joint_state)

            # TF
            tf_msg = get_tf_from_state(state, self.spot_wrapper, self.preferred_odom_frame.value)
            if len(tf_msg.transforms) > 0:
                self.dynamic_broadcaster.sendTransform(tf_msg.transforms)

            # Odom Twist #
            twist_odom_msg = get_odom_twist_from_state(state, self.spot_wrapper)
            self.odom_twist_pub.publish(twist_odom_msg)

            # Odom #
            if self.preferred_odom_frame.value == self.spot_wrapper.frame_prefix + "vision":
                odom_msg = get_odom_from_state(state, self.spot_wrapper, use_vision=True)
            else:
                odom_msg = get_odom_from_state(state, self.spot_wrapper, use_vision=False)
            self.odom_pub.publish(odom_msg)

            # Feet #
            foot_array_msg = get_feet_from_state(state, self.spot_wrapper)
            self.feet_pub.publish(foot_array_msg)

            # EStop #
            estop_array_msg = get_estop_state_from_state(state, self.spot_wrapper)
            self.estop_pub.publish(estop_array_msg)

            # WIFI #
            wifi_msg = get_wifi_from_state(state, self.spot_wrapper)
            self.wifi_pub.publish(wifi_msg)

            # Battery States #
            battery_states_array_msg = get_battery_states_from_state(state, self.spot_wrapper)
            self.battery_pub.publish(battery_states_array_msg)

            # Power State #
            power_state_msg = get_power_states_from_state(state, self.spot_wrapper)
            self.power_pub.publish(power_state_msg)

            # System Faults #
            system_fault_state_msg = get_system_faults_from_state(state, self.spot_wrapper)
            self.system_faults_pub.publish(system_fault_state_msg)

            # Behavior Faults #
            behavior_fault_state_msg = get_behavior_faults_from_state(state, self.spot_wrapper)
            self.behavior_faults_pub.publish(behavior_fault_state_msg)

            if self.spot_wrapper.has_arm():
                end_effector_force_msg = get_end_effector_force_from_state(state, self.spot_wrapper)
                self.end_effector_force_pub.publish(end_effector_force_msg)

                manipulator_state_msg = get_manipulator_state_from_state(state, self.spot_wrapper)
                self.manipulator_state_pub.publish(manipulator_state_msg)

>>>>>>> 1162ffe8
    def metrics_callback(self, results: Any) -> None:
        """Callback for when the Spot Wrapper gets new metrics data.
        Args:
            results: FutureWrapper object of AsyncPeriodicQuery callback
        """
        if self.spot_wrapper is None:
            return

        metrics = self.spot_wrapper.metrics
        if metrics:
            metrics_msg = Metrics()
            local_time = self.spot_wrapper.robotToLocalTime(metrics.timestamp)
            metrics_msg.header.stamp = builtin_interfaces.msg.Time(sec=local_time.seconds, nanosec=local_time.nanos)

            for metric in metrics.metrics:
                if metric.label == "distance":
                    metrics_msg.distance = metric.float_value
                if metric.label == "gait cycles":
                    metrics_msg.gait_cycles = metric.int_value
                if metric.label == "time moving":
                    # metrics_msg.time_moving = Time(metric.duration.seconds, metric.duration.nanos)
                    duration = builtin_interfaces.msg.Duration(
                        sec=metric.duration.seconds, nanosec=metric.duration.nanos
                    )
                    metrics_msg.time_moving = duration
                if metric.label == "electric power":
                    # metrics_msg.electric_power = Time(metric.duration.seconds, metric.duration.nanos)
                    duration = builtin_interfaces.msg.Duration(
                        sec=metric.duration.seconds, nanosec=metric.duration.nanos
                    )
                    metrics_msg.electric_power = duration
            self.metrics_pub.publish(metrics_msg)

    def lease_callback(self, results: Any) -> None:
        """Callback for when the Spot Wrapper gets new lease data.
        Args:
            results: FutureWrapper object of AsyncPeriodicQuery callback
        """
        if self.spot_wrapper is None:
            return

        lease_array_msg = LeaseArray()
        lease_list = self.spot_wrapper.lease
        if lease_list:
            for resource in lease_list:
                new_resource = LeaseResource()
                new_resource.resource = resource.resource
                new_resource.lease.resource = resource.lease.resource
                new_resource.lease.epoch = resource.lease.epoch

                for seq in resource.lease.sequence:
                    new_resource.lease.sequence.append(seq)

                new_resource.lease_owner.client_name = resource.lease_owner.client_name
                new_resource.lease_owner.user_name = resource.lease_owner.user_name

                lease_array_msg.resources.append(new_resource)

            self.lease_pub.publish(lease_array_msg)

    def world_objects_callback(self, results: Any) -> None:
        if self.spot_wrapper is None:
            return

        world_objects = self.spot_wrapper.world_objects
        if world_objects:
            # TF
            tf_msg = get_tf_from_world_objects(
                world_objects.world_objects,
                self.spot_wrapper,
                self.preferred_odom_frame.value,
            )
            if len(tf_msg.transforms) > 0:
                self.dynamic_broadcaster.sendTransform(tf_msg.transforms)

    def publish_graph_nav_pose_callback(self) -> None:
        if self.spot_wrapper is None:
            return

        try:
            # noinspection PyProtectedMember
            state = self.spot_wrapper.spot_graph_nav._graph_nav_client.get_localization_state()
            if not state.localization.waypoint_id:
                self.get_logger().warning("Robot is not localized; Please upload graph and localize.")
                return

            (
                seed_t_body_msg,
                seed_t_body_trans_msg,
            ) = conv.bosdyn_localization_to_pose_msg(
                state.localization,
                self.spot_wrapper.robotToLocalTime,
                in_seed_frame=True,
                seed_frame=self.graph_nav_seed_frame,
                body_frame=self.tf_name_graph_nav_body,
                return_tf=True,
            )
            self.graph_nav_pose_pub.publish(seed_t_body_msg)
            self.graph_nav_pose_transform_broadcaster.sendTransform(seed_t_body_trans_msg)
        except Exception as e:
            self.get_logger().error(f"Exception: {e} \n {traceback.format_exc()}")

    def create_image_publisher(self, image_type: SpotImageType, callback_group: CallbackGroup) -> None:
        topic_name = image_type.value
        publisher_name = image_type.value
        # RGB is the only type with different naming scheme
        if image_type == SpotImageType.RGB:
            topic_name = "camera"
            publisher_name = "image"
        for camera_name in self.cameras_used.value:
            setattr(
                self,
                f"{camera_name}_{publisher_name}_pub",
                self.create_publisher(Image, f"{topic_name}/{camera_name}/image", 1),
            )
            setattr(
                self,
                f"{camera_name}_{publisher_name}_info_pub",
                self.create_publisher(CameraInfo, f"{topic_name}/{camera_name}/camera_info", 1),
            )
        # create a timer for publishing
        self.create_timer(
            1 / self.rates["image"],
            partial(self.publish_camera_images_callback, image_type),
            callback_group=callback_group,
        )

    def publish_camera_images_callback(self, image_type: SpotImageType) -> None:
        """
        Publishes the camera images from a specific image type
        """
        if self.spot_wrapper is None:
            return

        publisher_name = image_type.value
        # RGB is the only type with different naming scheme
        if image_type == SpotImageType.RGB:
            publisher_name = "image"

        result = self.spot_wrapper.spot_images.get_images_by_cameras(
            [CameraSource(camera_name, [image_type]) for camera_name in self.cameras_used.value]
        )
        for image_entry in result:
            image_msg, camera_info = bosdyn_data_to_image_and_camera_info_msgs(
                image_entry.image_response,
                self.spot_wrapper.robotToLocalTime,
                self.spot_wrapper.frame_prefix,
            )
            image_pub = getattr(self, f"{image_entry.camera_name}_{publisher_name}_pub")
            image_info_pub = getattr(self, f"{image_entry.camera_name}_{publisher_name}_info_pub")
            image_pub.publish(image_msg)
            image_info_pub.publish(camera_info)
            self.populate_camera_static_transforms(image_entry.image_response)

    def service_wrapper(
        self,
        name: str,
        handler: Callable[[Request, Response], Response],
        request: Request,
        response: Response,
    ) -> Response:
        if self.spot_wrapper is None:
            self.get_logger().info(f"Mock mode: service {name} successfully called with request {request}")
            response.success = True
            return response
        return handler(request, response)

    def handle_claim(self, request: Trigger.Request, response: Trigger.Response) -> Trigger.Response:
        """ROS service handler for the claim service"""
        if self.spot_wrapper is None:
            response.success = False
            response.message = "Spot wrapper is undefined"
            return response
        response.success, response.message = self.spot_wrapper.claim()
        return response

    def handle_release(self, request: Trigger.Request, response: Trigger.Response) -> Trigger.Response:
        """ROS service handler for the release service"""
        if self.spot_wrapper is None:
            response.success = False
            response.message = "Spot wrapper is undefined"
            return response
        response.success, response.message = self.spot_wrapper.release()
        return response

    def handle_stop(self, request: Trigger.Request, response: Trigger.Response) -> Trigger.Response:
        """ROS service handler for the stop service"""
        if self.spot_wrapper is None:
            response.success = False
            response.message = "Spot wrapper is undefined"
            return response
        response.success, response.message = self.spot_wrapper.stop()
        return response

    def handle_self_right(self, request: Trigger.Request, response: Trigger.Response) -> Trigger.Response:
        """ROS service handler for the self-right service"""
        if self.spot_wrapper is None:
            response.success = False
            response.message = "Spot wrapper is undefined"
            return response
        response.success, response.message = self.spot_wrapper.self_right()
        return response

    def handle_sit(self, request: Trigger.Request, response: Trigger.Response) -> Trigger.Response:
        """ROS service handler for the sit service"""
        if self.spot_wrapper is None:
            response.success = False
            response.message = "Spot wrapper is undefined"
            return response
        response.success, response.message = self.spot_wrapper.sit()
        return response

    def handle_stand(self, request: Trigger.Request, response: Trigger.Response) -> Trigger.Response:
        """ROS service handler for the stand service"""
        if self.spot_wrapper is None:
            response.success = False
            response.message = "Spot wrapper is undefined"
            return response
        response.success, response.message = self.spot_wrapper.stand()
        return response

    def handle_rollover(self, request: Trigger.Request, response: Trigger.Response) -> Trigger.Response:
        """ROS service handler for the rollover service"""
        if self.spot_wrapper is None:
            response.success = False
            response.message = "Spot wrapper is undefined"
            return response
        response.success, response.message = self.spot_wrapper.battery_change_pose()
        return response

    def handle_power_on(self, request: Trigger.Request, response: Trigger.Response) -> Trigger.Response:
        """ROS service handler for the power-on service"""
        if self.spot_wrapper is None:
            response.success = False
            response.message = "Spot wrapper is undefined"
            return response
        response.success, response.message = self.spot_wrapper.power_on()
        return response

    def handle_safe_power_off(self, request: Trigger.Request, response: Trigger.Response) -> Trigger.Response:
        """ROS service handler for the safe-power-off service"""
        if self.spot_wrapper is None:
            response.success = False
            response.message = "Spot wrapper is undefined"
            return response
        response.success, response.message = self.spot_wrapper.safe_power_off()
        return response

    def handle_estop_hard(self, request: Trigger.Request, response: Trigger.Response) -> Trigger.Response:
        """ROS service handler to hard-eStop the robot.  The robot will immediately cut power to the motors"""
        if self.spot_wrapper is None:
            response.success = False
            response.message = "Spot wrapper is undefined"
            return response
        response.success, response.message = self.spot_wrapper.assertEStop(True)
        return response

    def handle_estop_soft(self, request: Trigger.Request, response: Trigger.Response) -> Trigger.Response:
        """ROS service handler to soft-eStop the robot.  The robot will try to settle on the ground before cutting
        power to the motors"""
        if self.spot_wrapper is None:
            response.success = False
            response.message = "Spot wrapper is undefined"
            return response
        response.success, response.message = self.spot_wrapper.assertEStop(False)
        return response

    def handle_estop_disengage(self, request: Trigger.Request, response: Trigger.Response) -> Trigger.Response:
        """ROS service handler to disengage the eStop on the robot."""
        if self.spot_wrapper is None:
            response.success = False
            response.message = "Spot wrapper is undefined"
            return response
        response.success, response.message = self.spot_wrapper.disengageEStop()
        return response

    def handle_undock(self, request: Trigger.Request, response: Trigger.Response) -> Trigger.Response:
        """ROS service handler to undock the robot."""
        if self.spot_wrapper is None:
            response.success = False
            response.message = "Spot wrapper is undefined"
            return response
        response.success, response.message = self.spot_wrapper.spot_docking.undock()
        return response

    def handle_clear_behavior_fault(
        self, request: ClearBehaviorFault.Request, response: ClearBehaviorFault.Response
    ) -> ClearBehaviorFault.Response:
        """ROS service handler for clearing behavior faults"""
        if self.spot_wrapper is None:
            response.success = False
            response.message = "Spot wrapper is undefined"
            return response
        response.success, response.message = self.spot_wrapper.clear_behavior_fault(request.id)
        return response

    def handle_execute_dance(
        self, request: ExecuteDance.Request, response: ExecuteDance.Response
    ) -> ExecuteDance.Response:
        """ROS service handler for uploading and executing dance."""
        if self.spot_wrapper is None:
            response.success = False
            response.message = "Spot wrapper is undefined"
            return response
        if request.choreo_file_content:
            response.success, response.message = self.spot_wrapper.execute_dance(request.choreo_file_content)
        elif request.choreo_sequence_serialized:
            choreography = ChoreographySequence()
            choreography.ParseFromString(bytes(bytearray(request.choreo_sequence_serialized)))
            response.success, response.message = self.spot_wrapper.execute_dance(choreography)
        else:
            response.success = False
            response.message = "No choreography sequence found in request"
        return response

    def handle_list_all_dances(
        self, request: ListAllDances.Request, response: ListAllDances.Response
    ) -> ListAllDances.Response:
        """ROS service handler for getting list of already uploaded dances."""
        if self.spot_wrapper is None:
            response.success = False
            response.message = "Spot wrapper is undefined"
            return response
        (
            response.success,
            response.message,
            response.dances,
        ) = self.spot_wrapper.list_all_dances()
        return response

    def handle_list_all_moves(
        self, request: ListAllMoves.Request, response: ListAllMoves.Response
    ) -> ListAllMoves.Response:
        """ROS service handler for getting list of already uploaded moves."""
        if self.spot_wrapper is None:
            response.success = False
            response.message = "Spot wrapper is undefined"
            return response
        (
            response.success,
            response.message,
            response.moves,
        ) = self.spot_wrapper.list_all_moves()
        return response

    def handle_recorded_state_to_animation(
        self,
        request: ChoreographyRecordedStateToAnimation.Request,
        response: ChoreographyRecordedStateToAnimation.Response,
    ) -> ChoreographyRecordedStateToAnimation.Response:
        """ROS service handler for transforming a recorded state log into an animation cha file."""
        if self.spot_wrapper is None:
            response.success = False
            response.message = "Spot wrapper is undefined"
            return response

        with tempfile.TemporaryDirectory() as temp_dir:
            filename = "temporary_animation"
            full_path = os.path.join(temp_dir, filename)
            response.success, response.message, file_name = self.spot_wrapper.choreography_log_to_animation_file(
                filename, temp_dir, request.has_arm
            )
            if response.success:
                with open(full_path + ".cha", "r") as animation_file:
                    response.animation_file_contents = animation_file.read()
        return response

    def handle_start_recording_state(
        self, request: ChoreographyStartRecordingState.Request, response: ChoreographyStartRecordingState.Response
    ) -> ChoreographyStartRecordingState.Response:
        """ROS service handler to start recording a state log for later animation."""
        if self.spot_wrapper is None:
            response.success = False
            response.message = "Spot wrapper is undefined"
            return response
        response.success, response.message, start_recording_response = self.spot_wrapper.start_recording_state(
            request.duration_seconds
        )
        response.status = start_recording_response.status
        response.recording_session_id = start_recording_response.recording_session_id
        return response

    def handle_stop_recording_state(
        self, request: ChoreographyStopRecordingState.Request, response: ChoreographyStopRecordingState.Response
    ) -> ChoreographyStopRecordingState.Response:
        """ROS service handler to stop recording state for later animation."""
        if self.spot_wrapper is None:
            response.success = False
            response.message = "Spot wrapper is undefined"
            return response
        response.success, response.message, _ = self.spot_wrapper.stop_recording_state()
        return response

    def handle_get_choreography_status(
        self, request: GetChoreographyStatus.Request, response: GetChoreographyStatus.Response
    ) -> GetChoreographyStatus.Response:
        """ROS service handler for getting current status of choreography playback."""
        if self.spot_wrapper is None:
            response.success = False
            response.message = "Spot wrapper is undefined"
            return response
        response.success, response.message, choreography_status = self.spot_wrapper.get_choreography_status()
        response.status = choreography_status.status
        response.execution_id = choreography_status.execution_id
        return response

    def handle_upload_animation(
        self, request: UploadAnimation.Request, response: UploadAnimation.Response
    ) -> UploadAnimation.Response:
        """ROS service handler for uploading an animation."""
        if self.spot_wrapper is None:
            response.success = False
            response.message = "Spot wrapper is undefined"
            return response
        if request.animation_file_content:
            response.success, response.message = self.spot_wrapper.upload_animation(
                request.animation_name, request.animation_file_content
            )
        elif request.animation_proto_serialized:
            animation = Animation()
            animation.ParseFromString(bytes(bytearray(request.animation_proto_serialized)))
            response.success, response.message = self.spot_wrapper.upload_animation_proto(animation)
        else:
            self.message = "Error: No data passed in message"
            response.success = False
        return response

    def handle_list_sounds(self, request: ListSounds.Request, response: ListSounds.Response) -> ListSounds.Response:
        """ROS service handler for listing sounds loaded on Spot CAM."""
        if self.spot_cam_wrapper is None:
            response.success = False
            response.message = "Spot CAM has not been initialized"
            return response

        try:
            names = self.spot_cam_wrapper.audio.list_sounds()
            response.names = names
            response.success = True
            response.message = "Success"
            return response
        except Exception as e:
            response.success = False
            response.message = f"Error: {e}"
            return response

    def handle_load_sound(self, request: LoadSound.Request, response: LoadSound.Response) -> LoadSound.Response:
        """ROS service handler for loading a wav file sound on Spot CAM."""
        if self.spot_cam_wrapper is None:
            response.success = False
            response.message = "Spot CAM has not been initialized"
            return response

        try:
            self.spot_cam_wrapper.audio.load_sound(request.wav_path, request.name)
            response.success = True
            response.message = "Success"
            return response
        except Exception as e:
            response.success = False
            response.message = f"Error: {e}"
            return response

    def handle_play_sound(self, request: PlaySound.Request, response: PlaySound.Response) -> PlaySound.Response:
        """ROS service handler for playing a sound loaded on Spot CAM."""
        if self.spot_cam_wrapper is None:
            response.success = False
            response.message = "Spot CAM has not been initialized"
            return response

        try:
            self.spot_cam_wrapper.audio.play_sound(request.name, request.volume_multiplier)
            response.success = True
            response.message = "Success"
            return response
        except Exception as e:
            response.success = False
            response.message = f"Error: {e}"
            return response

    def handle_delete_sound(self, request: DeleteSound.Request, response: DeleteSound.Response) -> DeleteSound.Response:
        """ROS service handler for deleting a sound loaded on Spot CAM."""
        if self.spot_cam_wrapper is None:
            response.success = False
            response.message = "Spot CAM has not been initialized"
            return response

        try:
            self.spot_cam_wrapper.audio.delete_sound(request.name)
            response.success = True
            response.message = "Success"
            return response
        except Exception as e:
            response.success = False
            response.message = f"Error: {e}"
            return response

    def handle_get_volume(self, request: GetVolume.Request, response: GetVolume.Response) -> GetVolume.Response:
        """ROS service handler for getting the volume on Spot CAM."""
        if self.spot_cam_wrapper is None:
            response.success = False
            response.message = "Spot CAM has not been initialized"
            return response

        try:
            response.volume = self.spot_cam_wrapper.audio.get_volume()
            response.success = True
            response.message = "Success"
            return response
        except Exception as e:
            response.success = False
            response.message = f"Error: {e}"
            return response

    def handle_set_volume(self, request: SetVolume.Request, response: SetVolume.Response) -> SetVolume.Response:
        """ROS service handler for setting the volume on Spot CAM."""
        if self.spot_cam_wrapper is None:
            response.success = False
            response.message = "Spot CAM has not been initialized"
            return response

        try:
            self.spot_cam_wrapper.audio.set_volume(request.volume)
            response.success = True
            response.message = "Success"
            return response
        except Exception as e:
            response.success = False
            response.message = f"Error: {e}"
            return response

    def handle_list_ptz(self, request: ListPtz.Request, response: ListPtz.Response) -> ListPtz.Response:
        """Ros service handler for getting descriptions of any ptz"""
        try:
            if self.spot_cam_wrapper is None:
                raise Exception("Spot CAM has not been initialized")

            proto_descriptions = self.spot_cam_wrapper.ptz.list_ptz()
            descriptions = []
            for proto_description in proto_descriptions:
                ros_msg = PtzDescription()
                conv.convert_proto_to_bosdyn_msgs_ptz_description(proto_description, ros_msg)
                descriptions.append(ros_msg)
            response.success = True
            response.message = "Success"
            response.descriptions = descriptions
            return response
        except Exception as e:
            response.success = False
            response.message = f"Error: {e}"
            return response

    def handle_get_ptz_position(
        self, request: GetPtzPosition.Request, response: GetPtzPosition.Response
    ) -> GetPtzPosition.Response:
        """Ros service handler to get the position of a ptz camera"""
        try:
            if self.spot_cam_wrapper is None:
                raise Exception("Spot CAM has not been initialized")

            proto_position = self.spot_cam_wrapper.ptz.get_ptz_position(request.name)
            conv.convert_proto_to_bosdyn_msgs_ptz_position(proto_position, response.position)
            response.success = True
            response.message = "Success"
            return response
        except Exception as e:
            response.success = False
            response.message = f"Error: {e}"
            return response

    def handle_set_ptz_position(
        self, request: SetPtzPosition.Request, response: SetPtzPosition.Response
    ) -> SetPtzPosition.Response:
        """Ros service handler for setting the position of a ptz camera"""
        try:
            if self.spot_cam_wrapper is None:
                raise Exception("Spot CAM has not been initialized")

            self.spot_cam_wrapper.ptz.set_ptz_position(request.name, request.pan, request.tilt, request.zoom)
            response.success = True
            response.message = "Success"
            return response
        except Exception as e:
            response.success = False
            response.message = f"Error: {e}"
            return response

    def handle_initialize_lens(
        self, request: InitializeLens.Request, response: InitializeLens.Response
    ) -> InitializeLens.Response:
        """Ros service handler for initializing the lens"""
        try:
            if self.spot_cam_wrapper is None:
                raise Exception("Spot CAM has not been initialized")

            self.spot_cam_wrapper.ptz.initialise_lens()  # British spelling?
            response.success = True
            response.message = "Success"
            return response
        except Exception as e:
            response.success = False
            response.message = f"Error: {e}"
            return response

    def handle_list_cameras(self, request: ListCameras.Request, response: ListCameras.Response) -> ListCameras.Response:
        """Ros service handler for listing all cameras on SpotCAM"""
        try:
            if self.spot_cam_wrapper is None:
                raise Exception("Spot CAM has not been initialized")

            proto_cameras = self.spot_cam_wrapper.media_log.list_cameras()
            cameras = []
            for proto_camera in proto_cameras:
                ros_msg = Camera()
                conv.convert_proto_to_bosdyn_msgs_camera(proto_camera, ros_msg)
                cameras.append(ros_msg)
            response.success = True
            response.message = "Success"
            response.cameras = cameras
            return response
        except Exception as e:
            response.success = False
            response.message = f"Error: {e}"
            return response

    def handle_list_logpoints(
        self, request: ListLogpoints.Request, response: ListLogpoints.Response
    ) -> ListLogpoints.Response:
        """Ros service handler for listing all logpoints saved on SpotCAM"""
        try:
            if self.spot_cam_wrapper is None:
                raise Exception("Spot CAM has not been initialized")

            proto_logpoints = self.spot_cam_wrapper.media_log.list_logpoints()
            logpoints = []
            for proto_logpoint in proto_logpoints:
                ros_msg = Logpoint()
                conv.convert_proto_to_bosdyn_msgs_logpoint(proto_logpoint, ros_msg)
                logpoints.append(ros_msg)
            response.success = True
            response.message = "Success"
            response.logpoints = logpoints
            return response
        except Exception as e:
            response.success = False
            response.message = f"Error: {e}"
            return response

    def handle_retrieve_logpoint(
        self, request: RetrieveLogpoint.Request, response: RetrieveLogpoint.Response
    ) -> RetrieveLogpoint.Response:
        """Ros service handler for retrieving a logpoint from SpotCAM"""
        try:
            if self.spot_cam_wrapper is None:
                raise Exception("Spot CAM has not been initialized")

            proto_logpoint, proto_data_chunk = self.spot_cam_wrapper.media_log.retrieve_logpoint(
                request.name, request.raw
            )
            conv.convert_proto_to_bosdyn_msgs_logpoint(proto_logpoint, response.logpoint)
            # Data is actually a bytes object, not DataChunk as the SpotCAM wrapper states...
            # Therefore, we use a uint8[] buffer in srv message and directly set that
            # to the bytes object.
            response.data = proto_data_chunk
            response.success = True
            response.message = "Success"
            return response
        except Exception as e:
            response.success = False
            response.message = f"Error: {e}"
            return response

    def handle_get_logpoint_status(
        self, request: GetLogpointStatus.Request, response: GetLogpointStatus.Response
    ) -> GetLogpointStatus.Response:
        """Ros service handler for getting the status of a logpoint from SpotCAM"""
        try:
            if self.spot_cam_wrapper is None:
                raise Exception("Spot CAM has not been initialized")

            proto_logstatus = self.spot_cam_wrapper.media_log.get_logpoint_status(request.name)
            response.status.value = proto_logstatus.status  # Manual proto conversion
            response.success = True
            response.message = "Success"
            return response
        except Exception as e:
            response.success = False
            response.message = f"Error: {e}"
            return response

    def handle_delete_logpoint(
        self, request: DeleteLogpoint.Request, response: DeleteLogpoint.Response
    ) -> DeleteLogpoint.Response:
        """Ros service handler for deleting a logpoint from SpotCAM"""
        try:
            if self.spot_cam_wrapper is None:
                raise Exception("Spot CAM has not been initialized")

            self.spot_cam_wrapper.media_log.delete_logpoint(request.name)
            response.success = True
            response.message = "Success"
            return response
        except Exception as e:
            response.success = False
            response.message = f"Error: {e}"
            return response

    def handle_store_logpoint(
        self, request: StoreLogpoint.Request, response: StoreLogpoint.Response
    ) -> StoreLogpoint.Response:
        """Ros service handler for storing current camera data as a logpoint on SpotCAM"""
        try:
            if self.spot_cam_wrapper is None:
                raise Exception("Spot CAM has not been initialized")

            tag = None if request.tag == "" else request.tag
            camera_name = SpotCamCamera(request.name)  # Silly but don't want to modify cam wrapper.
            proto_logpoint = self.spot_cam_wrapper.media_log.store(camera_name, tag)
            conv.convert_proto_to_bosdyn_msgs_logpoint(proto_logpoint, response.logpoint)
            response.success = True
            response.message = "Success"
            return response
        except Exception as e:
            response.success = False
            response.message = f"Error: {e}"
            return response

    def handle_tag_logpoint(self, request: TagLogpoint.Request, response: TagLogpoint.Response) -> TagLogpoint.Response:
        """Ros service handler for adding a tag to a logpoint on SpotCAM"""
        try:
            if self.spot_cam_wrapper is None:
                raise Exception("Spot CAM has not been initialized")

            self.spot_cam_wrapper.media_log.tag(request.name, request.tag)
            response.success = True
            response.message = "Success"
            return response
        except Exception as e:
            response.success = False
            response.message = f"Error: {e}"
            return response

    def handle_get_led_brightness(
        self, request: GetLEDBrightness.Request, response: GetLEDBrightness.Response
    ) -> GetLEDBrightness.Response:
        """Ros service handler for getting the current brightness of the Spot CAM onboard LEDs"""
        try:
            if self.spot_cam_wrapper is None:
                raise Exception("Spot CAM has not been initialized")

            proto_brightness_list = self.spot_cam_wrapper.lighting.get_led_brightness()
            response.success = True
            response.message = "Success"
            response.brightness = proto_brightness_list
            return response
        except Exception as e:
            response.success = False
            response.message = f"Error: {e}"
            return response

    def handle_set_led_brightness(
        self, request: SetLEDBrightness.Request, response: SetLEDBrightness.Response
    ) -> SetLEDBrightness.Response:
        """Ros service handler to set the brightness of Spot CAM's onboard LEDS"""
        try:
            if self.spot_cam_wrapper is None:
                raise Exception("Spot CAM has not been initialized")

            self.spot_cam_wrapper.lighting.set_led_brightness(request.brightness)
            response.success = True
            response.message = "Success"
            return response
        except Exception as e:
            response.success = False
            response.message = f"Error: {e}"
            return response

    def handle_stair_mode(self, request: SetBool.Request, response: SetBool.Response) -> SetBool.Response:
        """ROS service handler to set a stair mode to the robot."""
        if self.spot_wrapper is None:
            response.success = False
            response.message = "Spot wrapper is undefined"
            return response
        try:
            mobility_params = self.spot_wrapper.get_mobility_params()
            mobility_params.stair_hint = request.data
            self.spot_wrapper.set_mobility_params(mobility_params)
            response.success = True
            response.message = "Success"
            return response
        except Exception as e:
            response.success = False
            response.message = "Error:{}".format(e)
            return response

    def handle_locomotion_mode(
        self, request: SetLocomotion.Request, response: SetLocomotion.Response
    ) -> SetLocomotion.Response:
        """ROS service handler to set locomotion mode"""
        if self.spot_wrapper is None:
            response.success = False
            response.message = "Spot wrapper is undefined"
            return response
        try:
            mobility_params = self.spot_wrapper.get_mobility_params()
            mobility_params.locomotion_hint = request.locomotion_mode
            self.spot_wrapper.set_mobility_params(mobility_params)
            response.success = True
            response.message = "Success"
            return response
        except Exception as e:
            response.success = False
            response.message = "Error:{}".format(e)
            return response

    def handle_dock(self, request: Dock.Request, response: Dock.Response) -> Dock.Response:
        """ROS service handler to dock the robot."""
        if self.spot_wrapper is None:
            response.success = False
            response.message = "Spot wrapper is undefined"
            return response
        response.success, response.message = self.spot_wrapper.spot_docking.dock(request.dock_id)
        return response

    def handle_max_vel(self, request: SetVelocity.Request, response: SetVelocity.Response) -> SetVelocity.Response:
        """
        Handle a max_velocity service call. This will modify the mobility params to have a limit on the maximum
        velocity that the robot can move during motion commands. This affects trajectory commands and velocity
        commands
        Args:
            response: SetVelocity.Response containing response
            request: SetVelocity.Request containing requested maximum velocity
        Returns: SetVelocity.Response
        """
        if self.spot_wrapper is None:
            response.success = False
            response.message = "Spot wrapper is undefined"
            return response
        try:
            mobility_params = self.spot_wrapper.get_mobility_params()
            mobility_params.vel_limit.CopyFrom(
                SE2VelocityLimit(
                    max_vel=math_helpers.SE2Velocity(
                        request.velocity_limit.linear.x,
                        request.velocity_limit.linear.y,
                        request.velocity_limit.angular.z,
                    ).to_proto()
                )
            )
            self.spot_wrapper.set_mobility_params(mobility_params)
            response.success = True
            response.message = "Success"
            return response
        except Exception as e:
            response.success = False
            response.message = f"Error: {e}"
            return response

    def _process_feedback_status(self, status: int) -> Optional[GoalResponse]:
        if status == RobotCommandFeedbackStatusStatus.STATUS_UNKNOWN:
            return GoalResponse.IN_PROGRESS

        if status == RobotCommandFeedbackStatusStatus.STATUS_COMMAND_OVERRIDDEN:
            self.get_logger().warn("Command has been overwritten")
            return GoalResponse.FAILED

        if status == RobotCommandFeedbackStatusStatus.STATUS_COMMAND_TIMED_OUT:
            self.get_logger().warn("Command has timed out")
            return GoalResponse.FAILED

        if status == RobotCommandFeedbackStatusStatus.STATUS_ROBOT_FROZEN:
            self.get_logger().warn("Robot is in unsafe state. Will only respond to safe commands")
            return GoalResponse.FAILED

        if status == RobotCommandFeedbackStatusStatus.STATUS_INCOMPATIBLE_HARDWARE:
            self.get_logger().warn("Command is incompatible with current hardware")
            return GoalResponse.FAILED

        # if status == RobotCommandFeedbackStatusStatus.STATUS_PROCESSING,
        # return None to continue processing the command feedback
        return None

    def _process_full_body_command_feedback(self, feedback: FullBodyCommandFeedback) -> GoalResponse:
        maybe_goal_response = self._process_feedback_status(feedback.status.value)
        if maybe_goal_response is not None:
            return maybe_goal_response

        fb = feedback.feedback
        choice = fb.feedback_choice

        if choice == fb.FEEDBACK_STOP_FEEDBACK_SET:
            return GoalResponse.SUCCESS
        elif choice == fb.FEEDBACK_FREEZE_FEEDBACK_SET:
            return GoalResponse.SUCCESS
        elif choice == fb.FEEDBACK_SELFRIGHT_FEEDBACK_SET:
            if fb.selfright_feedback.status.value == fb.selfright_feedback.status.STATUS_COMPLETED:
                return GoalResponse.SUCCESS
            return GoalResponse.IN_PROGRESS

        elif choice == fb.FEEDBACK_SAFE_POWER_OFF_FEEDBACK_SET:
            if fb.safe_power_off_feedback.status.value == fb.safe_power_off_feedback.status.STATUS_POWERED_OFF:
                return GoalResponse.SUCCESS
            return GoalResponse.IN_PROGRESS

        elif choice == fb.FEEDBACK_BATTERY_CHANGE_POSE_FEEDBACK_SET:
            if fb.battery_change_pose_feedback.status.value == fb.battery_change_pose_feedback.status.STATUS_COMPLETED:
                return GoalResponse.SUCCESS
            if fb.battery_change_pose_feedback.status.value == fb.battery_change_pose_feedback.status.STATUS_FAILED:
                return GoalResponse.FAILED
            return GoalResponse.IN_PROGRESS

        elif choice == fb.FEEDBACK_PAYLOAD_ESTIMATION_FEEDBACK_SET:
            if fb.payload_estimation_feedback.status.value == fb.payload_estimation_feedback.status.STATUS_COMPLETED:
                return GoalResponse.SUCCESS
            if fb.payload_estimation_feedback.status.value == fb.payload_estimation_feedback.status.STATUS_SMALL_MASS:
                return GoalResponse.SUCCESS
            if fb.payload_estimation_feedback.status.value == fb.payload_estimation_feedback.status.STATUS_ERROR:
                return GoalResponse.FAILED
            return GoalResponse.IN_PROGRESS
        elif choice == fb.FEEDBACK_CONSTRAINED_MANIPULATION_FEEDBACK_SET:
            if (
                fb.constrained_manipulation_feedback.status.value
                == fb.constrained_manipulation_feedback.status.STATUS_RUNNING
            ):
                return GoalResponse.IN_PROGRESS
            return GoalResponse.FAILED
        return GoalResponse.IN_PROGRESS

    def _process_synchronized_arm_command_feedback(self, feedback: ArmCommandFeedback) -> GoalResponse:
        maybe_goal_response = self._process_feedback_status(feedback.status.value)
        if maybe_goal_response is not None:
            return maybe_goal_response

        fb = feedback.feedback
        choice = fb.feedback_choice

        if choice == fb.FEEDBACK_ARM_CARTESIAN_FEEDBACK_SET:
            if (
                fb.arm_cartesian_feedback.status.value == fb.arm_cartesian_feedback.status.STATUS_TRAJECTORY_CANCELLED
                or fb.arm_cartesian_feedback.status.value == fb.arm_cartesian_feedback.status.STATUS_TRAJECTORY_STALLED
            ):
                return GoalResponse.FAILED
            if fb.arm_cartesian_feedback.status.value != fb.arm_cartesian_feedback.status.STATUS_TRAJECTORY_COMPLETE:
                return GoalResponse.IN_PROGRESS
        elif choice == fb.FEEDBACK_ARM_JOINT_MOVE_FEEDBACK_SET:
            if fb.arm_joint_move_feedback.status.value == fb.arm_joint_move_feedback.status.STATUS_STALLED:
                return GoalResponse.FAILED
            if fb.arm_joint_move_feedback.status.value != fb.arm_joint_move_feedback.status.STATUS_COMPLETE:
                return GoalResponse.IN_PROGRESS
        elif choice == fb.FEEDBACK_NAMED_ARM_POSITION_FEEDBACK_SET:
            if (
                fb.named_arm_position_feedback.status.value
                == fb.named_arm_position_feedback.status.STATUS_STALLED_HOLDING_ITEM
            ):
                return GoalResponse.FAILED
            if fb.named_arm_position_feedback.status.value != fb.named_arm_position_feedback.status.STATUS_COMPLETE:
                return GoalResponse.IN_PROGRESS
        elif choice == fb.FEEDBACK_ARM_VELOCITY_FEEDBACK_SET:
            self.get_logger().warn("WARNING: ArmVelocityCommand provides no feedback")
        elif choice == fb.FEEDBACK_ARM_GAZE_FEEDBACK_SET:
            if fb.arm_gaze_feedback.status.value == fb.arm_gaze_feedback.status.STATUS_TOOL_TRAJECTORY_STALLED:
                return GoalResponse.FAILED
            if fb.arm_gaze_feedback.status.value != fb.arm_gaze_feedback.status.STATUS_TRAJECTORY_COMPLETE:
                return GoalResponse.IN_PROGRESS
        elif choice == fb.FEEDBACK_ARM_STOP_FEEDBACK_SET:
            self.get_logger().warn("WARNING: Stop command provides no feedback")
        elif choice == fb.FEEDBACK_ARM_DRAG_FEEDBACK_SET:
            if fb.arm_drag_feedback.status.value == fb.arm_drag_feedback.status.STATUS_DRAGGING:
                return GoalResponse.IN_PROGRESS
            else:
                return GoalResponse.FAILED
        elif choice == fb.FEEDBACK_ARM_IMPEDANCE_FEEDBACK_SET:
            if (
                fb.arm_impedance_feedback.status.value == fb.arm_impedance_feedback.status.STATUS_TRAJECTORY_STALLED
                or fb.arm_impedance_feedback.status.value == fb.arm_impedance_feedback.status.STATUS_UNKNOWN
            ):
                return GoalResponse.FAILED
            if fb.arm_impedance_feedback.status.value != fb.arm_impedance_feedback.status.STATUS_TRAJECTORY_COMPLETE:
                return GoalResponse.IN_PROGRESS
        else:
            self.get_logger().error("ERROR: unknown arm command type")
            return GoalResponse.IN_PROGRESS
        return GoalResponse.SUCCESS

    def _process_synchronized_mobility_command_feedback(self, feedback: MobilityCommandFeedback) -> GoalResponse:
        maybe_goal_response = self._process_feedback_status(feedback.status.value)
        if maybe_goal_response is not None:
            return maybe_goal_response

        fb = feedback.feedback
        choice = fb.feedback_choice

        if choice == fb.FEEDBACK_SE2_TRAJECTORY_FEEDBACK_SET:
            if fb.se2_trajectory_feedback.status.value != fb.se2_trajectory_feedback.status.STATUS_AT_GOAL:
                return GoalResponse.IN_PROGRESS
        elif choice == fb.FEEDBACK_SE2_VELOCITY_FEEDBACK_SET:
            self.get_logger().warn("WARNING: Planar velocity commands provide no feedback")
        elif choice == fb.FEEDBACK_SIT_FEEDBACK_SET:
            if fb.sit_feedback.status.value != fb.sit_feedback.status.STATUS_IS_SITTING:
                return GoalResponse.IN_PROGRESS
        elif choice == fb.FEEDBACK_STAND_FEEDBACK_SET:
            if fb.stand_feedback.status.value != fb.stand_feedback.status.STATUS_IS_STANDING:
                return GoalResponse.IN_PROGRESS
        elif choice == fb.FEEDBACK_STANCE_FEEDBACK_SET:
            if fb.stance_feedback.status.value == fb.stance_feedback.status.STATUS_TOO_FAR_AWAY:
                return GoalResponse.FAILED
            if fb.stance_feedback.status.value != fb.stance_feedback.status.STATUS_STANCED:
                return GoalResponse.IN_PROGRESS
        elif choice == fb.FEEDBACK_STOP_FEEDBACK_SET:
            self.get_logger().warn("WARNING: Stop command provides no feedback")
        elif choice == fb.FEEDBACK_FOLLOW_ARM_FEEDBACK_SET:
            self.get_logger().warn("WARNING: FollowArmCommand provides no feedback")
        elif choice == fb.FEEDBACK_NOT_SET:
            # sync_feedback.mobility_command_feedback_is_set, feedback_choice is actually not set.
            # This may happen when a command finishes, which means we may return SUCCESS below.
            self.get_logger().info("mobility command feedback indicates goal has reached")
        else:
            self.get_logger().error("ERROR: unknown mobility command type")
            return GoalResponse.IN_PROGRESS
        return GoalResponse.SUCCESS

    def _process_synchronized_gripper_command_feedback(self, feedback: GripperCommandFeedback) -> GoalResponse:
        maybe_goal_response = self._process_feedback_status(feedback.status.value)
        if maybe_goal_response is not None:
            return maybe_goal_response

        if feedback.command.command_choice == feedback.command.COMMAND_CLAW_GRIPPER_FEEDBACK_SET:
            if (
                feedback.command.claw_gripper_feedback.status.value
                == feedback.command.claw_gripper_feedback.status.STATUS_IN_PROGRESS
            ):
                return GoalResponse.IN_PROGRESS
            if (
                feedback.command.claw_gripper_feedback.status.value
                == feedback.command.claw_gripper_feedback.status.STATUS_UNKNOWN
            ):
                self.get_logger().error("ERROR: claw grippper status unknown")
                return GoalResponse.IN_PROGRESS
            if (
                feedback.command.claw_gripper_feedback.status.value
                == feedback.command.claw_gripper_feedback.status.STATUS_AT_GOAL
                or feedback.command.claw_gripper_feedback.status.value
                == feedback.command.claw_gripper_feedback.status.STATUS_APPLYING_FORCE
            ):
                return GoalResponse.SUCCESS
        else:
            self.get_logger().error("ERROR: unknown gripper command type")
            return GoalResponse.IN_PROGRESS
        return GoalResponse.SUCCESS

    def _robot_command_goal_complete(self, feedback: RobotCommandFeedback) -> GoalResponse:
        if feedback is None:
            # NOTE: it takes an iteration for the feedback to get set.
            return GoalResponse.IN_PROGRESS

        choice = feedback.command.command_choice
        if choice == feedback.command.COMMAND_FULL_BODY_FEEDBACK_SET:
            full_body_feedback = feedback.command.full_body_feedback
            return self._process_full_body_command_feedback(full_body_feedback)

        elif choice == feedback.command.COMMAND_SYNCHRONIZED_FEEDBACK_SET:
            # The idea here is that a synchronized command can have arm, mobility, and/or gripper
            # sub-commands in it.  The total command isn't done until all sub-commands are satisfied.
            # So if any one of the sub-commands is still in progress, it short-circuits out as
            # IN_PROGRESS.  And if it makes it to the bottom of the function, then all components
            # must be satisfied, and it returns SUCCESS.
            # One corner case to know about is that the commands that don't provide feedback, such
            # as a velocity command will return SUCCESS.  This allows you to use them more effectively
            # with other commands.  For example if you wanted to move the arm with some velocity
            # while the mobility is going to some SE2 trajectory then that will work.

            sync_feedback = feedback.command.synchronized_feedback
            if sync_feedback.arm_command_feedback_is_set is True:
                arm_feedback = sync_feedback.arm_command_feedback
                response = self._process_synchronized_arm_command_feedback(arm_feedback)
                if response is not GoalResponse.SUCCESS:
                    return response

            if sync_feedback.mobility_command_feedback_is_set is True:
                mob_feedback = sync_feedback.mobility_command_feedback
                response = self._process_synchronized_mobility_command_feedback(mob_feedback)
                if response is not GoalResponse.SUCCESS:
                    return response

            if sync_feedback.gripper_command_feedback_is_set is True:
                grip_feedback = sync_feedback.gripper_command_feedback
                response = self._process_synchronized_gripper_command_feedback(grip_feedback)
                if response is not GoalResponse.SUCCESS:
                    return response

            return response
        else:
            self.get_logger().error("ERROR: unknown robot command type")
            return GoalResponse.IN_PROGRESS

    def _get_robot_command_feedback(self, goal_id: Optional[str]) -> RobotCommandFeedback:
        feedback = RobotCommandFeedback()
        if goal_id is None:
            mobility_command_feedback = feedback.command.synchronized_feedback.mobility_command_feedback
            feedback.command.command_choice = feedback.command.COMMAND_SYNCHRONIZED_FEEDBACK_SET
            mobility_command_feedback.status.value = mobility_command_feedback.status.STATUS_PROCESSING
            mobility_command_feedback.feedback.feedback_choice = (
                mobility_command_feedback.feedback.FEEDBACK_SE2_TRAJECTORY_FEEDBACK_SET
            )
            if self._wait_for_goal is not None and self._wait_for_goal.at_goal:
                mobility_command_feedback.feedback.se2_trajectory_feedback.status.value = (
                    mobility_command_feedback.feedback.se2_trajectory_feedback.status.STATUS_AT_GOAL
                )
            else:
                mobility_command_feedback.feedback.se2_trajectory_feedback.status.value = (
                    mobility_command_feedback.feedback.se2_trajectory_feedback.status.STATUS_GOING_TO_GOAL
                )
        else:
            if self.spot_wrapper is not None:
                conv.convert_proto_to_bosdyn_msgs_robot_command_feedback(
                    self.spot_wrapper.get_robot_command_feedback(goal_id).feedback,
                    feedback,
                )
        return feedback

    def handle_robot_command(self, goal_handle: ServerGoalHandle) -> RobotCommand.Result:
        ros_command = goal_handle.request.command
        proto_command = robot_command_pb2.RobotCommand()
        conv.convert_bosdyn_msgs_robot_command_to_proto(ros_command, proto_command)
        self._wait_for_goal = None
        if self.spot_wrapper is None:
            self._wait_for_goal = WaitForGoal(self.get_clock(), 2.0)
            goal_id = None
        else:
            success, err_msg, goal_id = self.spot_wrapper.robot_command(proto_command)
            if not success:
                raise Exception(err_msg)

        self.get_logger().info("Robot now executing goal " + str(goal_id))
        # The command is non-blocking, but we need to keep this function up in order to interrupt if a
        # preempt is requested and to return success if/when the robot reaches the goal. Also check the is_active to
        # monitor whether the timeout_cb has already aborted the command
        feedback: Optional[RobotCommandFeedback] = None
        feedback_msg: Optional[RobotCommand.Feedback] = None
        while (
            rclpy.ok()
            and not goal_handle.is_cancel_requested
            and self._robot_command_goal_complete(feedback) == GoalResponse.IN_PROGRESS
            and goal_handle.is_active
        ):
            feedback = self._get_robot_command_feedback(goal_id)
            feedback_msg = RobotCommand.Feedback(feedback=feedback)
            goal_handle.publish_feedback(feedback_msg)
            time.sleep(0.1)  # don't use rate here because we're already in a single thread

        # publish a final feedback
        result = RobotCommand.Result()
        if feedback is not None:
            goal_handle.publish_feedback(feedback_msg)
            result.result = feedback

        result.success = self._robot_command_goal_complete(feedback) == GoalResponse.SUCCESS

        if goal_handle.is_cancel_requested:
            result.success = False
            result.message = "Cancelled"
            goal_handle.canceled()
            if self.spot_wrapper is not None:
                _, stop_message = self.spot_wrapper.stop()
                self.get_logger().info(f"Stop attempt due to cancellation: {stop_message}")
        elif not goal_handle.is_active:
            result.success = False
            result.message = "Cancelled"
            # Don't abort because that's already happened
        elif result.success:
            result.message = "Successfully completed command"
            goal_handle.succeed()
        else:
            result.message = "Failed to complete command"
            goal_handle.abort()
        self._wait_for_goal = None
        if not self.spot_wrapper:
            self.get_logger().info("Returning action result " + str(result))
        return result

    def _manipulation_goal_complete(self, feedback: Optional[ManipulationApiFeedbackResponse]) -> GoalResponse:
        if feedback is None:
            # NOTE: it takes an iteration for the feedback to get set.
            return GoalResponse.IN_PROGRESS

        if feedback.current_state.value == feedback.current_state.MANIP_STATE_UNKNOWN:
            return GoalResponse.FAILED
        elif feedback.current_state.value == feedback.current_state.MANIP_STATE_DONE:
            return GoalResponse.SUCCESS
        elif feedback.current_state.value == feedback.current_state.MANIP_STATE_SEARCHING_FOR_GRASP:
            return GoalResponse.IN_PROGRESS
        elif feedback.current_state.value == feedback.current_state.MANIP_STATE_MOVING_TO_GRASP:
            return GoalResponse.IN_PROGRESS
        elif feedback.current_state.value == feedback.current_state.MANIP_STATE_GRASPING_OBJECT:
            return GoalResponse.IN_PROGRESS
        elif feedback.current_state.value == feedback.current_state.MANIP_STATE_PLACING_OBJECT:
            return GoalResponse.IN_PROGRESS
        elif feedback.current_state.value == feedback.current_state.MANIP_STATE_GRASP_SUCCEEDED:
            return GoalResponse.SUCCESS
        elif feedback.current_state.value == feedback.current_state.MANIP_STATE_GRASP_FAILED:
            return GoalResponse.FAILED
        elif feedback.current_state.value == feedback.current_state.MANIP_STATE_GRASP_PLANNING_SUCCEEDED:
            return GoalResponse.IN_PROGRESS
        elif feedback.current_state.value == feedback.current_state.MANIP_STATE_GRASP_PLANNING_NO_SOLUTION:
            return GoalResponse.FAILED
        elif feedback.current_state.value == feedback.current_state.MANIP_STATE_GRASP_FAILED_TO_RAYCAST_INTO_MAP:
            return GoalResponse.FAILED
        elif feedback.current_state.value == feedback.current_state.MANIP_STATE_GRASP_PLANNING_WAITING_DATA_AT_EDGE:
            return GoalResponse.IN_PROGRESS
        elif feedback.current_state.value == feedback.current_state.MANIP_STATE_WALKING_TO_OBJECT:
            return GoalResponse.IN_PROGRESS
        elif feedback.current_state.value == feedback.current_state.MANIP_STATE_ATTEMPTING_RAYCASTING:
            return GoalResponse.IN_PROGRESS
        elif feedback.current_state.value == feedback.current_state.MANIP_STATE_MOVING_TO_PLACE:
            return GoalResponse.IN_PROGRESS
        elif feedback.current_state.value == feedback.current_state.MANIP_STATE_PLACE_FAILED_TO_RAYCAST_INTO_MAP:
            return GoalResponse.FAILED
        elif feedback.current_state.value == feedback.current_state.MANIP_STATE_PLACE_SUCCEEDED:
            return GoalResponse.SUCCESS
        elif feedback.current_state.value == feedback.current_state.MANIP_STATE_PLACE_FAILED:
            return GoalResponse.FAILED
        else:
            raise Exception("Unknown manipulation state type")

    def _get_manipulation_command_feedback(self, goal_id: str) -> ManipulationApiFeedbackResponse:
        feedback = ManipulationApiFeedbackResponse()
        if self.spot_wrapper is not None:
            conv.convert_proto_to_bosdyn_msgs_manipulation_api_feedback_response(
                self.spot_wrapper.get_manipulation_command_feedback(goal_id), feedback
            )
        return feedback

    def handle_manipulation_command(self, goal_handle: ServerGoalHandle) -> Manipulation.Result:
        # Most of the logic here copied from handle_robot_command
        self.get_logger().debug("I'm a function that handles request to the manipulation api!")

        ros_command = goal_handle.request.command
        proto_command = manipulation_api_pb2.ManipulationApiRequest()
        conv.convert_bosdyn_msgs_manipulation_api_request_to_proto(ros_command, proto_command)
        self._wait_for_goal = None
        if not self.spot_wrapper:
            self._wait_for_goal = WaitForGoal(self.get_clock(), 2.0)
            goal_id: Optional[str] = None
        else:
            success, err_msg, goal_id = self.spot_wrapper.manipulation_command(proto_command)
            if not success:
                raise Exception(err_msg)

        self.get_logger().info("Robot now executing goal " + str(goal_id))
        # The command is non-blocking, but we need to keep this function up in order to interrupt if a
        # preempt is requested and to return success if/when the robot reaches the goal. Also check the is_active to
        # monitor whether the timeout_cb has already aborted the command
        feedback: Optional[ManipulationApiFeedbackResponse] = None
        feedback_msg: Optional[Manipulation.Feedback] = None
        while (
            rclpy.ok()
            and not goal_handle.is_cancel_requested
            and self._manipulation_goal_complete(feedback) == GoalResponse.IN_PROGRESS
            and goal_handle.is_active
        ):
            try:
                if goal_id is not None:
                    feedback = self._get_manipulation_command_feedback(goal_id)
            except InternalServerError as e:
                self.get_logger().error(e)

            feedback_msg = Manipulation.Feedback(feedback=feedback)
            goal_handle.publish_feedback(feedback_msg)

            time.sleep(0.1)  # don't use rate here because we're already in a single thread

        # publish a final feedback
        result = Manipulation.Result()
        if feedback is not None:
            goal_handle.publish_feedback(feedback_msg)
            result.result = feedback
        result.success = self._manipulation_goal_complete(feedback) == GoalResponse.SUCCESS

        if goal_handle.is_cancel_requested:
            result.success = False
            result.message = "Cancelled"
            goal_handle.canceled()
            if self.spot_wrapper is not None:
                _, stop_message = self.spot_wrapper.stop()
                self.get_logger().info(f"Stop attempt due to cancellation: {stop_message}")
        elif not goal_handle.is_active:
            result.success = False
            result.message = "Cancelled"
            # Don't abort because that's already happened
        elif result.success:
            result.message = "Successfully completed manipulation"
            goal_handle.succeed()
        else:
            result.message = "Failed to complete manipulation"
            goal_handle.abort()
        self._wait_for_goal = None
        if not self.spot_wrapper:
            self.get_logger().info("Returning action result " + str(result))
        return result

    def handle_trajectory(self, goal_handle: ServerGoalHandle) -> Optional[Trajectory.Result]:
        """ROS actionserver execution handler to handle receiving a request to move to a location"""
        result: Optional[Trajectory.Result] = None

        if goal_handle.request.target_pose.header.frame_id != "body":
            goal_handle.abort()
            result = Trajectory.Result()
            result.success = False
            result.message = "frame_id of target_pose must be 'body'"
            return result

        if goal_handle.request.duration.sec <= 0:
            goal_handle.abort()
            result = Trajectory.Result()
            result.success = False
            result.message = "duration must be larger than 0"
            return result

        if self.spot_wrapper is None:
            goal_handle.abort()
            result = Trajectory.Result()
            result.success = False
            result.message = "Spot wrapper is None"
            return result

        cmd_duration_secs = goal_handle.request.duration.sec * 1.0

        self.spot_wrapper.trajectory_cmd(
            goal_x=goal_handle.request.target_pose.pose.position.x,
            goal_y=goal_handle.request.target_pose.pose.position.y,
            goal_heading=math_helpers.Quat(
                w=goal_handle.request.target_pose.pose.orientation.w,
                x=goal_handle.request.target_pose.pose.orientation.x,
                y=goal_handle.request.target_pose.pose.orientation.y,
                z=goal_handle.request.target_pose.pose.orientation.z,
            ).to_yaw(),
            cmd_duration=cmd_duration_secs,
            precise_position=goal_handle.request.precise_positioning,
        )

        command_start_time = self.get_clock().now()

        # Abort the action server if cmd_duration is exceeded - the driver stops but does not provide
        # feedback to indicate this, so we monitor it ourselves
        # The trajectory command is non-blocking, but we need to keep this function up in order to
        # interrupt if a preempt is requested and to return success if/when the robot reaches the goal.
        # Also check the is_active to
        # monitor whether the timeout has already aborted the command

        #
        # Pre-emp missing in port to ROS2 (ros1: self.trajectory_server.is_preempt_requested())
        #

        # rate = rclpy.Rate(10)

        try:
            while rclpy.ok() and not self.spot_wrapper.at_goal and goal_handle.is_active:
                feedback = Trajectory.Feedback()
                if self.spot_wrapper.near_goal:
                    if self.spot_wrapper._last_trajectory_command_precise:
                        feedback.feedback = "Near goal, performing final adjustments"
                    else:
                        feedback.feedback = "Near goal"
                else:
                    feedback.feedback = "Moving to goal"

                # rate.sleep()
                goal_handle.publish_feedback(feedback)
                time.sleep(0.1)

                # check for timeout
                com_dur = self.get_clock().now() - command_start_time

                if com_dur.nanoseconds / 1e9 > cmd_duration_secs:
                    # timeout, quit with failure
                    self.get_logger().error("TIMEOUT")
                    feedback = Trajectory.Feedback()
                    feedback.feedback = "Failed to reach goal, timed out"
                    goal_handle.publish_feedback(feedback)
                    goal_handle.abort()

            result = Trajectory.Result()
            result.success = False
            result.message = "timeout"

            # If still active after exiting the loop, the command did not time out
            if goal_handle.is_active:
                #            if self.trajectory_server.is_preempt_requested():
                #                self.trajectory_server.publish_feedback(TrajectoryFeedback("Preempted"))
                #                self.trajectory_server.set_preempted()
                #                self.spot_wrapper.stop()
                #                result.success = False
                #                result.message = 'preempt'

                feedback = Trajectory.Feedback()
                if self.spot_wrapper.at_goal:
                    # self.get_logger().error("SUCCESS")
                    feedback.feedback = "Reached goal"
                    goal_handle.publish_feedback(feedback)
                    result.success = True
                    result.message = ""
                    goal_handle.succeed()
                else:
                    # self.get_logger().error("FAIL")
                    feedback.feedback = "Failed to reach goal"
                    goal_handle.publish_feedback(feedback)
                    result.success = False
                    result.message = "not at goal"
                    goal_handle.abort()

        except Exception as e:
            self.get_logger().error(f"Exception: {type(e)} - {e}")
            if result is not None:
                result.success = False
            result.message = f"Exception: {type(e)} - {e}"
        # self.get_logger().error(f"RETURN FROM HANDLE: {result}")
        return result

    def cmd_velocity_callback(self, data: Twist) -> None:
        """Callback for cmd_vel command"""
        if not self.spot_wrapper:
            self.get_logger().info(f"Mock mode, received command vel {data}")
            return
        self.spot_wrapper.velocity_cmd(data.linear.x, data.linear.y, data.angular.z, self.cmd_duration)

    def body_pose_callback(self, data: Pose) -> None:
        """Callback for cmd_vel command"""
        if self.spot_wrapper is None:
            self.get_logger().info("Mock mode, received command vel " + str(data))
            return
        q = Quaternion()
        q.x = data.orientation.x
        q.y = data.orientation.y
        q.z = data.orientation.z
        q.w = data.orientation.w
        position = geometry_pb2.Vec3(z=data.position.z)
        pose = geometry_pb2.SE3Pose(position=position, rotation=q)
        point = trajectory_pb2.SE3TrajectoryPoint(pose=pose)
        traj = trajectory_pb2.SE3Trajectory(points=[point])
        body_control = spot_command_pb2.BodyControlParams(base_offset_rt_footprint=traj)

        mobility_params = self.spot_wrapper.get_mobility_params()
        mobility_params.body_control.CopyFrom(body_control)
        self.spot_wrapper.set_mobility_params(mobility_params)

    def handle_graph_nav_get_localization_pose(
        self,
        request: GraphNavGetLocalizationPose.Response,
        response: GraphNavGetLocalizationPose.Response,
    ) -> GraphNavGetLocalizationPose.Response:
        if self.spot_wrapper is None:
            self.get_logger().error("Spot wrapper is None")
            response.success = False
            response.message = "Spot wrapper is None"
            return response

        try:
            state = self.spot_wrapper._graph_nav_client.get_localization_state()
            if not state.localization.waypoint_id:
                response.success = False
                response.message = "The robot is currently not localized to the map; Please localize."
                self.get_logger().warning(response.message)
                return response
            else:
                seed_t_body_msg = conv.bosdyn_localization_to_pose_msg(
                    state.localization,
                    self.spot_wrapper.robotToLocalTime,
                    in_seed_frame=True,
                    seed_frame=self.graph_nav_seed_frame,
                    body_frame=self.tf_name_graph_nav_body,
                    return_tf=False,
                )
                response.success = True
                response.message = "Success"
                response.pose = seed_t_body_msg
        except Exception as e:
            self.get_logger().error(f"Exception Error:{e}; \n {traceback.format_exc()}")
            response.success = False
            response.message = f"Exception Error:{e}"
        if response.success:
            self.get_logger().info("GraphNav localization pose received")
        return response

    def handle_graph_nav_set_localization(
        self,
        request: GraphNavSetLocalization.Request,
        response: GraphNavSetLocalization.Response,
    ) -> GraphNavSetLocalization.Response:
        if self.spot_wrapper is None:
            self.get_logger().error("Spot wrapper is None")
            response.success = False
            response.message = "Spot wrapper is None"
            return response

        try:
            if request.method == "fiducial":
                self.spot_wrapper.spot_graph_nav.set_initial_localization_fiducial()
                response.success = True
                response.message = "Success"
            elif request.method == "waypoint":
                self.spot_wrapper.spot_graph_nav.set_initial_localization_waypoint([request.waypoint_id])
                response.success = True
                response.message = "Success"
            else:
                response.success = False
                response.message = f"Invalid localization method {request.method}.Must be 'fiducial' or 'waypoint'"
                raise Exception(response.message)
        except Exception as e:
            self.get_logger().error(f"Exception Error:{e}; \n {traceback.format_exc()}")
            response.success = False
            response.message = f"Exception Error:{e}"
        if response.success:
            self.get_logger().info(f"Successfully set GraphNav localization. Method: {request.method}")
        return response

    def handle_graph_nav_upload_graph(
        self,
        request: GraphNavUploadGraph.Request,
        response: GraphNavUploadGraph.Response,
    ) -> GraphNavUploadGraph.Response:
        if self.spot_wrapper is None:
            self.get_logger().error("Spot wrapper is None")
            response.success = False
            response.message = "Spot wrapper is None"
            return response

        try:
            self.get_logger().info(f"Uploading GraphNav map: {request.upload_filepath}")
            self.spot_wrapper.spot_graph_nav.upload_graph(request.upload_filepath)
            self.get_logger().info("Uploaded")
            response.success = True
            response.message = "Success"
        except Exception as e:
            self.get_logger().error(f"Exception Error:{e}; \n {traceback.format_exc()}")
            response.success = False
            response.message = f"Exception Error:{e}"
        return response

    def handle_graph_nav_clear_graph(
        self, request: GraphNavClearGraph.Request, response: GraphNavClearGraph.Response
    ) -> GraphNavClearGraph.Response:
        if self.spot_wrapper is None:
            self.get_logger().error("Spot wrapper is None")
            response.success = False
            response.message = "Spot wrapper is None"
            return response

        try:
            self.get_logger().info("Clearing graph")
            self.spot_wrapper.spot_graph_nav.clear_graph()
            self.get_logger().info("Cleared")
            response.success = True
            response.message = "Success"
        except Exception as e:
            self.get_logger().error(f"Exception Error:{e}; \n {traceback.format_exc()}")
            response.success = False
            response.message = f"Exception Error:{e}"
        return response

    def handle_list_graph(self, request: ListGraph.Request, response: ListGraph.Response) -> ListGraph.Response:
        """ROS service handler for listing graph_nav waypoint_ids"""
        if self.spot_wrapper is None:
            self.get_logger().error("Spot wrapper is None")
            response.success = False
            response.message = "Spot wrapper is None"
            return response

        try:
            self.get_logger().info(f"Listing graph for: {request.upload_filepath}")
            self.spot_wrapper.spot_graph_nav.clear_graph()
            self.spot_wrapper.spot_graph_nav.upload_graph(request.upload_filepath)
            response.waypoint_ids = self.spot_wrapper.spot_graph_nav.list_graph()
        except Exception as e:
            self.get_logger().error("Exception Error:{}".format(e))
        return response

    def handle_list_world_objects(
        self, request: ListWorldObjects.Request, response: ListWorldObjects.Response
    ) -> Optional[ListWorldObjects.Response]:
        # For some reason exceptions in service callbacks don't print which makes debugging difficult!
        try:
            return self._handle_list_world_objects(request, response)
        except Exception:
            self.get_logger().error(f"In handling list world objects, exception was {traceback.format_exc()}")
        return None

    def _handle_list_world_objects(
        self, request: ListWorldObjects.Request, response: ListWorldObjects.Response
    ) -> ListWorldObjects.Response:
        object_types = [ot.value for ot in request.request.object_type]
        time_start_point = None
        if request.request.timestamp_filter_is_set:
            time_start_point = (
                request.request.timestamp_filter.sec + float(request.request.timestamp_filter.nanosec) / 1e9
            )
        if self.spot_wrapper is None:
            self.get_logger().info(f"Mock return for {object_types} after time {time_start_point}")
            # return a fake list
            proto_response = world_object_pb2.ListWorldObjectResponse()
            world_object = proto_response.world_objects.add()
            world_object.name = "my_fiducial_3"
            world_object.apriltag_properties.tag_id = 3
            world_object.apriltag_properties.frame_name_fiducial = "fiducial_3"
            world_object.apriltag_properties.frame_name_fiducial_filtered = "filtered_fiducial_3"
        else:
            proto_response = self.spot_wrapper.spot_world_objects.list_world_objects(object_types, time_start_point)
        conv.convert_proto_to_bosdyn_msgs_list_world_object_response(proto_response, response.response)
        return response

    def handle_navigate_to_feedback(self) -> None:
        """Thread function to send navigate_to feedback"""
        if self.spot_wrapper is None:
            return

        while rclpy.ok() and self.run_navigate_to:
            localization_state = self.spot_wrapper._graph_nav_client.get_localization_state()
            if localization_state.localization.waypoint_id:
                feedback = NavigateTo.Feedback()
                feedback.waypoint_id = localization_state.localization.waypoint_id
                if self.goal_handle is not None:
                    self.goal_handle.publish_feedback(feedback)
            time.sleep(0.1)
            # rclpy.Rate(10).sleep()

    def handle_navigate_to(self, goal_handle: ServerGoalHandle) -> NavigateTo.Result:
        """ROS service handler to run mission of the robot.  The robot will replay a mission"""
        # create thread to periodically publish feedback

        self.goal_handle = goal_handle
        feedback_thread = threading.Thread(target=self.handle_navigate_to_feedback, args=())
        self.run_navigate_to = True
        feedback_thread.start()
        if self.spot_wrapper is None:
            self.get_logger().error("Spot wrapper is None")
            response = NavigateTo.Result()
            response.success = False
            response.message = "Spot wrapper is None"
            goal_handle.abort()
            return response

        # run navigate_to
        resp = self.spot_wrapper.spot_graph_nav.navigate_to(
            upload_path=goal_handle.request.upload_path,
            navigate_to=goal_handle.request.navigate_to,
            initial_localization_fiducial=goal_handle.request.initial_localization_fiducial,
            initial_localization_waypoint=goal_handle.request.initial_localization_waypoint,
        )
        self.run_navigate_to = False
        feedback_thread.join()

        result = NavigateTo.Result()
        result.success = resp[0]
        result.message = resp[1]
        # check status
        if resp[0]:
            goal_handle.succeed()
        else:
            goal_handle.abort()

        return result

    def handle_get_gripper_camera_parameters(
        self,
        request: GetGripperCameraParameters.Request,
        response: GetGripperCameraParameters.Response,
    ) -> GetGripperCameraParameters.Response:
        if self.spot_wrapper is None:
            response.success = False
            response.message = "Spot Wrapper not initialized"
            return response
        if not self.spot_wrapper.has_arm():
            response.success = False
            response.message = "Spot configuration does not have arm"
            return response
        try:
            proto_request = gripper_camera_param_pb2.GripperCameraGetParamRequest()
            conv.convert_bosdyn_msgs_gripper_camera_get_param_request_to_proto(request.request, proto_request)
            proto_response = self.spot_wrapper.spot_images.get_gripper_camera_params(proto_request)
            conv.convert_proto_to_bosdyn_msgs_gripper_camera_get_param_response(proto_response, response.response)
            response.success = True
            response.message = "Request to get gripper camera parameters sent"
        except Exception as e:
            error_str = "Error:{}\n{}".format(e, traceback.format_exc())
            self.get_logger().error(error_str)
            response.success = False
            response.message = error_str

        return response

    def handle_set_gripper_camera_parameters(
        self,
        request: SetGripperCameraParameters.Request,
        response: SetGripperCameraParameters.Response,
    ) -> SetGripperCameraParameters.Response:
        if self.spot_wrapper is None:
            response.success = False
            response.message = "Spot Wrapper not initialized"
            return response
        if not self.spot_wrapper.has_arm():
            response.success = False
            response.message = "Spot configuration does not have arm"
            return response

        try:
            proto_request = gripper_camera_param_pb2.GripperCameraParamRequest()
            conv.convert_bosdyn_msgs_gripper_camera_param_request_to_proto(request.request, proto_request)
            proto_response = self.spot_wrapper.spot_images.set_gripper_camera_params(proto_request)
            conv.convert_proto_to_bosdyn_msgs_gripper_camera_param_response(proto_response, response.response)
            response.success = True
            response.message = "Request to set gripper camera parameters sent"
        except Exception as e:
            error_str = "Error:{}\n{}".format(e, traceback.format_exc())
            self.get_logger().error(error_str)
            response.success = False
            response.message = error_str

        return response

    def populate_camera_static_transforms(self, image_data: image_pb2.Image) -> None:
        """Check data received from one of the image tasks and use the transform snapshot to extract the camera frame
        transforms. This is the transforms from body->frontleft->frontleft_fisheye, for example. These transforms
        never change, but they may be calibrated slightly differently for each robot, so we need to generate the
        transforms at runtime.
        Args:
        image_data: Image protobuf data from the wrapper
        """
        # We exclude the odometry frames from static transforms since they are not static. We can ignore the body
        # frame because it is a child of odom or vision depending on the preferred_odom_frame, and will be published
        # by the non-static transform publishing that is done by the state callback
        excluded_frames = [
            self.tf_name_vision_odom.value,
            self.tf_name_kinematic_odom.value,
            self.frame_prefix + "body",
        ]
        excluded_frames = [f[f.rfind("/") + 1 :] for f in excluded_frames]

        # Special case handling for hand camera frames that reference the link "arm0.link_wr1" in their
        # transform snapshots. This name only appears in hand camera transform snapshots and appears to
        # be a bug in this particular image callback path.
        #
        # 1. We exclude publishing a static transform from arm0.link_wr1 -> body here because it depends
        #    on the arm's position and a static transform would fix it to its initial position.
        #
        # 2. Below we rename the parent link "arm0.link_wr1" to "link_wr1" as it appears in robot state
        #    which is used for publishing dynamic tfs elsewhere. Without this, the hand camera frame
        #    positions would never properly update as no other pipelines reference "arm0.link_wr1".
        #
        # We save an RPC call to self.spot_wrapper.has_arm() and any extra complexity here as the link
        # will not exist if the spot does not have an arm and the special case code will have no effect.
        excluded_frames.append("arm0.link_wr1")

        for frame_name in image_data.shot.transforms_snapshot.child_to_parent_edge_map:
            if frame_name in excluded_frames:
                continue

            transform = image_data.shot.transforms_snapshot.child_to_parent_edge_map.get(frame_name)
            parent_frame = transform.parent_frame_name

            # special case handling of parent frame to sync with robot state naming, see above
            if parent_frame == "arm0.link_wr1":
                parent_frame = "link_wr1"

            existing_transforms = [
                (transform.header.frame_id, transform.child_frame_id) for transform in self.camera_static_transforms
            ]
            if (
                self.frame_prefix + parent_frame,
                self.frame_prefix + frame_name,
            ) in existing_transforms:
                # We already extracted this transform
                continue

            if self.spot_wrapper is not None:
                local_time = self.spot_wrapper.robotToLocalTime(image_data.shot.acquisition_time)
            else:
                local_time = Timestamp()
            tf_time = builtin_interfaces.msg.Time(sec=local_time.seconds, nanosec=local_time.nanos)
            static_tf = populate_transform_stamped(
                tf_time,
                parent_frame,
                frame_name,
                transform.parent_tform_child,
                self.frame_prefix,
            )
            self.camera_static_transforms.append(static_tf)
            self.camera_static_transform_broadcaster.sendTransform(self.camera_static_transforms)

    def step(self) -> None:
        """Update spot sensors"""
        if not self._printed_once:
            self.get_logger().info("Driver successfully started!")
            self._printed_once = True
        self.get_logger().debug("Step/Update")
        if rclpy.ok():
            if self.spot_wrapper is not None:
                self.spot_wrapper.updateTasks()  # Testing with Robot
            self.get_logger().debug("UPDATE TASKS")
            feedback_msg = Feedback()
            if self.spot_wrapper:
                feedback_msg.standing = self.spot_wrapper.is_standing
                feedback_msg.sitting = self.spot_wrapper.is_sitting
                feedback_msg.moving = self.spot_wrapper.is_moving
                _id = self.spot_wrapper.id
                try:
                    feedback_msg.serial_number = _id.serial_number
                    feedback_msg.species = _id.species
                    feedback_msg.version = _id.version
                    feedback_msg.nickname = _id.nickname
                    feedback_msg.computer_serial_number = _id.computer_serial_number
                except AttributeError:
                    pass
            self.feedback_pub.publish(feedback_msg)
            mobility_params_msg = MobilityParams()
            if self.spot_wrapper is not None:
                try:
                    mobility_params = self.spot_wrapper.get_mobility_params()
                    mobility_params_msg.body_control.position.x = (
                        mobility_params.body_control.base_offset_rt_footprint.points[0].pose.position.x
                    )
                    mobility_params_msg.body_control.position.y = (
                        mobility_params.body_control.base_offset_rt_footprint.points[0].pose.position.y
                    )
                    mobility_params_msg.body_control.position.z = (
                        mobility_params.body_control.base_offset_rt_footprint.points[0].pose.position.z
                    )
                    mobility_params_msg.body_control.orientation.x = (
                        mobility_params.body_control.base_offset_rt_footprint.points[0].pose.rotation.x
                    )
                    mobility_params_msg.body_control.orientation.y = (
                        mobility_params.body_control.base_offset_rt_footprint.points[0].pose.rotation.y
                    )
                    mobility_params_msg.body_control.orientation.z = (
                        mobility_params.body_control.base_offset_rt_footprint.points[0].pose.rotation.z
                    )
                    mobility_params_msg.body_control.orientation.w = (
                        mobility_params.body_control.base_offset_rt_footprint.points[0].pose.rotation.w
                    )
                    mobility_params_msg.locomotion_hint = mobility_params.locomotion_hint
                    mobility_params_msg.stair_hint = mobility_params.stair_hint
                except Exception as e:
                    self.get_logger().error("Error:{}".format(e))
                    pass
            self.mobility_params_pub.publish(mobility_params_msg)

    def destroy_node(self) -> None:
        self.get_logger().info("Shutting down ROS driver for Spot")
        if self.spot_wrapper is not None:
            self.spot_wrapper.sit()
        self.node_rate.sleep()
        if self.spot_wrapper is not None:
            self.spot_wrapper.disconnect()
        super().destroy_node()


@ros_process.main(prebaked=False)
def main(args: Optional[List[str]] = None) -> None:
    ros_process.spin(SpotROS)


if __name__ == "__main__":
    main()<|MERGE_RESOLUTION|>--- conflicted
+++ resolved
@@ -918,8 +918,6 @@
                 if self.auto_stand.value:
                     self.spot_wrapper.stand()
 
-<<<<<<< HEAD
-=======
         self.create_service(
             srv_type=Trigger,
             srv_name="take_lease",
@@ -955,74 +953,6 @@
 
         return response
 
-    def robot_state_callback(self, results: Any) -> None:
-        """Callback for when the Spot Wrapper gets new robot state data.
-        Args:
-            results: FutureWrapper object of AsyncPeriodicQuery callback
-        """
-        if self.spot_wrapper is None:
-            return
-
-        state = self.spot_wrapper.robot_state
-
-        if state is not None:
-            # Joint states
-            joint_state = get_joint_states_from_state(state, self.spot_wrapper)
-            if self.joint_state_pub is not None:
-                self.joint_state_pub.publish(joint_state)
-
-            # TF
-            tf_msg = get_tf_from_state(state, self.spot_wrapper, self.preferred_odom_frame.value)
-            if len(tf_msg.transforms) > 0:
-                self.dynamic_broadcaster.sendTransform(tf_msg.transforms)
-
-            # Odom Twist #
-            twist_odom_msg = get_odom_twist_from_state(state, self.spot_wrapper)
-            self.odom_twist_pub.publish(twist_odom_msg)
-
-            # Odom #
-            if self.preferred_odom_frame.value == self.spot_wrapper.frame_prefix + "vision":
-                odom_msg = get_odom_from_state(state, self.spot_wrapper, use_vision=True)
-            else:
-                odom_msg = get_odom_from_state(state, self.spot_wrapper, use_vision=False)
-            self.odom_pub.publish(odom_msg)
-
-            # Feet #
-            foot_array_msg = get_feet_from_state(state, self.spot_wrapper)
-            self.feet_pub.publish(foot_array_msg)
-
-            # EStop #
-            estop_array_msg = get_estop_state_from_state(state, self.spot_wrapper)
-            self.estop_pub.publish(estop_array_msg)
-
-            # WIFI #
-            wifi_msg = get_wifi_from_state(state, self.spot_wrapper)
-            self.wifi_pub.publish(wifi_msg)
-
-            # Battery States #
-            battery_states_array_msg = get_battery_states_from_state(state, self.spot_wrapper)
-            self.battery_pub.publish(battery_states_array_msg)
-
-            # Power State #
-            power_state_msg = get_power_states_from_state(state, self.spot_wrapper)
-            self.power_pub.publish(power_state_msg)
-
-            # System Faults #
-            system_fault_state_msg = get_system_faults_from_state(state, self.spot_wrapper)
-            self.system_faults_pub.publish(system_fault_state_msg)
-
-            # Behavior Faults #
-            behavior_fault_state_msg = get_behavior_faults_from_state(state, self.spot_wrapper)
-            self.behavior_faults_pub.publish(behavior_fault_state_msg)
-
-            if self.spot_wrapper.has_arm():
-                end_effector_force_msg = get_end_effector_force_from_state(state, self.spot_wrapper)
-                self.end_effector_force_pub.publish(end_effector_force_msg)
-
-                manipulator_state_msg = get_manipulator_state_from_state(state, self.spot_wrapper)
-                self.manipulator_state_pub.publish(manipulator_state_msg)
-
->>>>>>> 1162ffe8
     def metrics_callback(self, results: Any) -> None:
         """Callback for when the Spot Wrapper gets new metrics data.
         Args:
