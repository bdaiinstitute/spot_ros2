#!/usr/bin/env python3
# Debug
# from ros_helpers import *
import logging
import os
import tempfile
import threading
import time
import traceback
import typing
from dataclasses import dataclass
from enum import Enum
from functools import partial
from typing import Any, Callable, Dict, List, Optional, Union

import bdai_ros2_wrappers.process as ros_process
import builtin_interfaces.msg
import rclpy
import rclpy.duration
import rclpy.time
import tf2_ros
from bdai_ros2_wrappers.node import Node
from bdai_ros2_wrappers.single_goal_action_server import (
    SingleGoalActionServer,
)
from bdai_ros2_wrappers.single_goal_multiple_action_servers import (
    SingleGoalMultipleActionServers,
)
from bosdyn.api import (
    geometry_pb2,
    gripper_camera_param_pb2,
    image_pb2,
    manipulation_api_pb2,
    robot_command_pb2,
    trajectory_pb2,
    world_object_pb2,
)
from bosdyn.api.geometry_pb2 import Quaternion, SE2VelocityLimit
from bosdyn.api.spot import robot_command_pb2 as spot_command_pb2
from bosdyn.api.spot.choreography_sequence_pb2 import Animation, ChoreographySequence
from bosdyn.client import math_helpers
from bosdyn.client.exceptions import InternalServerError
from bosdyn_api_msgs.math_helpers import bosdyn_localization_to_pose_msg
from bosdyn_msgs.conversions import convert
from bosdyn_msgs.msg import (
    ArmCommandFeedback,
    Camera,
    FullBodyCommandFeedback,
    GripperCommandFeedback,
    Logpoint,
    ManipulationApiFeedbackResponse,
    MobilityCommandFeedback,
    PtzDescription,
    RobotCommandFeedback,
    RobotCommandFeedbackStatusStatus,
)
from geometry_msgs.msg import (
    Pose,
    PoseStamped,
    TransformStamped,
    Twist,
)
from google.protobuf.timestamp_pb2 import Timestamp
from rclpy import Parameter
from rclpy.action import ActionServer
from rclpy.action.server import ServerGoalHandle
from rclpy.callback_groups import (
    CallbackGroup,
    MutuallyExclusiveCallbackGroup,
)
from rclpy.clock import Clock
from rclpy.impl import rcutils_logger
from rclpy.publisher import Publisher
from rclpy.timer import Rate
from sensor_msgs.msg import CameraInfo, Image
from std_srvs.srv import SetBool, Trigger

import spot_driver.robot_command_util as robot_command_util

# DEBUG/RELEASE: RELATIVE PATH NOT WORKING IN DEBUG
# Release
from spot_driver.ros_helpers import (
    bosdyn_data_to_image_and_camera_info_msgs,
    get_from_env_and_fall_back_to_param,
    get_tf_from_world_objects,
    populate_transform_stamped,
)
from spot_msgs.action import (  # type: ignore
    Manipulation,
    NavigateTo,
    Trajectory,
)
from spot_msgs.action import (  # type: ignore
    RobotCommand as RobotCommandAction,
)
from spot_msgs.msg import (  # type: ignore
    Feedback,
    LeaseArray,
    LeaseResource,
    Metrics,
    MobilityParams,
)
from spot_msgs.srv import (  # type: ignore
    ChoreographyRecordedStateToAnimation,
    ChoreographyStartRecordingState,
    ChoreographyStopRecordingState,
    ClearBehaviorFault,
    DeleteLogpoint,
    DeleteSound,
    Dock,
    ExecuteDance,
    GetChoreographyStatus,
    GetGripperCameraParameters,
    GetLEDBrightness,
    GetLogpointStatus,
    GetPtzPosition,
    GetVolume,
    GraphNavClearGraph,
    GraphNavGetLocalizationPose,
    GraphNavSetLocalization,
    GraphNavUploadGraph,
    InitializeLens,
    ListAllDances,
    ListAllMoves,
    ListCameras,
    ListGraph,
    ListLogpoints,
    ListPtz,
    ListSounds,
    ListWorldObjects,
    LoadSound,
    PlaySound,
    RetrieveLogpoint,
    SetGripperCameraParameters,
    SetLEDBrightness,
    SetLocomotion,
    SetPtzPosition,
    SetVelocity,
    SetVolume,
    StoreLogpoint,
    TagLogpoint,
    UploadAnimation,
)
from spot_msgs.srv import (  # type: ignore
    RobotCommand as RobotCommandService,
)
from spot_wrapper.cam_wrapper import SpotCamCamera, SpotCamWrapper
from spot_wrapper.spot_images import CameraSource
from spot_wrapper.wrapper import SpotWrapper

MAX_DURATION = 1e6
COLOR_END = "\33[0m"
COLOR_GREEN = "\33[32m"
COLOR_YELLOW = "\33[33m"


@dataclass
class Request:
    id: str
    data: Any


@dataclass
class Response:
    message: str
    success: bool


class GoalResponse(Enum):
    FAILED = -1
    IN_PROGRESS = False
    SUCCESS = True


class WaitForGoal(object):
    def __init__(
        self,
        clock: Clock,
        _time: Union[float, rclpy.time.Time],
        callback: Optional[Callable] = None,
    ) -> None:
        self._at_goal: bool = False
        self._callback: Optional[Callable] = callback
        self._clock: Clock = clock
        self._time: rclpy.time.Duration = rclpy.time.Duration(seconds=_time)
        self._thread: threading.Thread = threading.Thread(target=self._run)
        self._thread.start()

    @property
    def at_goal(self) -> bool:
        return self._at_goal

    def _run(self) -> None:
        start_time = self._clock.now()
        while self._clock.now() - start_time < self._time:
            time.sleep(0.05)
        self._at_goal = True


class SpotImageType(str, Enum):
    RGB = "visual"
    Depth = "depth"
    RegDepth = "depth_registered"


def set_node_parameter_from_parameter_list(
    node: Node, parameter_list: Optional[typing.List[Parameter]], parameter_name: str
) -> None:
    """Set parameters when the node starts not from a launch file."""
    if parameter_list is not None:
        node.set_parameters([parameter for parameter in parameter_list if parameter.name == parameter_name])


class SpotROS(Node):
    """Parent class for using the wrapper.  Defines all callbacks and keeps the wrapper alive"""

    """
    When we send very long trajectories to Spot, we create batches of given
    size. If we do not batch a long trajectory, Spot will reject it.
    """
    TRAJECTORY_BATCH_SIZE = 100

    """
    When we send very long trajectories to Spot, we create overlapping batches.
    Overlapping trajectories is very important because we want the robot to
    stich them smoothly. A batch is sent before the previous one has completed,
    to work around network latency.
    The following value has been determined empirically.
    """
    TRAJECTORY_BATCH_OVERLAPPING_POINTS = 20

    def __init__(self, parameter_list: Optional[typing.List[Parameter]] = None, **kwargs: typing.Any) -> None:
        """
        Main function for the SpotROS class.  Gets config from ROS and initializes the wrapper.
        Holds lease from wrapper and updates all async tasks at the ROS rate
        """
        super().__init__("spot_ros2", **kwargs)
        self.run_navigate_to: Optional[bool] = None
        self._printed_once: bool = False

        self.get_logger().info(COLOR_GREEN + "Hi from spot_driver." + COLOR_END)

        self.callbacks: Dict[str, Callable] = {}
        """Dictionary listing what callback to use for what data task"""
        self.callbacks["metrics"] = self.metrics_callback
        self.callbacks["lease"] = self.lease_callback
        self.callbacks["world_objects"] = self.world_objects_callback

        self.group: CallbackGroup = MutuallyExclusiveCallbackGroup()
        self.rgb_callback_group: CallbackGroup = MutuallyExclusiveCallbackGroup()
        self.depth_callback_group: CallbackGroup = MutuallyExclusiveCallbackGroup()
        self.depth_registered_callback_group: CallbackGroup = MutuallyExclusiveCallbackGroup()
        self.graph_nav_callback_group: CallbackGroup = MutuallyExclusiveCallbackGroup()
        rate = self.create_rate(100)
        self.node_rate: Rate = rate

        self.declare_parameter("auto_claim", False)
        self.declare_parameter("auto_power_on", False)
        self.declare_parameter("auto_stand", False)

        self.declare_parameter("use_take_lease", True)
        self.declare_parameter("get_lease_on_action", True)
        self.declare_parameter("continually_try_stand", False)

        self.declare_parameter("deadzone", 0.05)
        self.declare_parameter("estop_timeout", 9.0)
        self.declare_parameter("cmd_duration", 0.125)
        self.declare_parameter("start_estop", False)
        self.declare_parameter("publish_rgb", True)
        self.declare_parameter("publish_depth", True)
        self.declare_parameter("publish_depth_registered", False)
        self.declare_parameter("rgb_cameras", True)

        # Declare rates for the spot_ros2 publishers, which are combined to a dictionary
        self.declare_parameter("metrics_rate", 0.04)
        self.declare_parameter("lease_rate", 1.0)
        self.declare_parameter("world_objects_rate", 20.0)
        self.declare_parameter("image_rate", 10.0)
        self.declare_parameter("graph_nav_pose_rate", 10.0)

        self.declare_parameter("publish_graph_nav_pose", False)
        self.declare_parameter("graph_nav_seed_frame", "graph_nav_map")
        self.declare_parameter("initialize_spot_cam", False)

        self.declare_parameter("spot_name", "")
        self.declare_parameter("mock_enable", False)

        # If `mock_enable:=True`, then there are additional parameters. We must set this one separately.
        set_node_parameter_from_parameter_list(self, parameter_list, "mock_enable")
        if self.get_parameter("mock_enable").value:
            self.declare_parameter("mock_has_arm", rclpy.Parameter.Type.BOOL)

        # used for setting when not using launch file
        if parameter_list is not None:
            self.set_parameters(parameter_list)

        self.auto_claim: Parameter = self.get_parameter("auto_claim")
        self.auto_power_on: Parameter = self.get_parameter("auto_power_on")
        self.auto_stand: Parameter = self.get_parameter("auto_stand")
        self.start_estop: Parameter = self.get_parameter("start_estop")

        self.use_take_lease: Parameter = self.get_parameter("use_take_lease")
        self.get_lease_on_action: Parameter = self.get_parameter("get_lease_on_action")
        self.continually_try_stand: Parameter = self.get_parameter("continually_try_stand")

        self.publish_rgb: Parameter = self.get_parameter("publish_rgb")
        self.publish_depth: Parameter = self.get_parameter("publish_depth")
        self.publish_depth_registered: Parameter = self.get_parameter("publish_depth_registered")
        self.rgb_cameras: Parameter = self.get_parameter("rgb_cameras")

        self.publish_graph_nav_pose: Parameter = self.get_parameter("publish_graph_nav_pose")
        self.graph_nav_seed_frame: str = self.get_parameter("graph_nav_seed_frame").value
        self.initialize_spot_cam: bool = self.get_parameter("initialize_spot_cam").value

        self._wait_for_goal: Optional[WaitForGoal] = None
        self.goal_handle: Optional[ServerGoalHandle] = None

        self.rates = {
            "metrics": self.get_parameter("metrics_rate").value,
            "lease": self.get_parameter("lease_rate").value,
            "world_objects": self.get_parameter("world_objects_rate").value,
            "image": self.get_parameter("image_rate").value,
            "graph_nav_pose": self.get_parameter("graph_nav_pose_rate").value,
        }
        max_task_rate = float(max(self.rates.values()))

        self.declare_parameter("async_tasks_rate", max_task_rate)
        # This is only done from parameter because it should be passed by the launch file
        self.name: Optional[str] = self.get_parameter("spot_name").value
        if not self.name:
            self.name = None
        self.mock: bool = self.get_parameter("mock_enable").value
        self.mock_has_arm: Optional[bool] = None
        if self.mock:
            self.mock_has_arm = self.get_parameter("mock_has_arm").value

        self.motion_deadzone: Parameter = self.get_parameter("deadzone")
        self.estop_timeout: Parameter = self.get_parameter("estop_timeout")
        self.async_tasks_rate: float = self.get_parameter("async_tasks_rate").value
        if self.async_tasks_rate < max_task_rate:
            self.get_logger().warn(
                COLOR_YELLOW
                + f"The maximum individual task rate is {max_task_rate} Hz. You have manually set the async_tasks_rate"
                f" to {self.async_tasks_rate} which is lower and will decrease the frequency of one of the periodic"
                " tasks being run."
                + COLOR_END
            )

        self.cmd_duration: float = self.get_parameter("cmd_duration").value

        self.username: str = get_from_env_and_fall_back_to_param("BOSDYN_CLIENT_USERNAME", self, "username", "user")
        self.password: str = get_from_env_and_fall_back_to_param("BOSDYN_CLIENT_PASSWORD", self, "password", "password")

        self.ip: str = get_from_env_and_fall_back_to_param("SPOT_IP", self, "hostname", "10.0.0.3")
        self.port: int = get_from_env_and_fall_back_to_param("SPOT_PORT", self, "port", 0)

        self.camera_static_transform_broadcaster: tf2_ros.StaticTransformBroadcaster = (
            tf2_ros.StaticTransformBroadcaster(self)
        )
        # Static transform broadcaster is super simple and just a latched publisher. Every time we add a new static
        # transform we must republish all static transforms from this source, otherwise the tree will be incomplete.
        # We keep a list of all the static transforms we already have, so they can be republished, and so we can check
        # which ones we already have
        self.camera_static_transforms: List[TransformStamped] = []

        # Spot has 2 types of odometries: 'odom' and 'vision'
        # The former one is kinematic odometry and the second one is a combined odometry of vision and kinematics
        # These params enables to change which odometry frame is a parent of body frame and to change tf names of each
        # odometry frames.
        frame_prefix = ""
        if self.name is not None:
            frame_prefix = self.name + "/"
        self.frame_prefix: str = frame_prefix
        self.preferred_odom_frame: Parameter = self.declare_parameter(
            "preferred_odom_frame", self.frame_prefix + "odom"
        )  # 'vision' or 'odom'
        self.tf_name_kinematic_odom: Parameter = self.declare_parameter(
            "tf_name_kinematic_odom", self.frame_prefix + "odom"
        )
        self.tf_name_raw_kinematic: str = frame_prefix + "odom"
        self.tf_name_vision_odom: Parameter = self.declare_parameter(
            "tf_name_vision_odom", self.frame_prefix + "vision"
        )
        self.tf_name_raw_vision: str = self.frame_prefix + "vision"

        preferred_odom_frame_references = [self.tf_name_raw_kinematic, self.tf_name_raw_vision]
        if self.preferred_odom_frame.value not in preferred_odom_frame_references:
            error_msg = (
                f'rosparam "preferred_odom_frame" should be one of {preferred_odom_frame_references}, got'
                f' "{self.preferred_odom_frame.value}"'
            )
            self.get_logger().error(error_msg)
            raise ValueError(error_msg)

        self.tf_name_graph_nav_body: str = self.frame_prefix + "body"

        # logger for spot wrapper
        name_with_dot = ""
        if self.name is not None:
            name_with_dot = self.name + "."

        logging.basicConfig(format="[%(filename)s:%(lineno)d] %(message)s", level=logging.ERROR)
        self.wrapper_logger = logging.getLogger(f"{name_with_dot}spot_wrapper")

        name_str = ""
        if self.name is not None:
            name_str = " for " + self.name
        mocking_designator = " (mocked)" if self.mock else ""
        self.get_logger().info("Starting ROS driver for Spot" + name_str + mocking_designator)
        # testing with Robot

        if self.mock:
            self.spot_wrapper: Optional[SpotWrapper] = None
            self.cam_wrapper: Optional[SpotCamWrapper] = None
        else:
            # create SpotWrapper if not mocking
            self.spot_wrapper = SpotWrapper(
                username=self.username,
                password=self.password,
                hostname=self.ip,
                port=self.port,
                robot_name=self.name,
                logger=self.wrapper_logger,
                start_estop=self.start_estop.value,
                estop_timeout=self.estop_timeout.value,
                rates=self.rates,
                callbacks=self.callbacks,
                use_take_lease=self.use_take_lease.value,
                get_lease_on_action=self.get_lease_on_action.value,
                continually_try_stand=self.continually_try_stand.value,
                rgb_cameras=self.rgb_cameras.value,
            )
            if not self.spot_wrapper.is_valid:
                return

            self.spot_cam_wrapper = None
            if self.initialize_spot_cam:
                try:
                    self.cam_logger = rcutils_logger.RcutilsLogger(name=f"{name_with_dot}spot_cam_wrapper")
                    self.spot_cam_wrapper = SpotCamWrapper(self.ip, self.username, self.password, self.cam_logger)
                except SystemError:
                    self.spot_cam_wrapper = None

            if self.frame_prefix != self.spot_wrapper.frame_prefix:
                error_msg = (
                    f"ERROR: disagreement between `self.frame_prefix` ({self.frame_prefix}) and"
                    f" `self.spot_wrapper.frame_prefix` ({self.spot_wrapper.frame_prefix})"
                )
                self.get_logger().error(error_msg)
                raise ValueError(error_msg)

        all_cameras = ["frontleft", "frontright", "left", "right", "back"]
        has_arm = self.mock_has_arm
        if self.spot_wrapper is not None:
            has_arm = self.spot_wrapper.has_arm()
        if has_arm:
            all_cameras.append("hand")
        self.declare_parameter("cameras_used", all_cameras)
        self.cameras_used = self.get_parameter("cameras_used")

        # Create the necessary publishers and timers
        # if enable set up publisher for rgb images
        if self.publish_rgb.value:
            self.create_image_publisher(SpotImageType.RGB, self.rgb_callback_group)
        # if enabled set up publisher for depth images
        if self.publish_depth.value:
            self.create_image_publisher(SpotImageType.Depth, self.depth_callback_group)
        # if enable publish registered depth
        if self.publish_depth_registered.value:
            self.create_image_publisher(SpotImageType.RegDepth, self.depth_registered_callback_group)

        if self.publish_graph_nav_pose.value:
            # graph nav pose will be published both on a topic
            # and as a TF transform from graph_nav_map to body.
            self.graph_nav_pose_pub = self.create_publisher(PoseStamped, "graph_nav/body_pose", 1)
            self.graph_nav_pose_transform_broadcaster = tf2_ros.StaticTransformBroadcaster(self)

            self.create_timer(
                1 / self.rates["graph_nav_pose"],
                self.publish_graph_nav_pose_callback,
                callback_group=self.graph_nav_callback_group,
            )

        self.declare_parameter("has_arm", has_arm)

        # Status Publishers #
        self.dynamic_broadcaster: tf2_ros.TransformBroadcaster = tf2_ros.TransformBroadcaster(self)
        self.metrics_pub: Publisher = self.create_publisher(Metrics, "status/metrics", 1)
        self.lease_pub: Publisher = self.create_publisher(LeaseArray, "status/leases", 1)
        self.feedback_pub: Publisher = self.create_publisher(Feedback, "status/feedback", 1)
        self.mobility_params_pub: Publisher = self.create_publisher(MobilityParams, "status/mobility_params", 1)

        self.create_subscription(Twist, "cmd_vel", self.cmd_velocity_callback, 1, callback_group=self.group)
        self.create_subscription(Pose, "body_pose", self.body_pose_callback, 1, callback_group=self.group)
        self.create_service(
            Trigger,
            "claim",
            lambda request, response: self.service_wrapper("claim", self.handle_claim, request, response),
            callback_group=self.group,
        )
        self.create_service(
            Trigger,
            "release",
            lambda request, response: self.service_wrapper("release", self.handle_release, request, response),
            callback_group=self.group,
        )
        self.create_service(
            Trigger,
            "stop",
            lambda request, response: self.service_wrapper("stop", self.handle_stop, request, response),
            callback_group=self.group,
        )
        self.create_service(
            Trigger,
            "self_right",
            lambda request, response: self.service_wrapper("self_right", self.handle_self_right, request, response),
            callback_group=self.group,
        )
        self.create_service(
            Trigger,
            "sit",
            lambda request, response: self.service_wrapper("sit", self.handle_sit, request, response),
            callback_group=self.group,
        )
        self.create_service(
            Trigger,
            "stand",
            lambda request, response: self.service_wrapper("stand", self.handle_stand, request, response),
            callback_group=self.group,
        )
        self.create_service(
            Trigger,
            "rollover",
            lambda request, response: self.service_wrapper("rollover", self.handle_rollover, request, response),
            callback_group=self.group,
        )
        self.create_service(
            Trigger,
            "power_on",
            lambda request, response: self.service_wrapper("power_on", self.handle_power_on, request, response),
            callback_group=self.group,
        )
        self.create_service(
            Trigger,
            "power_off",
            lambda request, response: self.service_wrapper("power_off", self.handle_safe_power_off, request, response),
            callback_group=self.group,
        )
        self.create_service(
            Trigger,
            "estop/hard",
            lambda request, response: self.service_wrapper("estop/hard", self.handle_estop_hard, request, response),
            callback_group=self.group,
        )
        self.create_service(
            Trigger,
            "estop/gentle",
            lambda request, response: self.service_wrapper("estop/gentle", self.handle_estop_soft, request, response),
            callback_group=self.group,
        )
        self.create_service(
            Trigger,
            "estop/release",
            lambda request, response: self.service_wrapper(
                "estop/release", self.handle_estop_disengage, request, response
            ),
            callback_group=self.group,
        )
        self.create_service(
            Trigger,
            "undock",
            lambda request, response: self.service_wrapper("undock", self.handle_undock, request, response),
            callback_group=self.group,
        )

        self.create_service(
            SetBool,
            "stair_mode",
            lambda request, response: self.service_wrapper("stair_mode", self.handle_stair_mode, request, response),
            callback_group=self.group,
        )
        self.create_service(
            SetLocomotion,
            "locomotion_mode",
            lambda request, response: self.service_wrapper(
                "locomotion_mode", self.handle_locomotion_mode, request, response
            ),
            callback_group=self.group,
        )
        self.create_service(
            SetVelocity,
            "max_velocity",
            lambda request, response: self.service_wrapper("max_velocity", self.handle_max_vel, request, response),
            callback_group=self.group,
        )
        self.create_service(
            ClearBehaviorFault,
            "clear_behavior_fault",
            lambda request, response: self.service_wrapper(
                "clear_behavior_fault",
                self.handle_clear_behavior_fault,
                request,
                response,
            ),
            callback_group=self.group,
        )
        self.create_service(
            ExecuteDance,
            "execute_dance",
            lambda request, response: self.service_wrapper(
                "execute_dance", self.handle_execute_dance, request, response
            ),
            callback_group=self.group,
        )
        self.create_service(
            Trigger,
            "stop_dance",
            lambda request, response: self.service_wrapper("stop_dance", self.handle_stop_dance, request, response),
            callback_group=self.group,
        )
        self.create_service(
            UploadAnimation,
            "upload_animation",
            lambda request, response: self.service_wrapper(
                "upload_animation", self.handle_upload_animation, request, response
            ),
            callback_group=self.group,
        )
        self.create_service(
            ListAllDances,
            "list_all_dances",
            lambda request, response: self.service_wrapper(
                "list_all_dances", self.handle_list_all_dances, request, response
            ),
            callback_group=self.group,
        )
        self.create_service(
            ListAllMoves,
            "list_all_moves",
            lambda request, response: self.service_wrapper(
                "list_all_moves", self.handle_list_all_moves, request, response
            ),
            callback_group=self.group,
        )
        self.create_service(
            ChoreographyRecordedStateToAnimation,
            "recorded_state_to_animation",
            lambda request, response: self.service_wrapper(
                "recorded_state_to_animation", self.handle_recorded_state_to_animation, request, response
            ),
            callback_group=self.group,
        )
        self.create_service(
            ChoreographyStartRecordingState,
            "start_recording_state",
            lambda request, response: self.service_wrapper(
                "start_recording_state", self.handle_start_recording_state, request, response
            ),
            callback_group=self.group,
        )
        self.create_service(
            ChoreographyStopRecordingState,
            "stop_recording_state",
            lambda request, response: self.service_wrapper(
                "stop_recording_state", self.handle_stop_recording_state, request, response
            ),
            callback_group=self.group,
        )
        self.create_service(
            GetChoreographyStatus,
            "get_choreography_status",
            lambda request, response: self.service_wrapper(
                "get_choreography_status", self.handle_get_choreography_status, request, response
            ),
            callback_group=self.group,
        )
        self.create_service(
            ListSounds,
            "list_sounds",
            lambda request, response: self.service_wrapper("list_sounds", self.handle_list_sounds, request, response),
            callback_group=self.group,
        )
        self.create_service(
            LoadSound,
            "load_sound",
            lambda request, response: self.service_wrapper("load_sound", self.handle_load_sound, request, response),
            callback_group=self.group,
        )
        self.create_service(
            PlaySound,
            "play_sound",
            lambda request, response: self.service_wrapper("play_sound", self.handle_play_sound, request, response),
            callback_group=self.group,
        )
        self.create_service(
            DeleteSound,
            "delete_sound",
            lambda request, response: self.service_wrapper("delete_sound", self.handle_delete_sound, request, response),
            callback_group=self.group,
        )
        self.create_service(
            GetVolume,
            "get_volume",
            lambda request, response: self.service_wrapper("get_volume", self.handle_get_volume, request, response),
            callback_group=self.group,
        )
        self.create_service(
            SetVolume,
            "set_volume",
            lambda request, response: self.service_wrapper("set_volume", self.handle_set_volume, request, response),
            callback_group=self.group,
        )
        self.create_service(
            ListPtz,
            "list_ptz",
            lambda request, response: self.service_wrapper("list_ptz", self.handle_list_ptz, request, response),
            callback_group=self.group,
        )
        self.create_service(
            GetPtzPosition,
            "get_ptz_position",
            lambda request, response: self.service_wrapper(
                "get_ptz_position", self.handle_get_ptz_position, request, response
            ),
            callback_group=self.group,
        )
        self.create_service(
            SetPtzPosition,
            "set_ptz_position",
            lambda request, response: self.service_wrapper(
                "set_ptz_position", self.handle_set_ptz_position, request, response
            ),
            callback_group=self.group,
        )
        self.create_service(
            InitializeLens,
            "initialize_lens",
            lambda request, response: self.service_wrapper(
                "initialize_lens", self.handle_initialize_lens, request, response
            ),
            callback_group=self.group,
        )
        self.create_service(
            ListCameras,
            "list_cameras",
            lambda request, response: self.service_wrapper("list_cameras", self.handle_list_cameras, request, response),
            callback_group=self.group,
        )
        self.create_service(
            ListLogpoints,
            "list_logpoints",
            lambda request, response: self.service_wrapper(
                "list_logpoints", self.handle_list_logpoints, request, response
            ),
            callback_group=self.group,
        )
        self.create_service(
            RetrieveLogpoint,
            "retrieve_logpoint",
            lambda request, response: self.service_wrapper(
                "retrieve_logpoint", self.handle_retrieve_logpoint, request, response
            ),
            callback_group=self.group,
        )
        self.create_service(
            GetLogpointStatus,
            "get_logpoint_status",
            lambda request, response: self.service_wrapper(
                "get_logpoint_status", self.handle_get_logpoint_status, request, response
            ),
            callback_group=self.group,
        )
        self.create_service(
            DeleteLogpoint,
            "delete_logpoint",
            lambda request, response: self.service_wrapper(
                "get_logpoint_status", self.handle_delete_logpoint, request, response
            ),
            callback_group=self.group,
        )
        self.create_service(
            StoreLogpoint,
            "store_logpoint",
            lambda request, response: self.service_wrapper(
                "store_logpoint", self.handle_store_logpoint, request, response
            ),
            callback_group=self.group,
        )
        self.create_service(
            TagLogpoint,
            "tag_logpoint",
            lambda request, response: self.service_wrapper("tag_logpoint", self.handle_tag_logpoint, request, response),
            callback_group=self.group,
        )
        self.create_service(
            GetLEDBrightness,
            "get_led_brightness",
            lambda request, response: self.service_wrapper(
                "get_led_brightness", self.handle_get_led_brightness, request, response
            ),
            callback_group=self.group,
        )
        self.create_service(
            SetLEDBrightness,
            "set_led_brightness",
            lambda request, response: self.service_wrapper(
                "set_led_brightness", self.handle_set_led_brightness, request, response
            ),
            callback_group=self.group,
        )
        self.create_service(
            ListGraph,
            "list_graph",
            lambda request, response: self.service_wrapper("list_graph", self.handle_list_graph, request, response),
            callback_group=self.group,
        )
        self.create_service(
            Dock,
            "dock",
            lambda request, response: self.service_wrapper("dock", self.handle_dock, request, response),
            callback_group=self.group,
        )

        # This doesn't use the service wrapper because it's not a trigger, and we want different mock responses
        self.create_service(ListWorldObjects, "list_world_objects", self.handle_list_world_objects)

        self.create_service(
            GraphNavUploadGraph,
            "graph_nav_upload_graph",
            self.handle_graph_nav_upload_graph,
            callback_group=self.group,
        )

        self.create_service(
            GraphNavClearGraph,
            "graph_nav_clear_graph",
            self.handle_graph_nav_clear_graph,
            callback_group=self.group,
        )

        self.create_service(
            GraphNavGetLocalizationPose,
            "graph_nav_get_localization_pose",
            self.handle_graph_nav_get_localization_pose,
            callback_group=self.group,
        )

        self.create_service(
            GraphNavSetLocalization,
            "graph_nav_set_localization",
            self.handle_graph_nav_set_localization,
            callback_group=self.group,
        )
        if has_arm:
            self.create_service(
                GetGripperCameraParameters,
                "get_gripper_camera_parameters",
                lambda request, response: self.service_wrapper(
                    "get_gripper_camera_parameters",
                    self.handle_get_gripper_camera_parameters,
                    request,
                    response,
                ),
                callback_group=self.group,
            )

            self.create_service(
                SetGripperCameraParameters,
                "set_gripper_camera_parameters",
                lambda request, response: self.service_wrapper(
                    "set_gripper_camera_parameters",
                    self.handle_set_gripper_camera_parameters,
                    request,
                    response,
                ),
                callback_group=self.group,
            )

        self.navigate_as = ActionServer(
            self,
            NavigateTo,
            "navigate_to",
            self.handle_navigate_to,
        )
        # spot_ros.navigate_as.start() # As is online

        self.trajectory_server = ActionServer(
            self,
            Trajectory,
            "trajectory",
            self.handle_trajectory,
        )
        # spot_ros.trajectory_server.start()

        self.create_service(
            RobotCommandService,
            "robot_command",
            lambda request, response: self.service_wrapper(
                "robot_command",
                self.handle_robot_command_service,
                request,
                response,
            ),
            callback_group=self.group,
        )

        if has_arm:
            # Allows both the "robot command" and the "manipulation" action goal to preempt each other
            self.robot_command_and_manipulation_servers = SingleGoalMultipleActionServers(
                self,
                [
<<<<<<< HEAD
                    (RobotCommand, "robot_command", self.handle_robot_command_action, None),
                    (Manipulation, "manipulation", self.handle_manipulation_command, None),
=======
                    (
                        RobotCommandAction,
                        "robot_command",
                        self.handle_robot_command_action,
                        None,
                    ),
                    (
                        Manipulation,
                        "manipulation",
                        self.handle_manipulation_command,
                        None,
                    ),
>>>>>>> a3f00fc9
                ],
            )
        else:
            self.robot_command_server = SingleGoalActionServer(
                self,
                RobotCommandAction,
                "robot_command",
                self.handle_robot_command_action,
            )

        # Register Shutdown Handle
        # rclpy.on_shutdown(spot_ros.shutdown) # Shutdown Handle

        # Wait for an estop to be connected
        if self.spot_wrapper is not None and not self.start_estop.value:
            printed = False
            while self.spot_wrapper.is_estopped():
                if not printed:
                    self.get_logger().warn(
                        COLOR_YELLOW
                        + "Waiting for estop to be released.  Make sure you have an active estop."
                        '  You can acquire an estop on the tablet by choosing "Acquire Cut Motor Power Authority"'
                        " in the dropdown menu from the power icon.  (This will not power the motors or take the"
                        " lease.)"
                        + COLOR_END,
                    )
                    printed = True
                time.sleep(0.5)
            self.get_logger().info("Found estop!")

        self.create_timer(1 / self.async_tasks_rate, self.step)

        if self.spot_wrapper is not None and self.auto_claim.value:
            self.spot_wrapper.claim()
            if self.auto_power_on.value:
                self.spot_wrapper.power_on()
                if self.auto_stand.value:
                    self.spot_wrapper.stand()

        self.create_service(
            srv_type=Trigger,
            srv_name="take_lease",
            callback=self.take_lease_callback,
            callback_group=self.group,
        )

    def take_lease_callback(self, request: Trigger.Request, response: Trigger.Response) -> Trigger.Response:
        self.get_logger().info("Incoming request to take a new lease.")
        if self.spot_wrapper is None:
            response.success = True
            response.message = "spot_ros2 is running in mock mode."
            return response

        have_new_lease, lease = self.spot_wrapper.take_lease()
        if have_new_lease:
            response.success = True
            response.message = str(lease.lease_proto)
        else:
            response.success = False
            response.message = ""

        return response

    def metrics_callback(self, results: Any) -> None:
        """Callback for when the Spot Wrapper gets new metrics data.
        Args:
            results: FutureWrapper object of AsyncPeriodicQuery callback
        """
        if self.spot_wrapper is None:
            return

        metrics = self.spot_wrapper.metrics
        if metrics:
            metrics_msg = Metrics()
            local_time = self.spot_wrapper.robotToLocalTime(metrics.timestamp)
            metrics_msg.header.stamp = builtin_interfaces.msg.Time(sec=local_time.seconds, nanosec=local_time.nanos)

            for metric in metrics.metrics:
                if metric.label == "distance":
                    metrics_msg.distance = metric.float_value
                if metric.label == "gait cycles":
                    metrics_msg.gait_cycles = metric.int_value
                if metric.label == "time moving":
                    # metrics_msg.time_moving = Time(metric.duration.seconds, metric.duration.nanos)
                    duration = builtin_interfaces.msg.Duration(
                        sec=metric.duration.seconds, nanosec=metric.duration.nanos
                    )
                    metrics_msg.time_moving = duration
                if metric.label == "electric power":
                    # metrics_msg.electric_power = Time(metric.duration.seconds, metric.duration.nanos)
                    duration = builtin_interfaces.msg.Duration(
                        sec=metric.duration.seconds, nanosec=metric.duration.nanos
                    )
                    metrics_msg.electric_power = duration
            self.metrics_pub.publish(metrics_msg)

    def lease_callback(self, results: Any) -> None:
        """Callback for when the Spot Wrapper gets new lease data.
        Args:
            results: FutureWrapper object of AsyncPeriodicQuery callback
        """
        if self.spot_wrapper is None:
            return

        lease_array_msg = LeaseArray()
        lease_list = self.spot_wrapper.lease
        if lease_list:
            for resource in lease_list:
                new_resource = LeaseResource()
                new_resource.resource = resource.resource
                new_resource.lease.resource = resource.lease.resource
                new_resource.lease.epoch = resource.lease.epoch

                for seq in resource.lease.sequence:
                    new_resource.lease.sequence.append(seq)

                new_resource.lease_owner.client_name = resource.lease_owner.client_name
                new_resource.lease_owner.user_name = resource.lease_owner.user_name

                lease_array_msg.resources.append(new_resource)

            self.lease_pub.publish(lease_array_msg)

    def world_objects_callback(self, results: Any) -> None:
        if self.spot_wrapper is None:
            return

        world_objects = self.spot_wrapper.world_objects
        if world_objects:
            # TF
            tf_msg = get_tf_from_world_objects(
                world_objects.world_objects,
                self.spot_wrapper,
                self.preferred_odom_frame.value,
            )
            if len(tf_msg.transforms) > 0:
                self.dynamic_broadcaster.sendTransform(tf_msg.transforms)

    def publish_graph_nav_pose_callback(self) -> None:
        if self.spot_wrapper is None:
            return

        try:
            # noinspection PyProtectedMember
            state = self.spot_wrapper.spot_graph_nav._graph_nav_client.get_localization_state()
            if not state.localization.waypoint_id:
                self.get_logger().warning("Robot is not localized; Please upload graph and localize.")
                return

            (
                seed_t_body_msg,
                seed_t_body_trans_msg,
            ) = bosdyn_localization_to_pose_msg(
                state.localization,
                self.spot_wrapper.robotToLocalTime,
                in_seed_frame=True,
                seed_frame=self.graph_nav_seed_frame,
                body_frame=self.tf_name_graph_nav_body,
                return_tf=True,
            )
            self.graph_nav_pose_pub.publish(seed_t_body_msg)
            self.graph_nav_pose_transform_broadcaster.sendTransform(seed_t_body_trans_msg)
        except Exception as e:
            self.get_logger().error(f"Exception: {e} \n {traceback.format_exc()}")

    def create_image_publisher(self, image_type: SpotImageType, callback_group: CallbackGroup) -> None:
        topic_name = image_type.value
        publisher_name = image_type.value
        # RGB is the only type with different naming scheme
        if image_type == SpotImageType.RGB:
            topic_name = "camera"
            publisher_name = "image"
        for camera_name in self.cameras_used.value:
            setattr(
                self,
                f"{camera_name}_{publisher_name}_pub",
                self.create_publisher(Image, f"{topic_name}/{camera_name}/image", 1),
            )
            setattr(
                self,
                f"{camera_name}_{publisher_name}_info_pub",
                self.create_publisher(CameraInfo, f"{topic_name}/{camera_name}/camera_info", 1),
            )
        # create a timer for publishing
        self.create_timer(
            1 / self.rates["image"],
            partial(self.publish_camera_images_callback, image_type),
            callback_group=callback_group,
        )

    def publish_camera_images_callback(self, image_type: SpotImageType) -> None:
        """
        Publishes the camera images from a specific image type
        """
        if self.spot_wrapper is None:
            return

        publisher_name = image_type.value
        # RGB is the only type with different naming scheme
        if image_type == SpotImageType.RGB:
            publisher_name = "image"

        result = self.spot_wrapper.spot_images.get_images_by_cameras(
            [CameraSource(camera_name, [image_type]) for camera_name in self.cameras_used.value]
        )
        for image_entry in result:
            image_msg, camera_info = bosdyn_data_to_image_and_camera_info_msgs(
                image_entry.image_response,
                self.spot_wrapper.robotToLocalTime,
                self.spot_wrapper.frame_prefix,
            )
            image_pub = getattr(self, f"{image_entry.camera_name}_{publisher_name}_pub")
            image_info_pub = getattr(self, f"{image_entry.camera_name}_{publisher_name}_info_pub")
            image_pub.publish(image_msg)
            image_info_pub.publish(camera_info)
            self.populate_camera_static_transforms(image_entry.image_response)

    def service_wrapper(
        self,
        name: str,
        handler: Callable[[Request, Response], Response],
        request: Request,
        response: Response,
    ) -> Response:
        if self.spot_wrapper is None:
            self.get_logger().info(f"Mock mode: service {name} successfully called with request {request}")
            response.success = True
            return response
        return handler(request, response)

    def handle_claim(self, request: Trigger.Request, response: Trigger.Response) -> Trigger.Response:
        """ROS service handler for the claim service"""
        if self.spot_wrapper is None:
            response.success = False
            response.message = "Spot wrapper is undefined"
            return response
        response.success, response.message = self.spot_wrapper.claim()
        return response

    def handle_release(self, request: Trigger.Request, response: Trigger.Response) -> Trigger.Response:
        """ROS service handler for the release service"""
        if self.spot_wrapper is None:
            response.success = False
            response.message = "Spot wrapper is undefined"
            return response
        response.success, response.message = self.spot_wrapper.release()
        return response

    def handle_stop(self, request: Trigger.Request, response: Trigger.Response) -> Trigger.Response:
        """ROS service handler for the stop service"""
        if self.spot_wrapper is None:
            response.success = False
            response.message = "Spot wrapper is undefined"
            return response
        response.success, response.message = self.spot_wrapper.stop()
        return response

    def handle_self_right(self, request: Trigger.Request, response: Trigger.Response) -> Trigger.Response:
        """ROS service handler for the self-right service"""
        if self.spot_wrapper is None:
            response.success = False
            response.message = "Spot wrapper is undefined"
            return response
        response.success, response.message = self.spot_wrapper.self_right()
        return response

    def handle_sit(self, request: Trigger.Request, response: Trigger.Response) -> Trigger.Response:
        """ROS service handler for the sit service"""
        if self.spot_wrapper is None:
            response.success = False
            response.message = "Spot wrapper is undefined"
            return response
        response.success, response.message = self.spot_wrapper.sit()
        return response

    def handle_stand(self, request: Trigger.Request, response: Trigger.Response) -> Trigger.Response:
        """ROS service handler for the stand service"""
        if self.spot_wrapper is None:
            response.success = False
            response.message = "Spot wrapper is undefined"
            return response
        response.success, response.message = self.spot_wrapper.stand()
        return response

    def handle_rollover(self, request: Trigger.Request, response: Trigger.Response) -> Trigger.Response:
        """ROS service handler for the rollover service"""
        if self.spot_wrapper is None:
            response.success = False
            response.message = "Spot wrapper is undefined"
            return response
        response.success, response.message = self.spot_wrapper.battery_change_pose()
        return response

    def handle_power_on(self, request: Trigger.Request, response: Trigger.Response) -> Trigger.Response:
        """ROS service handler for the power-on service"""
        if self.spot_wrapper is None:
            response.success = False
            response.message = "Spot wrapper is undefined"
            return response
        response.success, response.message = self.spot_wrapper.power_on()
        return response

    def handle_safe_power_off(self, request: Trigger.Request, response: Trigger.Response) -> Trigger.Response:
        """ROS service handler for the safe-power-off service"""
        if self.spot_wrapper is None:
            response.success = False
            response.message = "Spot wrapper is undefined"
            return response
        response.success, response.message = self.spot_wrapper.safe_power_off()
        return response

    def handle_estop_hard(self, request: Trigger.Request, response: Trigger.Response) -> Trigger.Response:
        """ROS service handler to hard-eStop the robot.  The robot will immediately cut power to the motors"""
        if self.spot_wrapper is None:
            response.success = False
            response.message = "Spot wrapper is undefined"
            return response
        response.success, response.message = self.spot_wrapper.assertEStop(True)
        return response

    def handle_estop_soft(self, request: Trigger.Request, response: Trigger.Response) -> Trigger.Response:
        """ROS service handler to soft-eStop the robot.  The robot will try to settle on the ground before cutting
        power to the motors"""
        if self.spot_wrapper is None:
            response.success = False
            response.message = "Spot wrapper is undefined"
            return response
        response.success, response.message = self.spot_wrapper.assertEStop(False)
        return response

    def handle_estop_disengage(self, request: Trigger.Request, response: Trigger.Response) -> Trigger.Response:
        """ROS service handler to disengage the eStop on the robot."""
        if self.spot_wrapper is None:
            response.success = False
            response.message = "Spot wrapper is undefined"
            return response
        response.success, response.message = self.spot_wrapper.disengageEStop()
        return response

    def handle_undock(self, request: Trigger.Request, response: Trigger.Response) -> Trigger.Response:
        """ROS service handler to undock the robot."""
        if self.spot_wrapper is None:
            response.success = False
            response.message = "Spot wrapper is undefined"
            return response
        response.success, response.message = self.spot_wrapper.spot_docking.undock()
        return response

    def handle_clear_behavior_fault(
        self, request: ClearBehaviorFault.Request, response: ClearBehaviorFault.Response
    ) -> ClearBehaviorFault.Response:
        """ROS service handler for clearing behavior faults"""
        if self.spot_wrapper is None:
            response.success = False
            response.message = "Spot wrapper is undefined"
            return response
        response.success, response.message = self.spot_wrapper.clear_behavior_fault(request.id)
        return response

    def handle_execute_dance(
        self, request: ExecuteDance.Request, response: ExecuteDance.Response
    ) -> ExecuteDance.Response:
        """ROS service handler for uploading and executing dance."""
        if self.spot_wrapper is None:
            response.success = False
            response.message = "Spot wrapper is undefined"
            return response
        if request.choreo_file_content:
            response.success, response.message = self.spot_wrapper.execute_dance(request.choreo_file_content)
        elif request.choreo_sequence_serialized:
            choreography = ChoreographySequence()
            choreography.ParseFromString(bytes(bytearray(request.choreo_sequence_serialized)))
            response.success, response.message = self.spot_wrapper.execute_dance(choreography)
        else:
            response.success = False
            response.message = "No choreography sequence found in request"
        return response

    def handle_stop_dance(self, request: Trigger.Request, response: Trigger.Response) -> Trigger.Response:
        """ROS service handler to stop the robot's dancing."""
        if self.spot_wrapper is None:
            response.success = False
            response.message = "Spot wrapper is undefined"
            return response
        success, msg = self.spot_wrapper.stop_choreography()
        response.success = success
        response.message = msg
        return response

    def handle_list_all_dances(
        self, request: ListAllDances.Request, response: ListAllDances.Response
    ) -> ListAllDances.Response:
        """ROS service handler for getting list of already uploaded dances."""
        if self.spot_wrapper is None:
            response.success = False
            response.message = "Spot wrapper is undefined"
            return response
        (
            response.success,
            response.message,
            response.dances,
        ) = self.spot_wrapper.list_all_dances()
        return response

    def handle_list_all_moves(
        self, request: ListAllMoves.Request, response: ListAllMoves.Response
    ) -> ListAllMoves.Response:
        """ROS service handler for getting list of already uploaded moves."""
        if self.spot_wrapper is None:
            response.success = False
            response.message = "Spot wrapper is undefined"
            return response
        (
            response.success,
            response.message,
            response.moves,
        ) = self.spot_wrapper.list_all_moves()
        return response

    def handle_recorded_state_to_animation(
        self,
        request: ChoreographyRecordedStateToAnimation.Request,
        response: ChoreographyRecordedStateToAnimation.Response,
    ) -> ChoreographyRecordedStateToAnimation.Response:
        """ROS service handler for transforming a recorded state log into an animation cha file."""
        if self.spot_wrapper is None:
            response.success = False
            response.message = "Spot wrapper is undefined"
            return response

        with tempfile.TemporaryDirectory() as temp_dir:
            filename = "temporary_animation"
            full_path = os.path.join(temp_dir, filename)
            response.success, response.message, file_name = self.spot_wrapper.choreography_log_to_animation_file(
                filename, temp_dir, request.has_arm
            )
            if response.success:
                with open(full_path + ".cha", "r") as animation_file:
                    response.animation_file_contents = animation_file.read()
        return response

    def handle_start_recording_state(
        self, request: ChoreographyStartRecordingState.Request, response: ChoreographyStartRecordingState.Response
    ) -> ChoreographyStartRecordingState.Response:
        """ROS service handler to start recording a state log for later animation."""
        if self.spot_wrapper is None:
            response.success = False
            response.message = "Spot wrapper is undefined"
            return response
        response.success, response.message, start_recording_response = self.spot_wrapper.start_recording_state(
            request.duration_seconds
        )
        response.status = start_recording_response.status
        response.recording_session_id = start_recording_response.recording_session_id
        return response

    def handle_stop_recording_state(
        self, request: ChoreographyStopRecordingState.Request, response: ChoreographyStopRecordingState.Response
    ) -> ChoreographyStopRecordingState.Response:
        """ROS service handler to stop recording state for later animation."""
        if self.spot_wrapper is None:
            response.success = False
            response.message = "Spot wrapper is undefined"
            return response
        response.success, response.message, _ = self.spot_wrapper.stop_recording_state()
        return response

    def handle_get_choreography_status(
        self, request: GetChoreographyStatus.Request, response: GetChoreographyStatus.Response
    ) -> GetChoreographyStatus.Response:
        """ROS service handler for getting current status of choreography playback."""
        if self.spot_wrapper is None:
            response.success = False
            response.message = "Spot wrapper is undefined"
            return response
        response.success, response.message, choreography_status = self.spot_wrapper.get_choreography_status()
        response.status = choreography_status.status
        response.execution_id = choreography_status.execution_id
        return response

    def handle_upload_animation(
        self, request: UploadAnimation.Request, response: UploadAnimation.Response
    ) -> UploadAnimation.Response:
        """ROS service handler for uploading an animation."""
        if self.spot_wrapper is None:
            response.success = False
            response.message = "Spot wrapper is undefined"
            return response
        if request.animation_file_content:
            response.success, response.message = self.spot_wrapper.upload_animation(
                request.animation_name, request.animation_file_content
            )
        elif request.animation_proto_serialized:
            animation = Animation()
            animation.ParseFromString(bytes(bytearray(request.animation_proto_serialized)))
            response.success, response.message = self.spot_wrapper.upload_animation_proto(animation)
        else:
            self.message = "Error: No data passed in message"
            response.success = False
        return response

    def handle_list_sounds(self, request: ListSounds.Request, response: ListSounds.Response) -> ListSounds.Response:
        """ROS service handler for listing sounds loaded on Spot CAM."""
        if self.spot_cam_wrapper is None:
            response.success = False
            response.message = "Spot CAM has not been initialized"
            return response

        try:
            names = self.spot_cam_wrapper.audio.list_sounds()
            response.names = names
            response.success = True
            response.message = "Success"
            return response
        except Exception as e:
            response.success = False
            response.message = f"Error: {e}"
            return response

    def handle_load_sound(self, request: LoadSound.Request, response: LoadSound.Response) -> LoadSound.Response:
        """ROS service handler for loading a wav file sound on Spot CAM."""
        if self.spot_cam_wrapper is None:
            response.success = False
            response.message = "Spot CAM has not been initialized"
            return response

        try:
            self.spot_cam_wrapper.audio.load_sound(request.wav_path, request.name)
            response.success = True
            response.message = "Success"
            return response
        except Exception as e:
            response.success = False
            response.message = f"Error: {e}"
            return response

    def handle_play_sound(self, request: PlaySound.Request, response: PlaySound.Response) -> PlaySound.Response:
        """ROS service handler for playing a sound loaded on Spot CAM."""
        if self.spot_cam_wrapper is None:
            response.success = False
            response.message = "Spot CAM has not been initialized"
            return response

        try:
            self.spot_cam_wrapper.audio.play_sound(request.name, request.volume_multiplier)
            response.success = True
            response.message = "Success"
            return response
        except Exception as e:
            response.success = False
            response.message = f"Error: {e}"
            return response

    def handle_delete_sound(self, request: DeleteSound.Request, response: DeleteSound.Response) -> DeleteSound.Response:
        """ROS service handler for deleting a sound loaded on Spot CAM."""
        if self.spot_cam_wrapper is None:
            response.success = False
            response.message = "Spot CAM has not been initialized"
            return response

        try:
            self.spot_cam_wrapper.audio.delete_sound(request.name)
            response.success = True
            response.message = "Success"
            return response
        except Exception as e:
            response.success = False
            response.message = f"Error: {e}"
            return response

    def handle_get_volume(self, request: GetVolume.Request, response: GetVolume.Response) -> GetVolume.Response:
        """ROS service handler for getting the volume on Spot CAM."""
        if self.spot_cam_wrapper is None:
            response.success = False
            response.message = "Spot CAM has not been initialized"
            return response

        try:
            response.volume = self.spot_cam_wrapper.audio.get_volume()
            response.success = True
            response.message = "Success"
            return response
        except Exception as e:
            response.success = False
            response.message = f"Error: {e}"
            return response

    def handle_set_volume(self, request: SetVolume.Request, response: SetVolume.Response) -> SetVolume.Response:
        """ROS service handler for setting the volume on Spot CAM."""
        if self.spot_cam_wrapper is None:
            response.success = False
            response.message = "Spot CAM has not been initialized"
            return response

        try:
            self.spot_cam_wrapper.audio.set_volume(request.volume)
            response.success = True
            response.message = "Success"
            return response
        except Exception as e:
            response.success = False
            response.message = f"Error: {e}"
            return response

    def handle_list_ptz(self, request: ListPtz.Request, response: ListPtz.Response) -> ListPtz.Response:
        """Ros service handler for getting descriptions of any ptz"""
        try:
            if self.spot_cam_wrapper is None:
                raise Exception("Spot CAM has not been initialized")

            proto_descriptions = self.spot_cam_wrapper.ptz.list_ptz()
            descriptions = []
            for proto_description in proto_descriptions:
                ros_msg = PtzDescription()
                convert(proto_description, ros_msg)
                descriptions.append(ros_msg)
            response.success = True
            response.message = "Success"
            response.descriptions = descriptions
            return response
        except Exception as e:
            response.success = False
            response.message = f"Error: {e}"
            return response

    def handle_get_ptz_position(
        self, request: GetPtzPosition.Request, response: GetPtzPosition.Response
    ) -> GetPtzPosition.Response:
        """Ros service handler to get the position of a ptz camera"""
        try:
            if self.spot_cam_wrapper is None:
                raise Exception("Spot CAM has not been initialized")

            proto_position = self.spot_cam_wrapper.ptz.get_ptz_position(request.name)
            convert(proto_position, response.position)
            response.success = True
            response.message = "Success"
            return response
        except Exception as e:
            response.success = False
            response.message = f"Error: {e}"
            return response

    def handle_set_ptz_position(
        self, request: SetPtzPosition.Request, response: SetPtzPosition.Response
    ) -> SetPtzPosition.Response:
        """Ros service handler for setting the position of a ptz camera"""
        try:
            if self.spot_cam_wrapper is None:
                raise Exception("Spot CAM has not been initialized")

            self.spot_cam_wrapper.ptz.set_ptz_position(request.name, request.pan, request.tilt, request.zoom)
            response.success = True
            response.message = "Success"
            return response
        except Exception as e:
            response.success = False
            response.message = f"Error: {e}"
            return response

    def handle_initialize_lens(
        self, request: InitializeLens.Request, response: InitializeLens.Response
    ) -> InitializeLens.Response:
        """Ros service handler for initializing the lens"""
        try:
            if self.spot_cam_wrapper is None:
                raise Exception("Spot CAM has not been initialized")

            self.spot_cam_wrapper.ptz.initialise_lens()  # British spelling?
            response.success = True
            response.message = "Success"
            return response
        except Exception as e:
            response.success = False
            response.message = f"Error: {e}"
            return response

    def handle_list_cameras(self, request: ListCameras.Request, response: ListCameras.Response) -> ListCameras.Response:
        """Ros service handler for listing all cameras on SpotCAM"""
        try:
            if self.spot_cam_wrapper is None:
                raise Exception("Spot CAM has not been initialized")

            proto_cameras = self.spot_cam_wrapper.media_log.list_cameras()
            cameras = []
            for proto_camera in proto_cameras:
                ros_msg = Camera()
                convert(proto_camera, ros_msg)
                cameras.append(ros_msg)
            response.success = True
            response.message = "Success"
            response.cameras = cameras
            return response
        except Exception as e:
            response.success = False
            response.message = f"Error: {e}"
            return response

    def handle_list_logpoints(
        self, request: ListLogpoints.Request, response: ListLogpoints.Response
    ) -> ListLogpoints.Response:
        """Ros service handler for listing all logpoints saved on SpotCAM"""
        try:
            if self.spot_cam_wrapper is None:
                raise Exception("Spot CAM has not been initialized")

            proto_logpoints = self.spot_cam_wrapper.media_log.list_logpoints()
            logpoints = []
            for proto_logpoint in proto_logpoints:
                ros_msg = Logpoint()
                convert(proto_logpoint, ros_msg)
                logpoints.append(ros_msg)
            response.success = True
            response.message = "Success"
            response.logpoints = logpoints
            return response
        except Exception as e:
            response.success = False
            response.message = f"Error: {e}"
            return response

    def handle_retrieve_logpoint(
        self, request: RetrieveLogpoint.Request, response: RetrieveLogpoint.Response
    ) -> RetrieveLogpoint.Response:
        """Ros service handler for retrieving a logpoint from SpotCAM"""
        try:
            if self.spot_cam_wrapper is None:
                raise Exception("Spot CAM has not been initialized")

            proto_logpoint, proto_data_chunk = self.spot_cam_wrapper.media_log.retrieve_logpoint(
                request.name, request.raw
            )
            convert(proto_logpoint, response.logpoint)
            # Data is actually a bytes object, not DataChunk as the SpotCAM wrapper states...
            # Therefore, we use a uint8[] buffer in srv message and directly set that
            # to the bytes object.
            response.data = proto_data_chunk
            response.success = True
            response.message = "Success"
            return response
        except Exception as e:
            response.success = False
            response.message = f"Error: {e}"
            return response

    def handle_get_logpoint_status(
        self, request: GetLogpointStatus.Request, response: GetLogpointStatus.Response
    ) -> GetLogpointStatus.Response:
        """Ros service handler for getting the status of a logpoint from SpotCAM"""
        try:
            if self.spot_cam_wrapper is None:
                raise Exception("Spot CAM has not been initialized")

            proto_logstatus = self.spot_cam_wrapper.media_log.get_logpoint_status(request.name)
            response.status.value = proto_logstatus.status  # Manual proto conversion
            response.success = True
            response.message = "Success"
            return response
        except Exception as e:
            response.success = False
            response.message = f"Error: {e}"
            return response

    def handle_delete_logpoint(
        self, request: DeleteLogpoint.Request, response: DeleteLogpoint.Response
    ) -> DeleteLogpoint.Response:
        """Ros service handler for deleting a logpoint from SpotCAM"""
        try:
            if self.spot_cam_wrapper is None:
                raise Exception("Spot CAM has not been initialized")

            self.spot_cam_wrapper.media_log.delete_logpoint(request.name)
            response.success = True
            response.message = "Success"
            return response
        except Exception as e:
            response.success = False
            response.message = f"Error: {e}"
            return response

    def handle_store_logpoint(
        self, request: StoreLogpoint.Request, response: StoreLogpoint.Response
    ) -> StoreLogpoint.Response:
        """Ros service handler for storing current camera data as a logpoint on SpotCAM"""
        try:
            if self.spot_cam_wrapper is None:
                raise Exception("Spot CAM has not been initialized")

            tag = None if request.tag == "" else request.tag
            camera_name = SpotCamCamera(request.name)  # Silly but don't want to modify cam wrapper.
            proto_logpoint = self.spot_cam_wrapper.media_log.store(camera_name, tag)
            convert(proto_logpoint, response.logpoint)
            response.success = True
            response.message = "Success"
            return response
        except Exception as e:
            response.success = False
            response.message = f"Error: {e}"
            return response

    def handle_tag_logpoint(self, request: TagLogpoint.Request, response: TagLogpoint.Response) -> TagLogpoint.Response:
        """Ros service handler for adding a tag to a logpoint on SpotCAM"""
        try:
            if self.spot_cam_wrapper is None:
                raise Exception("Spot CAM has not been initialized")

            self.spot_cam_wrapper.media_log.tag(request.name, request.tag)
            response.success = True
            response.message = "Success"
            return response
        except Exception as e:
            response.success = False
            response.message = f"Error: {e}"
            return response

    def handle_get_led_brightness(
        self, request: GetLEDBrightness.Request, response: GetLEDBrightness.Response
    ) -> GetLEDBrightness.Response:
        """Ros service handler for getting the current brightness of the Spot CAM onboard LEDs"""
        try:
            if self.spot_cam_wrapper is None:
                raise Exception("Spot CAM has not been initialized")

            proto_brightness_list = self.spot_cam_wrapper.lighting.get_led_brightness()
            response.success = True
            response.message = "Success"
            response.brightness = proto_brightness_list
            return response
        except Exception as e:
            response.success = False
            response.message = f"Error: {e}"
            return response

    def handle_set_led_brightness(
        self, request: SetLEDBrightness.Request, response: SetLEDBrightness.Response
    ) -> SetLEDBrightness.Response:
        """Ros service handler to set the brightness of Spot CAM's onboard LEDS"""
        try:
            if self.spot_cam_wrapper is None:
                raise Exception("Spot CAM has not been initialized")

            self.spot_cam_wrapper.lighting.set_led_brightness(request.brightness)
            response.success = True
            response.message = "Success"
            return response
        except Exception as e:
            response.success = False
            response.message = f"Error: {e}"
            return response

    def handle_stair_mode(self, request: SetBool.Request, response: SetBool.Response) -> SetBool.Response:
        """ROS service handler to set a stair mode to the robot."""
        if self.spot_wrapper is None:
            response.success = False
            response.message = "Spot wrapper is undefined"
            return response
        try:
            mobility_params = self.spot_wrapper.get_mobility_params()
            mobility_params.stair_hint = request.data
            self.spot_wrapper.set_mobility_params(mobility_params)
            response.success = True
            response.message = "Success"
            return response
        except Exception as e:
            response.success = False
            response.message = "Error:{}".format(e)
            return response

    def handle_locomotion_mode(
        self, request: SetLocomotion.Request, response: SetLocomotion.Response
    ) -> SetLocomotion.Response:
        """ROS service handler to set locomotion mode"""
        if self.spot_wrapper is None:
            response.success = False
            response.message = "Spot wrapper is undefined"
            return response
        try:
            mobility_params = self.spot_wrapper.get_mobility_params()
            mobility_params.locomotion_hint = request.locomotion_mode
            self.spot_wrapper.set_mobility_params(mobility_params)
            response.success = True
            response.message = "Success"
            return response
        except Exception as e:
            response.success = False
            response.message = "Error:{}".format(e)
            return response

    def handle_dock(self, request: Dock.Request, response: Dock.Response) -> Dock.Response:
        """ROS service handler to dock the robot."""
        if self.spot_wrapper is None:
            response.success = False
            response.message = "Spot wrapper is undefined"
            return response
        response.success, response.message = self.spot_wrapper.spot_docking.dock(request.dock_id)
        return response

    def handle_max_vel(self, request: SetVelocity.Request, response: SetVelocity.Response) -> SetVelocity.Response:
        """
        Handle a max_velocity service call. This will modify the mobility params to have a limit on the maximum
        velocity that the robot can move during motion commands. This affects trajectory commands and velocity
        commands
        Args:
            response: SetVelocity.Response containing response
            request: SetVelocity.Request containing requested maximum velocity
        Returns: SetVelocity.Response
        """
        if self.spot_wrapper is None:
            response.success = False
            response.message = "Spot wrapper is undefined"
            return response
        try:
            mobility_params = self.spot_wrapper.get_mobility_params()
            mobility_params.vel_limit.CopyFrom(
                SE2VelocityLimit(
                    max_vel=math_helpers.SE2Velocity(
                        request.velocity_limit.linear.x,
                        request.velocity_limit.linear.y,
                        request.velocity_limit.angular.z,
                    ).to_proto()
                )
            )
            self.spot_wrapper.set_mobility_params(mobility_params)
            response.success = True
            response.message = "Success"
            return response
        except Exception as e:
            response.success = False
            response.message = f"Error: {e}"
            return response

    def _process_feedback_status(self, status: int) -> Optional[GoalResponse]:
        if status == RobotCommandFeedbackStatusStatus.STATUS_UNKNOWN:
            return GoalResponse.IN_PROGRESS

        if status == RobotCommandFeedbackStatusStatus.STATUS_COMMAND_OVERRIDDEN:
            self.get_logger().warn("Command has been overwritten")
            return GoalResponse.FAILED

        if status == RobotCommandFeedbackStatusStatus.STATUS_COMMAND_TIMED_OUT:
            self.get_logger().warn("Command has timed out")
            return GoalResponse.FAILED

        if status == RobotCommandFeedbackStatusStatus.STATUS_ROBOT_FROZEN:
            self.get_logger().warn("Robot is in unsafe state. Will only respond to safe commands")
            return GoalResponse.FAILED

        if status == RobotCommandFeedbackStatusStatus.STATUS_INCOMPATIBLE_HARDWARE:
            self.get_logger().warn("Command is incompatible with current hardware")
            return GoalResponse.FAILED

        # if status == RobotCommandFeedbackStatusStatus.STATUS_PROCESSING,
        # return None to continue processing the command feedback
        return None

    def _process_full_body_command_feedback(self, feedback: FullBodyCommandFeedback) -> GoalResponse:
        maybe_goal_response = self._process_feedback_status(feedback.status.value)
        if maybe_goal_response is not None:
            return maybe_goal_response

        fb = feedback.feedback
        choice = fb.feedback_choice

        if choice == fb.FEEDBACK_STOP_FEEDBACK_SET:
            return GoalResponse.SUCCESS
        elif choice == fb.FEEDBACK_FREEZE_FEEDBACK_SET:
            return GoalResponse.SUCCESS
        elif choice == fb.FEEDBACK_SELFRIGHT_FEEDBACK_SET:
            if fb.selfright_feedback.status.value == fb.selfright_feedback.status.STATUS_COMPLETED:
                return GoalResponse.SUCCESS
            return GoalResponse.IN_PROGRESS

        elif choice == fb.FEEDBACK_SAFE_POWER_OFF_FEEDBACK_SET:
            if fb.safe_power_off_feedback.status.value == fb.safe_power_off_feedback.status.STATUS_POWERED_OFF:
                return GoalResponse.SUCCESS
            return GoalResponse.IN_PROGRESS

        elif choice == fb.FEEDBACK_BATTERY_CHANGE_POSE_FEEDBACK_SET:
            if fb.battery_change_pose_feedback.status.value == fb.battery_change_pose_feedback.status.STATUS_COMPLETED:
                return GoalResponse.SUCCESS
            if fb.battery_change_pose_feedback.status.value == fb.battery_change_pose_feedback.status.STATUS_FAILED:
                return GoalResponse.FAILED
            return GoalResponse.IN_PROGRESS

        elif choice == fb.FEEDBACK_PAYLOAD_ESTIMATION_FEEDBACK_SET:
            if fb.payload_estimation_feedback.status.value == fb.payload_estimation_feedback.status.STATUS_COMPLETED:
                return GoalResponse.SUCCESS
            if fb.payload_estimation_feedback.status.value == fb.payload_estimation_feedback.status.STATUS_SMALL_MASS:
                return GoalResponse.SUCCESS
            if fb.payload_estimation_feedback.status.value == fb.payload_estimation_feedback.status.STATUS_ERROR:
                return GoalResponse.FAILED
            return GoalResponse.IN_PROGRESS
        elif choice == fb.FEEDBACK_CONSTRAINED_MANIPULATION_FEEDBACK_SET:
            if (
                fb.constrained_manipulation_feedback.status.value
                == fb.constrained_manipulation_feedback.status.STATUS_RUNNING
            ):
                return GoalResponse.IN_PROGRESS
            return GoalResponse.FAILED
        return GoalResponse.IN_PROGRESS

    def _process_synchronized_arm_command_feedback(self, feedback: ArmCommandFeedback) -> GoalResponse:
        maybe_goal_response = self._process_feedback_status(feedback.status.value)
        if maybe_goal_response is not None:
            return maybe_goal_response

        fb = feedback.feedback
        choice = fb.feedback_choice

        if choice == fb.FEEDBACK_ARM_CARTESIAN_FEEDBACK_SET:
            if (
                fb.arm_cartesian_feedback.status.value == fb.arm_cartesian_feedback.status.STATUS_TRAJECTORY_CANCELLED
                or fb.arm_cartesian_feedback.status.value == fb.arm_cartesian_feedback.status.STATUS_TRAJECTORY_STALLED
            ):
                return GoalResponse.FAILED
            if fb.arm_cartesian_feedback.status.value != fb.arm_cartesian_feedback.status.STATUS_TRAJECTORY_COMPLETE:
                return GoalResponse.IN_PROGRESS
        elif choice == fb.FEEDBACK_ARM_JOINT_MOVE_FEEDBACK_SET:
            if fb.arm_joint_move_feedback.status.value == fb.arm_joint_move_feedback.status.STATUS_STALLED:
                return GoalResponse.FAILED
            if fb.arm_joint_move_feedback.status.value != fb.arm_joint_move_feedback.status.STATUS_COMPLETE:
                return GoalResponse.IN_PROGRESS
        elif choice == fb.FEEDBACK_NAMED_ARM_POSITION_FEEDBACK_SET:
            if (
                fb.named_arm_position_feedback.status.value
                == fb.named_arm_position_feedback.status.STATUS_STALLED_HOLDING_ITEM
            ):
                return GoalResponse.FAILED
            if fb.named_arm_position_feedback.status.value != fb.named_arm_position_feedback.status.STATUS_COMPLETE:
                return GoalResponse.IN_PROGRESS
        elif choice == fb.FEEDBACK_ARM_VELOCITY_FEEDBACK_SET:
            self.get_logger().warn("WARNING: ArmVelocityCommand provides no feedback")
        elif choice == fb.FEEDBACK_ARM_GAZE_FEEDBACK_SET:
            if fb.arm_gaze_feedback.status.value == fb.arm_gaze_feedback.status.STATUS_TOOL_TRAJECTORY_STALLED:
                return GoalResponse.FAILED
            if fb.arm_gaze_feedback.status.value != fb.arm_gaze_feedback.status.STATUS_TRAJECTORY_COMPLETE:
                return GoalResponse.IN_PROGRESS
        elif choice == fb.FEEDBACK_ARM_STOP_FEEDBACK_SET:
            self.get_logger().warn("WARNING: Stop command provides no feedback")
        elif choice == fb.FEEDBACK_ARM_DRAG_FEEDBACK_SET:
            if fb.arm_drag_feedback.status.value == fb.arm_drag_feedback.status.STATUS_DRAGGING:
                return GoalResponse.IN_PROGRESS
            else:
                return GoalResponse.FAILED
        elif choice == fb.FEEDBACK_ARM_IMPEDANCE_FEEDBACK_SET:
            if (
                fb.arm_impedance_feedback.status.value == fb.arm_impedance_feedback.status.STATUS_TRAJECTORY_STALLED
                or fb.arm_impedance_feedback.status.value == fb.arm_impedance_feedback.status.STATUS_UNKNOWN
            ):
                return GoalResponse.FAILED
            if fb.arm_impedance_feedback.status.value != fb.arm_impedance_feedback.status.STATUS_TRAJECTORY_COMPLETE:
                return GoalResponse.IN_PROGRESS
        else:
            self.get_logger().error("ERROR: unknown arm command type")
            return GoalResponse.IN_PROGRESS
        return GoalResponse.SUCCESS

    def _process_synchronized_mobility_command_feedback(self, feedback: MobilityCommandFeedback) -> GoalResponse:
        maybe_goal_response = self._process_feedback_status(feedback.status.value)
        if maybe_goal_response is not None:
            return maybe_goal_response

        fb = feedback.feedback
        choice = fb.feedback_choice

        if choice == fb.FEEDBACK_SE2_TRAJECTORY_FEEDBACK_SET:
            if fb.se2_trajectory_feedback.status.value != fb.se2_trajectory_feedback.status.STATUS_AT_GOAL:
                return GoalResponse.IN_PROGRESS
        elif choice == fb.FEEDBACK_SE2_VELOCITY_FEEDBACK_SET:
            self.get_logger().warn("WARNING: Planar velocity commands provide no feedback")
        elif choice == fb.FEEDBACK_SIT_FEEDBACK_SET:
            if fb.sit_feedback.status.value != fb.sit_feedback.status.STATUS_IS_SITTING:
                return GoalResponse.IN_PROGRESS
        elif choice == fb.FEEDBACK_STAND_FEEDBACK_SET:
            if fb.stand_feedback.status.value != fb.stand_feedback.status.STATUS_IS_STANDING:
                return GoalResponse.IN_PROGRESS
        elif choice == fb.FEEDBACK_STANCE_FEEDBACK_SET:
            if fb.stance_feedback.status.value == fb.stance_feedback.status.STATUS_TOO_FAR_AWAY:
                return GoalResponse.FAILED
            if fb.stance_feedback.status.value != fb.stance_feedback.status.STATUS_STANCED:
                return GoalResponse.IN_PROGRESS
        elif choice == fb.FEEDBACK_STOP_FEEDBACK_SET:
            self.get_logger().warn("WARNING: Stop command provides no feedback")
        elif choice == fb.FEEDBACK_FOLLOW_ARM_FEEDBACK_SET:
            self.get_logger().warn("WARNING: FollowArmCommand provides no feedback")
        elif choice == fb.FEEDBACK_NOT_SET:
            # sync_feedback.mobility_command_feedback is set, but feedback_choice is actually not set.
            # This may happen when a command finishes, which means we may return SUCCESS below.
            self.get_logger().info("mobility command feedback indicates goal has reached")
        else:
            self.get_logger().error("ERROR: unknown mobility command type")
            return GoalResponse.IN_PROGRESS
        return GoalResponse.SUCCESS

    def _process_synchronized_gripper_command_feedback(self, feedback: GripperCommandFeedback) -> GoalResponse:
        maybe_goal_response = self._process_feedback_status(feedback.status.value)
        if maybe_goal_response is not None:
            return maybe_goal_response

        if feedback.command.command_choice == feedback.command.COMMAND_CLAW_GRIPPER_FEEDBACK_SET:
            if (
                feedback.command.claw_gripper_feedback.status.value
                == feedback.command.claw_gripper_feedback.status.STATUS_IN_PROGRESS
            ):
                return GoalResponse.IN_PROGRESS
            if (
                feedback.command.claw_gripper_feedback.status.value
                == feedback.command.claw_gripper_feedback.status.STATUS_UNKNOWN
            ):
                self.get_logger().error("ERROR: claw grippper status unknown")
                return GoalResponse.IN_PROGRESS
            if (
                feedback.command.claw_gripper_feedback.status.value
                == feedback.command.claw_gripper_feedback.status.STATUS_AT_GOAL
                or feedback.command.claw_gripper_feedback.status.value
                == feedback.command.claw_gripper_feedback.status.STATUS_APPLYING_FORCE
            ):
                return GoalResponse.SUCCESS
        else:
            self.get_logger().error("ERROR: unknown gripper command type")
            return GoalResponse.IN_PROGRESS
        return GoalResponse.SUCCESS

    def _robot_command_goal_complete(self, feedback: RobotCommandFeedback) -> GoalResponse:
        if feedback is None:
            # NOTE: it takes an iteration for the feedback to get set.
            return GoalResponse.IN_PROGRESS

        choice = feedback.command.command_choice
        if choice == feedback.command.COMMAND_FULL_BODY_FEEDBACK_SET:
            full_body_feedback = feedback.command.full_body_feedback
            return self._process_full_body_command_feedback(full_body_feedback)

        elif choice == feedback.command.COMMAND_SYNCHRONIZED_FEEDBACK_SET:
            # The idea here is that a synchronized command can have arm, mobility, and/or gripper
            # sub-commands in it.  The total command isn't done until all sub-commands are satisfied.
            # So if any one of the sub-commands is still in progress, it short-circuits out as
            # IN_PROGRESS.  And if it makes it to the bottom of the function, then all components
            # must be satisfied, and it returns SUCCESS.
            # One corner case to know about is that the commands that don't provide feedback, such
            # as a velocity command will return SUCCESS.  This allows you to use them more effectively
            # with other commands.  For example if you wanted to move the arm with some velocity
            # while the mobility is going to some SE2 trajectory then that will work.

            sync_feedback = feedback.command.synchronized_feedback
            if sync_feedback.has_field & sync_feedback.ARM_COMMAND_FEEDBACK_FIELD_SET:
                arm_feedback = sync_feedback.arm_command_feedback
                response = self._process_synchronized_arm_command_feedback(arm_feedback)
                if response is not GoalResponse.SUCCESS:
                    return response

            if sync_feedback.has_field & sync_feedback.MOBILITY_COMMAND_FEEDBACK_FIELD_SET:
                mob_feedback = sync_feedback.mobility_command_feedback
                response = self._process_synchronized_mobility_command_feedback(mob_feedback)
                if response is not GoalResponse.SUCCESS:
                    return response

            if sync_feedback.has_field & sync_feedback.GRIPPER_COMMAND_FEEDBACK_FIELD_SET:
                grip_feedback = sync_feedback.gripper_command_feedback
                response = self._process_synchronized_gripper_command_feedback(grip_feedback)
                if response is not GoalResponse.SUCCESS:
                    return response

            return response
        else:
            self.get_logger().error("ERROR: unknown robot command type")
            return GoalResponse.IN_PROGRESS

    def _get_robot_command_feedback(self, goal_id: Optional[str]) -> RobotCommandFeedback:
        feedback = RobotCommandFeedback()
        if goal_id is None:
            mobility_command_feedback = feedback.command.synchronized_feedback.mobility_command_feedback
            feedback.command.command_choice = feedback.command.COMMAND_SYNCHRONIZED_FEEDBACK_SET
            mobility_command_feedback.status.value = mobility_command_feedback.status.STATUS_PROCESSING
            mobility_command_feedback.feedback.feedback_choice = (
                mobility_command_feedback.feedback.FEEDBACK_SE2_TRAJECTORY_FEEDBACK_SET
            )
            if self._wait_for_goal is not None and self._wait_for_goal.at_goal:
                mobility_command_feedback.feedback.se2_trajectory_feedback.status.value = (
                    mobility_command_feedback.feedback.se2_trajectory_feedback.status.STATUS_AT_GOAL
                )
            else:
                mobility_command_feedback.feedback.se2_trajectory_feedback.status.value = (
                    mobility_command_feedback.feedback.se2_trajectory_feedback.status.STATUS_GOING_TO_GOAL
                )
        else:
            if self.spot_wrapper is not None:
                convert(self.spot_wrapper.get_robot_command_feedback(goal_id).feedback, feedback)
        return feedback

<<<<<<< HEAD
    def handle_robot_command_action(self, goal_handle: ServerGoalHandle) -> RobotCommand.Result:
        """
        Spot cannot process long trajectories. If we issue a command with long
        trajectories for the arm or the body, the command will be batched,
        assuming that there is only one long trajectory or more but all time
        aligned.
        To account for the network latency, a command must contain batched
        trajectory with some overlapping.
        This is currently not possible for the gripper trajectory, due to some
        limitation in the SDK.
        """
        if self.spot_wrapper is None:
            return

=======
    def handle_robot_command_service(
        self, request: RobotCommandService.Request, response: RobotCommandService.Response
    ) -> RobotCommandService.Response:
        proto_command = robot_command_pb2.RobotCommand()
        convert(request.command, proto_command)
        duration = rclpy.duration.Duration.from_msg(request.duration)
        if self.spot_wrapper is not None:
            args = (duration.nanoseconds / 1e9,) if duration.nanoseconds else ()
            response.success, response.message, robot_command_id = self.spot_wrapper.robot_command(proto_command, *args)
            if robot_command_id is not None:
                response.robot_command_id = robot_command_id
        else:
            response.success = True
        return response

    def handle_robot_command_action(self, goal_handle: ServerGoalHandle) -> RobotCommandAction.Result:
>>>>>>> a3f00fc9
        ros_command = goal_handle.request.command
        proto_command = robot_command_pb2.RobotCommand()
        convert(ros_command, proto_command)

        # Inspect the command and if there are long trajectories, batch them.
        commands = robot_command_util.batch_command(
            proto_command, SpotROS.TRAJECTORY_BATCH_SIZE, SpotROS.TRAJECTORY_BATCH_OVERLAPPING_POINTS
        )
        num_of_commands = len(commands)

        goal_id = None
        self._wait_for_goal = None
        feedback: Optional[RobotCommandFeedback] = None
<<<<<<< HEAD
        feedback_msg: Optional[RobotCommand.Feedback] = None

        start_time = time.time()
        time_to_send_command = 0.0

        index = 0
=======
        feedback_msg: Optional[RobotCommandAction.Feedback] = None
>>>>>>> a3f00fc9
        while (
            rclpy.ok()
            and goal_handle.is_active
            and not goal_handle.is_cancel_requested
            and self._robot_command_goal_complete(feedback) == GoalResponse.IN_PROGRESS
        ):
            # We keep looping and send batches at the expected times until the
            # last batch succeeds. We always send the next batch before the
            # previous one succeeds, so the only batch that can actuallly
            # succeed is the last one.

            time_since_start = time.time() - start_time
            if time_since_start >= time_to_send_command:
                success, err_msg, goal_id = self.spot_wrapper.robot_command(commands[index])
                if not success:
                    raise Exception(err_msg)
                index += 1
                if index < num_of_commands:
                    time_to_send_command = robot_command_util.min_time_since_reference(commands[index])
                else:
                    time_to_send_command = float("inf")
                self.get_logger().info("Robot now executing goal " + str(goal_id))

            feedback = self._get_robot_command_feedback(goal_id)
            feedback_msg = RobotCommandAction.Feedback(feedback=feedback)
            goal_handle.publish_feedback(feedback_msg)
            time.sleep(0.01)  # don't use rate here because we're already in a single thread

<<<<<<< HEAD
        result = RobotCommand.Result()
=======
        # publish a final feedback
        result = RobotCommandAction.Result()
>>>>>>> a3f00fc9
        if feedback is not None:
            goal_handle.publish_feedback(feedback_msg)
            result.result = feedback

        result.success = self._robot_command_goal_complete(feedback) == GoalResponse.SUCCESS

        if goal_handle.is_cancel_requested:
            result.success = False
            result.message = "Cancelled"
            goal_handle.canceled()
            if self.spot_wrapper is not None:
                _, stop_message = self.spot_wrapper.stop()
                self.get_logger().info(f"Stop attempt due to cancellation: {stop_message}")
        elif not goal_handle.is_active:
            result.success = False
            result.message = "Cancelled"
            # Don't abort because that's already happened
        elif result.success:
            result.message = "Successfully completed command"
            goal_handle.succeed()
        else:
            result.message = "Failed to complete command"
            goal_handle.abort()
        self._wait_for_goal = None
        if not self.spot_wrapper:
            self.get_logger().info("Returning action result " + str(result))
        return result

    def _manipulation_goal_complete(self, feedback: Optional[ManipulationApiFeedbackResponse]) -> GoalResponse:
        if feedback is None:
            # NOTE: it takes an iteration for the feedback to get set.
            return GoalResponse.IN_PROGRESS

        if feedback.current_state.value == feedback.current_state.MANIP_STATE_UNKNOWN:
            return GoalResponse.FAILED
        elif feedback.current_state.value == feedback.current_state.MANIP_STATE_DONE:
            return GoalResponse.SUCCESS
        elif feedback.current_state.value == feedback.current_state.MANIP_STATE_SEARCHING_FOR_GRASP:
            return GoalResponse.IN_PROGRESS
        elif feedback.current_state.value == feedback.current_state.MANIP_STATE_MOVING_TO_GRASP:
            return GoalResponse.IN_PROGRESS
        elif feedback.current_state.value == feedback.current_state.MANIP_STATE_GRASPING_OBJECT:
            return GoalResponse.IN_PROGRESS
        elif feedback.current_state.value == feedback.current_state.MANIP_STATE_PLACING_OBJECT:
            return GoalResponse.IN_PROGRESS
        elif feedback.current_state.value == feedback.current_state.MANIP_STATE_GRASP_SUCCEEDED:
            return GoalResponse.SUCCESS
        elif feedback.current_state.value == feedback.current_state.MANIP_STATE_GRASP_FAILED:
            return GoalResponse.FAILED
        elif feedback.current_state.value == feedback.current_state.MANIP_STATE_GRASP_PLANNING_SUCCEEDED:
            return GoalResponse.IN_PROGRESS
        elif feedback.current_state.value == feedback.current_state.MANIP_STATE_GRASP_PLANNING_NO_SOLUTION:
            return GoalResponse.FAILED
        elif feedback.current_state.value == feedback.current_state.MANIP_STATE_GRASP_FAILED_TO_RAYCAST_INTO_MAP:
            return GoalResponse.FAILED
        elif feedback.current_state.value == feedback.current_state.MANIP_STATE_GRASP_PLANNING_WAITING_DATA_AT_EDGE:
            return GoalResponse.IN_PROGRESS
        elif feedback.current_state.value == feedback.current_state.MANIP_STATE_WALKING_TO_OBJECT:
            return GoalResponse.IN_PROGRESS
        elif feedback.current_state.value == feedback.current_state.MANIP_STATE_ATTEMPTING_RAYCASTING:
            return GoalResponse.IN_PROGRESS
        elif feedback.current_state.value == feedback.current_state.MANIP_STATE_MOVING_TO_PLACE:
            return GoalResponse.IN_PROGRESS
        elif feedback.current_state.value == feedback.current_state.MANIP_STATE_PLACE_FAILED_TO_RAYCAST_INTO_MAP:
            return GoalResponse.FAILED
        elif feedback.current_state.value == feedback.current_state.MANIP_STATE_PLACE_SUCCEEDED:
            return GoalResponse.SUCCESS
        elif feedback.current_state.value == feedback.current_state.MANIP_STATE_PLACE_FAILED:
            return GoalResponse.FAILED
        else:
            raise Exception("Unknown manipulation state type")

    def _get_manipulation_command_feedback(self, goal_id: str) -> ManipulationApiFeedbackResponse:
        feedback = ManipulationApiFeedbackResponse()
        if self.spot_wrapper is not None:
            convert(self.spot_wrapper.get_manipulation_command_feedback(goal_id), feedback)
        return feedback

    def handle_manipulation_command(self, goal_handle: ServerGoalHandle) -> Manipulation.Result:
        # Most of the logic here copied from handle_robot_command
        self.get_logger().debug("I'm a function that handles request to the manipulation api!")

        ros_command = goal_handle.request.command
        proto_command = manipulation_api_pb2.ManipulationApiRequest()
        convert(ros_command, proto_command)
        self._wait_for_goal = None
        if not self.spot_wrapper:
            self._wait_for_goal = WaitForGoal(self.get_clock(), 2.0)
            goal_id: Optional[str] = None
        else:
            success, err_msg, goal_id = self.spot_wrapper.manipulation_command(proto_command)
            if not success:
                raise Exception(err_msg)

        self.get_logger().info("Robot now executing goal " + str(goal_id))
        # The command is non-blocking, but we need to keep this function up in order to interrupt if a
        # preempt is requested and to return success if/when the robot reaches the goal. Also check the is_active to
        # monitor whether the timeout_cb has already aborted the command
        feedback: Optional[ManipulationApiFeedbackResponse] = None
        feedback_msg: Optional[Manipulation.Feedback] = None
        while (
            rclpy.ok()
            and not goal_handle.is_cancel_requested
            and self._manipulation_goal_complete(feedback) == GoalResponse.IN_PROGRESS
            and goal_handle.is_active
        ):
            try:
                if goal_id is not None:
                    feedback = self._get_manipulation_command_feedback(goal_id)
            except InternalServerError as e:
                self.get_logger().error(e)

            feedback_msg = Manipulation.Feedback(feedback=feedback)
            goal_handle.publish_feedback(feedback_msg)

            time.sleep(0.1)  # don't use rate here because we're already in a single thread

        # publish a final feedback
        result = Manipulation.Result()
        if feedback is not None:
            goal_handle.publish_feedback(feedback_msg)
            result.result = feedback
        result.success = self._manipulation_goal_complete(feedback) == GoalResponse.SUCCESS

        if goal_handle.is_cancel_requested:
            result.success = False
            result.message = "Cancelled"
            goal_handle.canceled()
            if self.spot_wrapper is not None:
                _, stop_message = self.spot_wrapper.stop()
                self.get_logger().info(f"Stop attempt due to cancellation: {stop_message}")
        elif not goal_handle.is_active:
            result.success = False
            result.message = "Cancelled"
            # Don't abort because that's already happened
        elif result.success:
            result.message = "Successfully completed manipulation"
            goal_handle.succeed()
        else:
            result.message = "Failed to complete manipulation"
            goal_handle.abort()
        self._wait_for_goal = None
        if not self.spot_wrapper:
            self.get_logger().info("Returning action result " + str(result))
        return result

    def handle_trajectory(self, goal_handle: ServerGoalHandle) -> Optional[Trajectory.Result]:
        """ROS actionserver execution handler to handle receiving a request to move to a location"""
        result: Optional[Trajectory.Result] = None

        if goal_handle.request.target_pose.header.frame_id != "body":
            goal_handle.abort()
            result = Trajectory.Result()
            result.success = False
            result.message = "frame_id of target_pose must be 'body'"
            return result

        if goal_handle.request.duration.sec <= 0:
            goal_handle.abort()
            result = Trajectory.Result()
            result.success = False
            result.message = "duration must be larger than 0"
            return result

        if self.spot_wrapper is None:
            goal_handle.abort()
            result = Trajectory.Result()
            result.success = False
            result.message = "Spot wrapper is None"
            return result

        cmd_duration_secs = goal_handle.request.duration.sec * 1.0

        self.spot_wrapper.trajectory_cmd(
            goal_x=goal_handle.request.target_pose.pose.position.x,
            goal_y=goal_handle.request.target_pose.pose.position.y,
            goal_heading=math_helpers.Quat(
                w=goal_handle.request.target_pose.pose.orientation.w,
                x=goal_handle.request.target_pose.pose.orientation.x,
                y=goal_handle.request.target_pose.pose.orientation.y,
                z=goal_handle.request.target_pose.pose.orientation.z,
            ).to_yaw(),
            cmd_duration=cmd_duration_secs,
            precise_position=goal_handle.request.precise_positioning,
        )

        command_start_time = self.get_clock().now()

        # Abort the action server if cmd_duration is exceeded - the driver stops but does not provide
        # feedback to indicate this, so we monitor it ourselves
        # The trajectory command is non-blocking, but we need to keep this function up in order to
        # interrupt if a preempt is requested and to return success if/when the robot reaches the goal.
        # Also check the is_active to
        # monitor whether the timeout has already aborted the command

        #
        # Pre-emp missing in port to ROS2 (ros1: self.trajectory_server.is_preempt_requested())
        #

        # rate = rclpy.Rate(10)

        try:
            while rclpy.ok() and not self.spot_wrapper.at_goal and goal_handle.is_active:
                feedback = Trajectory.Feedback()
                if self.spot_wrapper.near_goal:
                    if self.spot_wrapper.last_trajectory_command_precise:
                        feedback.feedback = "Near goal, performing final adjustments"
                    else:
                        feedback.feedback = "Near goal"
                else:
                    feedback.feedback = "Moving to goal"

                # rate.sleep()
                goal_handle.publish_feedback(feedback)
                time.sleep(0.1)

                # check for timeout
                com_dur = self.get_clock().now() - command_start_time

                if com_dur.nanoseconds / 1e9 > cmd_duration_secs:
                    # timeout, quit with failure
                    self.get_logger().error("TIMEOUT")
                    feedback = Trajectory.Feedback()
                    feedback.feedback = "Failed to reach goal, timed out"
                    goal_handle.publish_feedback(feedback)
                    goal_handle.abort()

            result = Trajectory.Result()
            result.success = False
            result.message = "timeout"

            # If still active after exiting the loop, the command did not time out
            if goal_handle.is_active:
                #            if self.trajectory_server.is_preempt_requested():
                #                self.trajectory_server.publish_feedback(TrajectoryFeedback("Preempted"))
                #                self.trajectory_server.set_preempted()
                #                self.spot_wrapper.stop()
                #                result.success = False
                #                result.message = 'preempt'

                feedback = Trajectory.Feedback()
                if self.spot_wrapper.at_goal:
                    # self.get_logger().error("SUCCESS")
                    feedback.feedback = "Reached goal"
                    goal_handle.publish_feedback(feedback)
                    result.success = True
                    result.message = ""
                    goal_handle.succeed()
                else:
                    # self.get_logger().error("FAIL")
                    feedback.feedback = "Failed to reach goal"
                    goal_handle.publish_feedback(feedback)
                    result.success = False
                    result.message = "not at goal"
                    goal_handle.abort()

        except Exception as e:
            self.get_logger().error(f"Exception: {type(e)} - {e}")
            if result is not None:
                result.success = False
            result.message = f"Exception: {type(e)} - {e}"
        # self.get_logger().error(f"RETURN FROM HANDLE: {result}")
        return result

    def cmd_velocity_callback(self, data: Twist) -> None:
        """Callback for cmd_vel command"""
        if not self.spot_wrapper:
            self.get_logger().info(f"Mock mode, received command vel {data}")
            return
        self.spot_wrapper.velocity_cmd(data.linear.x, data.linear.y, data.angular.z, self.cmd_duration)

    def body_pose_callback(self, data: Pose) -> None:
        """Callback for cmd_vel command"""
        if self.spot_wrapper is None:
            self.get_logger().info("Mock mode, received command vel " + str(data))
            return
        q = Quaternion()
        q.x = data.orientation.x
        q.y = data.orientation.y
        q.z = data.orientation.z
        q.w = data.orientation.w
        position = geometry_pb2.Vec3(z=data.position.z)
        pose = geometry_pb2.SE3Pose(position=position, rotation=q)
        point = trajectory_pb2.SE3TrajectoryPoint(pose=pose)
        traj = trajectory_pb2.SE3Trajectory(points=[point])
        body_control = spot_command_pb2.BodyControlParams(base_offset_rt_footprint=traj)

        mobility_params = self.spot_wrapper.get_mobility_params()
        mobility_params.body_control.CopyFrom(body_control)
        self.spot_wrapper.set_mobility_params(mobility_params)

    def handle_graph_nav_get_localization_pose(
        self,
        request: GraphNavGetLocalizationPose.Response,
        response: GraphNavGetLocalizationPose.Response,
    ) -> GraphNavGetLocalizationPose.Response:
        if self.spot_wrapper is None:
            self.get_logger().error("Spot wrapper is None")
            response.success = False
            response.message = "Spot wrapper is None"
            return response

        try:
            state = self.spot_wrapper._graph_nav_client.get_localization_state()
            if not state.localization.waypoint_id:
                response.success = False
                response.message = "The robot is currently not localized to the map; Please localize."
                self.get_logger().warning(response.message)
                return response
            else:
                seed_t_body_msg = bosdyn_localization_to_pose_msg(
                    state.localization,
                    self.spot_wrapper.robotToLocalTime,
                    in_seed_frame=True,
                    seed_frame=self.graph_nav_seed_frame,
                    body_frame=self.tf_name_graph_nav_body,
                    return_tf=False,
                )
                response.success = True
                response.message = "Success"
                response.pose = seed_t_body_msg
        except Exception as e:
            self.get_logger().error(f"Exception Error:{e}; \n {traceback.format_exc()}")
            response.success = False
            response.message = f"Exception Error:{e}"
        if response.success:
            self.get_logger().info("GraphNav localization pose received")
        return response

    def handle_graph_nav_set_localization(
        self,
        request: GraphNavSetLocalization.Request,
        response: GraphNavSetLocalization.Response,
    ) -> GraphNavSetLocalization.Response:
        if self.spot_wrapper is None:
            self.get_logger().error("Spot wrapper is None")
            response.success = False
            response.message = "Spot wrapper is None"
            return response

        try:
            if request.method == "fiducial":
                self.spot_wrapper.spot_graph_nav.set_initial_localization_fiducial()
                response.success = True
                response.message = "Success"
            elif request.method == "waypoint":
                self.spot_wrapper.spot_graph_nav.set_initial_localization_waypoint([request.waypoint_id])
                response.success = True
                response.message = "Success"
            else:
                response.success = False
                response.message = f"Invalid localization method {request.method}.Must be 'fiducial' or 'waypoint'"
                raise Exception(response.message)
        except Exception as e:
            self.get_logger().error(f"Exception Error:{e}; \n {traceback.format_exc()}")
            response.success = False
            response.message = f"Exception Error:{e}"
        if response.success:
            self.get_logger().info(f"Successfully set GraphNav localization. Method: {request.method}")
        return response

    def handle_graph_nav_upload_graph(
        self,
        request: GraphNavUploadGraph.Request,
        response: GraphNavUploadGraph.Response,
    ) -> GraphNavUploadGraph.Response:
        if self.spot_wrapper is None:
            self.get_logger().error("Spot wrapper is None")
            response.success = False
            response.message = "Spot wrapper is None"
            return response

        try:
            self.get_logger().info(f"Uploading GraphNav map: {request.upload_filepath}")
            self.spot_wrapper.spot_graph_nav.upload_graph(request.upload_filepath)
            self.get_logger().info("Uploaded")
            response.success = True
            response.message = "Success"
        except Exception as e:
            self.get_logger().error(f"Exception Error:{e}; \n {traceback.format_exc()}")
            response.success = False
            response.message = f"Exception Error:{e}"
        return response

    def handle_graph_nav_clear_graph(
        self, request: GraphNavClearGraph.Request, response: GraphNavClearGraph.Response
    ) -> GraphNavClearGraph.Response:
        if self.spot_wrapper is None:
            self.get_logger().error("Spot wrapper is None")
            response.success = False
            response.message = "Spot wrapper is None"
            return response

        try:
            self.get_logger().info("Clearing graph")
            self.spot_wrapper.spot_graph_nav.clear_graph()
            self.get_logger().info("Cleared")
            response.success = True
            response.message = "Success"
        except Exception as e:
            self.get_logger().error(f"Exception Error:{e}; \n {traceback.format_exc()}")
            response.success = False
            response.message = f"Exception Error:{e}"
        return response

    def handle_list_graph(self, request: ListGraph.Request, response: ListGraph.Response) -> ListGraph.Response:
        """ROS service handler for listing graph_nav waypoint_ids"""
        if self.spot_wrapper is None:
            self.get_logger().error("Spot wrapper is None")
            response.success = False
            response.message = "Spot wrapper is None"
            return response

        try:
            self.get_logger().info(f"Listing graph for: {request.upload_filepath}")
            self.spot_wrapper.spot_graph_nav.clear_graph()
            self.spot_wrapper.spot_graph_nav.upload_graph(request.upload_filepath)
            response.waypoint_ids = self.spot_wrapper.spot_graph_nav.list_graph()
        except Exception as e:
            self.get_logger().error("Exception Error:{}".format(e))
        return response

    def handle_list_world_objects(
        self, request: ListWorldObjects.Request, response: ListWorldObjects.Response
    ) -> Optional[ListWorldObjects.Response]:
        # For some reason exceptions in service callbacks don't print which makes debugging difficult!
        try:
            return self._handle_list_world_objects(request, response)
        except Exception:
            self.get_logger().error(f"In handling list world objects, exception was {traceback.format_exc()}")
        return None

    def _handle_list_world_objects(
        self, request: ListWorldObjects.Request, response: ListWorldObjects.Response
    ) -> ListWorldObjects.Response:
        object_types = [ot.value for ot in request.request.object_type]
        time_start_point = None
        if request.request.has_field & request.request.TIMESTAMP_FILTER_FIELD_SET:
            time_start_point = (
                request.request.timestamp_filter.sec + float(request.request.timestamp_filter.nanosec) / 1e9
            )
        if self.spot_wrapper is None:
            self.get_logger().info(f"Mock return for {object_types} after time {time_start_point}")
            # return a fake list
            proto_response = world_object_pb2.ListWorldObjectResponse()
            world_object = proto_response.world_objects.add()
            world_object.name = "my_fiducial_3"
            world_object.apriltag_properties.tag_id = 3
            world_object.apriltag_properties.frame_name_fiducial = "fiducial_3"
            world_object.apriltag_properties.frame_name_fiducial_filtered = "filtered_fiducial_3"
        else:
            proto_response = self.spot_wrapper.spot_world_objects.list_world_objects(object_types, time_start_point)
        convert(proto_response, response.response)
        return response

    def handle_navigate_to_feedback(self) -> None:
        """Thread function to send navigate_to feedback"""
        if self.spot_wrapper is None:
            return

        while rclpy.ok() and self.run_navigate_to:
            localization_state = self.spot_wrapper._graph_nav_client.get_localization_state()
            if localization_state.localization.waypoint_id:
                feedback = NavigateTo.Feedback()
                feedback.waypoint_id = localization_state.localization.waypoint_id
                if self.goal_handle is not None:
                    self.goal_handle.publish_feedback(feedback)
            time.sleep(0.1)
            # rclpy.Rate(10).sleep()

    def handle_navigate_to(self, goal_handle: ServerGoalHandle) -> NavigateTo.Result:
        """ROS service handler to run mission of the robot.  The robot will replay a mission"""
        # create thread to periodically publish feedback

        self.goal_handle = goal_handle
        feedback_thread = threading.Thread(target=self.handle_navigate_to_feedback, args=())
        self.run_navigate_to = True
        feedback_thread.start()
        if self.spot_wrapper is None:
            self.get_logger().error("Spot wrapper is None")
            response = NavigateTo.Result()
            response.success = False
            response.message = "Spot wrapper is None"
            goal_handle.abort()
            return response

        # run navigate_to
        resp = self.spot_wrapper.spot_graph_nav.navigate_to(
            upload_path=goal_handle.request.upload_path,
            navigate_to=goal_handle.request.navigate_to,
            initial_localization_fiducial=goal_handle.request.initial_localization_fiducial,
            initial_localization_waypoint=goal_handle.request.initial_localization_waypoint,
        )
        self.run_navigate_to = False
        feedback_thread.join()

        result = NavigateTo.Result()
        result.success = resp[0]
        result.message = resp[1]
        # check status
        if resp[0]:
            goal_handle.succeed()
        else:
            goal_handle.abort()

        return result

    def handle_get_gripper_camera_parameters(
        self,
        request: GetGripperCameraParameters.Request,
        response: GetGripperCameraParameters.Response,
    ) -> GetGripperCameraParameters.Response:
        if self.spot_wrapper is None:
            response.success = False
            response.message = "Spot Wrapper not initialized"
            return response
        if not self.spot_wrapper.has_arm():
            response.success = False
            response.message = "Spot configuration does not have arm"
            return response
        try:
            proto_request = gripper_camera_param_pb2.GripperCameraGetParamRequest()
            convert(request.request, proto_request)
            proto_response = self.spot_wrapper.spot_images.get_gripper_camera_params(proto_request)
            convert(proto_response, response.response)
            response.success = True
            response.message = "Request to get gripper camera parameters sent"
        except Exception as e:
            error_str = "Error:{}\n{}".format(e, traceback.format_exc())
            self.get_logger().error(error_str)
            response.success = False
            response.message = error_str

        return response

    def handle_set_gripper_camera_parameters(
        self,
        request: SetGripperCameraParameters.Request,
        response: SetGripperCameraParameters.Response,
    ) -> SetGripperCameraParameters.Response:
        if self.spot_wrapper is None:
            response.success = False
            response.message = "Spot Wrapper not initialized"
            return response
        if not self.spot_wrapper.has_arm():
            response.success = False
            response.message = "Spot configuration does not have arm"
            return response

        try:
            proto_request = gripper_camera_param_pb2.GripperCameraParamRequest()
            convert(request.request, proto_request)
            proto_response = self.spot_wrapper.spot_images.set_gripper_camera_params(proto_request)
            convert(proto_response, response.response)
            response.success = True
            response.message = "Request to set gripper camera parameters sent"
        except Exception as e:
            error_str = "Error:{}\n{}".format(e, traceback.format_exc())
            self.get_logger().error(error_str)
            response.success = False
            response.message = error_str

        return response

    def populate_camera_static_transforms(self, image_data: image_pb2.Image) -> None:
        """Check data received from one of the image tasks and use the transform snapshot to extract the camera frame
        transforms. This is the transforms from body->frontleft->frontleft_fisheye, for example. These transforms
        never change, but they may be calibrated slightly differently for each robot, so we need to generate the
        transforms at runtime.
        Args:
        image_data: Image protobuf data from the wrapper
        """
        # We exclude the odometry frames from static transforms since they are not static. We can ignore the body
        # frame because it is a child of odom or vision depending on the preferred_odom_frame, and will be published
        # by the non-static transform publishing that is done by the state callback
        excluded_frames = [
            self.tf_name_vision_odom.value,
            self.tf_name_kinematic_odom.value,
            self.frame_prefix + "body",
        ]

        excluded_frames = [f[f.rfind("/") + 1 :] for f in excluded_frames]

        # Special case handling for hand camera frames that reference the link "arm0.link_wr1" in their
        # transform snapshots. This name only appears in hand camera transform snapshots and appears to
        # be a bug in this particular image callback path.
        #
        # 1. We exclude publishing a static transform from arm0.link_wr1 -> body here because it depends
        #    on the arm's position and a static transform would fix it to its initial position.
        #
        # 2. Below we rename the parent link "arm0.link_wr1" to "link_wr1" as it appears in robot state
        #    which is used for publishing dynamic tfs elsewhere. Without this, the hand camera frame
        #    positions would never properly update as no other pipelines reference "arm0.link_wr1".
        #
        # We save an RPC call to self.spot_wrapper.has_arm() and any extra complexity here as the link
        # will not exist if the spot does not have an arm and the special case code will have no effect.
        excluded_frames.append("arm0.link_wr1")

        for frame_name in image_data.shot.transforms_snapshot.child_to_parent_edge_map:
            if frame_name in excluded_frames:
                continue

            transform = image_data.shot.transforms_snapshot.child_to_parent_edge_map.get(frame_name)
            parent_frame = transform.parent_frame_name

            # special case handling of parent frame to sync with robot state naming, see above
            if parent_frame == "arm0.link_wr1":
                parent_frame = "arm_link_wr1"

            existing_transforms = [
                (transform.header.frame_id, transform.child_frame_id) for transform in self.camera_static_transforms
            ]
            if (
                self.frame_prefix + parent_frame,
                self.frame_prefix + frame_name,
            ) in existing_transforms:
                # We already extracted this transform
                continue

            if self.spot_wrapper is not None:
                local_time = self.spot_wrapper.robotToLocalTime(image_data.shot.acquisition_time)
            else:
                local_time = Timestamp()
            tf_time = builtin_interfaces.msg.Time(sec=local_time.seconds, nanosec=local_time.nanos)
            static_tf = populate_transform_stamped(
                tf_time,
                parent_frame,
                frame_name,
                transform.parent_tform_child,
                self.frame_prefix,
            )
            self.camera_static_transforms.append(static_tf)
            self.camera_static_transform_broadcaster.sendTransform(self.camera_static_transforms)

    def step(self) -> None:
        """Update spot sensors"""
        if not self._printed_once:
            self.get_logger().info("Driver successfully started!")
            self._printed_once = True
        self.get_logger().debug("Step/Update")
        if rclpy.ok():
            if self.spot_wrapper is not None:
                self.spot_wrapper.updateTasks()  # Testing with Robot
            self.get_logger().debug("UPDATE TASKS")
            feedback_msg = Feedback()
            if self.spot_wrapper:
                feedback_msg.standing = self.spot_wrapper.is_standing
                feedback_msg.sitting = self.spot_wrapper.is_sitting
                feedback_msg.moving = self.spot_wrapper.is_moving
                _id = self.spot_wrapper.id
                try:
                    feedback_msg.serial_number = _id.serial_number
                    feedback_msg.species = _id.species
                    feedback_msg.version = _id.version
                    feedback_msg.nickname = _id.nickname
                    feedback_msg.computer_serial_number = _id.computer_serial_number
                except AttributeError:
                    pass
            self.feedback_pub.publish(feedback_msg)
            mobility_params_msg = MobilityParams()
            if self.spot_wrapper is not None:
                try:
                    mobility_params = self.spot_wrapper.get_mobility_params()
                    mobility_params_msg.body_control.position.x = (
                        mobility_params.body_control.base_offset_rt_footprint.points[0].pose.position.x
                    )
                    mobility_params_msg.body_control.position.y = (
                        mobility_params.body_control.base_offset_rt_footprint.points[0].pose.position.y
                    )
                    mobility_params_msg.body_control.position.z = (
                        mobility_params.body_control.base_offset_rt_footprint.points[0].pose.position.z
                    )
                    mobility_params_msg.body_control.orientation.x = (
                        mobility_params.body_control.base_offset_rt_footprint.points[0].pose.rotation.x
                    )
                    mobility_params_msg.body_control.orientation.y = (
                        mobility_params.body_control.base_offset_rt_footprint.points[0].pose.rotation.y
                    )
                    mobility_params_msg.body_control.orientation.z = (
                        mobility_params.body_control.base_offset_rt_footprint.points[0].pose.rotation.z
                    )
                    mobility_params_msg.body_control.orientation.w = (
                        mobility_params.body_control.base_offset_rt_footprint.points[0].pose.rotation.w
                    )
                    mobility_params_msg.locomotion_hint = mobility_params.locomotion_hint
                    mobility_params_msg.stair_hint = mobility_params.stair_hint
                except Exception as e:
                    self.get_logger().error("Error:{}".format(e))
                    pass
            self.mobility_params_pub.publish(mobility_params_msg)

    def destroy_node(self) -> None:
        self.get_logger().info("Shutting down ROS driver for Spot")
        if self.spot_wrapper is not None:
            self.spot_wrapper.sit()
        if self.spot_wrapper is not None:
            self.spot_wrapper.disconnect()
        super().destroy_node()


@ros_process.main(prebaked=False)
def main(args: Optional[List[str]] = None) -> None:
    ros_process.spin(SpotROS)


if __name__ == "__main__":
    main()<|MERGE_RESOLUTION|>--- conflicted
+++ resolved
@@ -909,10 +909,6 @@
             self.robot_command_and_manipulation_servers = SingleGoalMultipleActionServers(
                 self,
                 [
-<<<<<<< HEAD
-                    (RobotCommand, "robot_command", self.handle_robot_command_action, None),
-                    (Manipulation, "manipulation", self.handle_manipulation_command, None),
-=======
                     (
                         RobotCommandAction,
                         "robot_command",
@@ -925,7 +921,6 @@
                         self.handle_manipulation_command,
                         None,
                     ),
->>>>>>> a3f00fc9
                 ],
             )
         else:
@@ -2116,22 +2111,6 @@
                 convert(self.spot_wrapper.get_robot_command_feedback(goal_id).feedback, feedback)
         return feedback
 
-<<<<<<< HEAD
-    def handle_robot_command_action(self, goal_handle: ServerGoalHandle) -> RobotCommand.Result:
-        """
-        Spot cannot process long trajectories. If we issue a command with long
-        trajectories for the arm or the body, the command will be batched,
-        assuming that there is only one long trajectory or more but all time
-        aligned.
-        To account for the network latency, a command must contain batched
-        trajectory with some overlapping.
-        This is currently not possible for the gripper trajectory, due to some
-        limitation in the SDK.
-        """
-        if self.spot_wrapper is None:
-            return
-
-=======
     def handle_robot_command_service(
         self, request: RobotCommandService.Request, response: RobotCommandService.Response
     ) -> RobotCommandService.Response:
@@ -2147,8 +2126,20 @@
             response.success = True
         return response
 
-    def handle_robot_command_action(self, goal_handle: ServerGoalHandle) -> RobotCommandAction.Result:
->>>>>>> a3f00fc9
+    def handle_robot_command_action(self, goal_handle: ServerGoalHandle) -> RobotCommand.Result:
+        """
+        Spot cannot process long trajectories. If we issue a command with long
+        trajectories for the arm or the body, the command will be batched,
+        assuming that there is only one long trajectory or more but all time
+        aligned.
+        To account for the network latency, a command must contain batched
+        trajectory with some overlapping.
+        This is currently not possible for the gripper trajectory, due to some
+        limitation in the SDK.
+        """
+        if self.spot_wrapper is None:
+            return
+
         ros_command = goal_handle.request.command
         proto_command = robot_command_pb2.RobotCommand()
         convert(ros_command, proto_command)
@@ -2162,16 +2153,12 @@
         goal_id = None
         self._wait_for_goal = None
         feedback: Optional[RobotCommandFeedback] = None
-<<<<<<< HEAD
         feedback_msg: Optional[RobotCommand.Feedback] = None
 
         start_time = time.time()
         time_to_send_command = 0.0
 
         index = 0
-=======
-        feedback_msg: Optional[RobotCommandAction.Feedback] = None
->>>>>>> a3f00fc9
         while (
             rclpy.ok()
             and goal_handle.is_active
@@ -2196,16 +2183,11 @@
                 self.get_logger().info("Robot now executing goal " + str(goal_id))
 
             feedback = self._get_robot_command_feedback(goal_id)
-            feedback_msg = RobotCommandAction.Feedback(feedback=feedback)
+            feedback_msg = RobotCommand.Feedback(feedback=feedback)
             goal_handle.publish_feedback(feedback_msg)
             time.sleep(0.01)  # don't use rate here because we're already in a single thread
 
-<<<<<<< HEAD
         result = RobotCommand.Result()
-=======
-        # publish a final feedback
-        result = RobotCommandAction.Result()
->>>>>>> a3f00fc9
         if feedback is not None:
             goal_handle.publish_feedback(feedback_msg)
             result.result = feedback
