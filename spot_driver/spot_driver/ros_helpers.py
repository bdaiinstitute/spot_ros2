--- conflicted
+++ resolved
@@ -186,17 +186,13 @@
     # JPEG format
     if data.shot.image.format == image_pb2.Image.FORMAT_JPEG:
         cv2_image = cv2.imdecode(np.frombuffer(data.shot.image.data, dtype=np.uint8), -1)
-<<<<<<< HEAD
-        image_msg = cv_bridge.cv2_to_imgmsg(cv2_image, encoding='passthrough')
+        image_msg = cv_bridge.cv2_to_imgmsg(cv2_image, encoding="passthrough")
         if image_msg.encoding == "8UC3":
-            image_msg.encoding = "bgr8" # required for cv_bridge handling of the message
+            image_msg.encoding = "bgr8"  # required for cv_bridge handling of the message
         elif image_msg.encoding == "8UC1":
-            image_msg.encoding = "mono8" # required for cv_bridge handling of the message
+            image_msg.encoding = "mono8"  # required for cv_bridge handling of the message
         else:
-            pass # passthrough decides
-=======
-        image_msg = cv_bridge.cv2_to_imgmsg(cv2_image, encoding="bgr8")
->>>>>>> dab64271
+            pass  # passthrough decides
         image_msg.header.stamp = stamp
         image_msg.header.frame_id = frame_id
 
