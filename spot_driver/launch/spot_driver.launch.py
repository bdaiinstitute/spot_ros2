# Copyright (c) 2023-2024 Boston Dynamics AI Institute LLC. All rights reserved.

import os

from launch import LaunchContext, LaunchDescription
from launch.actions import DeclareLaunchArgument, IncludeLaunchDescription, OpaqueFunction
from launch.conditions import IfCondition
from launch.launch_description_sources import PythonLaunchDescriptionSource
from launch.substitutions import Command, FindExecutable, LaunchConfiguration, PathJoinSubstitution, TextSubstitution
from launch_ros.actions import Node
from launch_ros.substitutions import FindPackageShare
from synchros2.launch.actions import DeclareBooleanLaunchArgument, convert_to_bool

<<<<<<< HEAD
from spot_driver.launch.spot_launch_helpers import (
    IMAGE_PUBLISHER_ARGS,
    declare_image_publisher_args,
    get_name_and_prefix,
    spot_has_arm,
    substitute_launch_parameters,
)
=======
from spot_common.launch.spot_launch_helpers import IMAGE_PUBLISHER_ARGS, declare_image_publisher_args, spot_has_arm
>>>>>>> 3ca2b14e

THIS_PACKAGE = "spot_driver"


def launch_setup(context: LaunchContext, ld: LaunchDescription) -> None:
    config_file = LaunchConfiguration("config_file")
    launch_rviz = LaunchConfiguration("launch_rviz")
    spot_name_arg = LaunchConfiguration("spot_name")
    tf_prefix_arg = LaunchConfiguration("tf_prefix")
    rviz_config_file = LaunchConfiguration("rviz_config_file").perform(context)
    mock_enable = IfCondition(LaunchConfiguration("mock_enable", default="False")).evaluate(context)
    robot_description_package = LaunchConfiguration("robot_description_package").perform(context)
    controllable = convert_to_bool("controllable", LaunchConfiguration("controllable").perform(context))

    # if config_file has been set (and is not the default empty string) and is also not a file, do not launch anything.
    config_file_path = config_file.perform(context)
    if (config_file_path != "") and (not os.path.isfile(config_file_path)):
        raise FileNotFoundError("Configuration file '{}' does not exist!".format(config_file_path))

    substitutions = {
        "spot_name": spot_name_arg,
        "frame_prefix": tf_prefix_arg,
    }
    configured_params = substitute_launch_parameters(config_file_path, substitutions, context)
    spot_name, tf_prefix = get_name_and_prefix(configured_params)

    if mock_enable:
        mock_has_arm = IfCondition(LaunchConfiguration("mock_has_arm")).evaluate(context)
        has_arm = mock_has_arm
    else:
        has_arm = spot_has_arm(config_file_path=config_file.perform(context))

    robot_description_pkg_share = FindPackageShare(robot_description_package).find(robot_description_package)

    spot_driver_params = {
        "mock_enable": mock_enable,
    }

    if mock_enable:
        mock_spot_driver_params = {"mock_has_arm": mock_has_arm}
        # Merge the two dicts
        spot_driver_params = {**spot_driver_params, **mock_spot_driver_params}

    if controllable:
        spot_driver_params.update(
            {
                "leasing_mode": "proxied",
                "use_take_lease": False,
                "get_lease_on_action": True,
            }
        )

    spot_driver_node = Node(
        package="spot_driver",
        executable="spot_ros2",
        name="spot_ros2",
        output="screen",
        parameters=[configured_params, spot_driver_params],
        namespace=spot_name,
    )
    ld.add_action(spot_driver_node)

<<<<<<< HEAD
=======
    if not tf_prefix and spot_name:
        tf_prefix = PathJoinSubstitution([spot_name, ""])

    spot_name_param = {"spot_name": spot_name}

    spot_lease_manager_node = Node(
        package="spot_driver",
        executable="lease_manager_node",
        name="lease_manager_node",
        output="screen",
        parameters=[config_file, spot_name_param],
        namespace=spot_name,
        condition=IfCondition(LaunchConfiguration("controllable")),
    )
    ld.add_action(spot_lease_manager_node)

>>>>>>> 3ca2b14e
    kinematic_node = Node(
        package="spot_driver",
        executable="spot_inverse_kinematics_node",
        output="screen",
        parameters=[configured_params],
        namespace=spot_name,
    )
    ld.add_action(kinematic_node)

    object_sync_node = Node(
        package="spot_driver",
        executable="object_synchronizer_node",
        output="screen",
        parameters=[configured_params],
        namespace=spot_name,
    )
    ld.add_action(object_sync_node)

    robot_description = Command(
        [
            PathJoinSubstitution([FindExecutable(name="xacro")]),
            " ",
            PathJoinSubstitution([robot_description_pkg_share, "urdf", "spot.urdf.xacro"]),
            " ",
            "arm:=",
            TextSubstitution(text=str(has_arm).lower()),
            " ",
            "tf_prefix:=",
            tf_prefix,
        ]
    )
    # Publish frequency of the robot state publisher defaults to 20 Hz, resulting in slow TF lookups.
    # By ignoring the timestamp, we publish a TF update in this node every time there is a joint state update (50 Hz).
    robot_description_params = {"robot_description": robot_description, "ignore_timestamp": True}
    robot_state_publisher = Node(
        package="robot_state_publisher",
        executable="robot_state_publisher",
        output="screen",
        parameters=[robot_description_params],
        namespace=spot_name,
    )
    ld.add_action(robot_state_publisher)

    spot_robot_state_publisher = Node(
        package="spot_driver",
        executable="state_publisher_node",
        output="screen",
        parameters=[configured_params],
        namespace=spot_name,
    )
    ld.add_action(spot_robot_state_publisher)

    spot_alert_node = Node(
        package="spot_driver",
        executable="spot_alerts",
        name="spot_alerts",
        output="screen",
        namespace=spot_name,
    )
    ld.add_action(spot_alert_node)

    rviz = IncludeLaunchDescription(
        PythonLaunchDescriptionSource(
            PathJoinSubstitution([FindPackageShare(THIS_PACKAGE), "launch", "rviz.launch.py"])
        ),
        launch_arguments={
            "spot_name": spot_name,
            "rviz_config_file": rviz_config_file,
            "tf_prefix": tf_prefix,
        }.items(),
        condition=IfCondition(launch_rviz),
    )
    ld.add_action(rviz)

    spot_image_publishers = IncludeLaunchDescription(
        PythonLaunchDescriptionSource(
            PathJoinSubstitution([FindPackageShare(THIS_PACKAGE), "launch", "spot_image_publishers.launch.py"])
        ),
        launch_arguments={
            key: LaunchConfiguration(key) for key in ["config_file", "tf_prefix", "spot_name"] + IMAGE_PUBLISHER_ARGS
        }.items(),
        condition=IfCondition(LaunchConfiguration("launch_image_publishers")),
    )
    ld.add_action(spot_image_publishers)

    spot_ros2_control = IncludeLaunchDescription(
        PythonLaunchDescriptionSource(
            PathJoinSubstitution([FindPackageShare("spot_ros2_control"), "launch", "spot_ros2_control.launch.py"])
        ),
        launch_arguments={
            "launch_rviz": LaunchConfiguration("launch_rviz"),
            "config_file": LaunchConfiguration("config_file"),
            "controllers_config": LaunchConfiguration("controllers_config"),
            "spot_name": LaunchConfiguration("spot_name"),
            "hardware_interface": "mock" if mock_enable else "robot",
            "mock_arm": str(mock_enable and has_arm),
            "launch_image_publishers": "False",
            "leasing_mode": "proxied",
            "control_only": "True",
            "auto_start": "False",
        }.items(),
        condition=IfCondition(LaunchConfiguration("controllable")),
    )
    ld.add_action(spot_ros2_control)


def generate_launch_description() -> LaunchDescription:
    launch_args = []

    launch_args.append(
        DeclareLaunchArgument(
            "config_file",
            default_value="",
            description="Path to configuration file for the driver.",
        )
    )
    launch_args.append(
        DeclareBooleanLaunchArgument(
            "controllable",
            default_value=False,
            description="If true, enable low-level control capabilities",
        )
    )
    launch_args.append(
        DeclareLaunchArgument(
            "controllers_config",
            default_value="",
            description=(
                "If controllable, configuration file for spot_ros2_control controllers. "
                "See spot_ros2_control.launch.py for further reference."
            ),
        ),
    )
    launch_args.append(
        DeclareLaunchArgument(
            "tf_prefix",
            default_value="",
            description="apply namespace prefix to robot links and joints",
        )
    )
    launch_args.append(
        DeclareBooleanLaunchArgument(
            "launch_rviz",
            default_value=False,
            description="Choose whether to launch RViz",
        )
    )
    launch_args.append(
        DeclareLaunchArgument(
            "rviz_config_file",
            default_value="",
            description="RViz config file",
        )
    )
    launch_args.append(
        DeclareBooleanLaunchArgument(
            "launch_image_publishers",
            default_value=True,
            description="Choose whether to launch the image publishing nodes from Spot.",
        )
    )
    launch_args.append(
        DeclareLaunchArgument(
            "robot_description_package",
            default_value="spot_description",
            description="Package from where the robot model description is. Must have path /urdf/spot.urdf.xacro",
        )
    )
    launch_args += declare_image_publisher_args()
    launch_args.append(DeclareLaunchArgument("spot_name", default_value="", description="Name of Spot"))

    ld = LaunchDescription(launch_args)

    ld.add_action(OpaqueFunction(function=launch_setup, args=[ld]))

    return ld<|MERGE_RESOLUTION|>--- conflicted
+++ resolved
@@ -11,17 +11,13 @@
 from launch_ros.substitutions import FindPackageShare
 from synchros2.launch.actions import DeclareBooleanLaunchArgument, convert_to_bool
 
-<<<<<<< HEAD
-from spot_driver.launch.spot_launch_helpers import (
+from spot_common.launch.spot_launch_helpers import (
     IMAGE_PUBLISHER_ARGS,
     declare_image_publisher_args,
     get_name_and_prefix,
     spot_has_arm,
     substitute_launch_parameters,
 )
-=======
-from spot_common.launch.spot_launch_helpers import IMAGE_PUBLISHER_ARGS, declare_image_publisher_args, spot_has_arm
->>>>>>> 3ca2b14e
 
 THIS_PACKAGE = "spot_driver"
 
@@ -84,25 +80,17 @@
     )
     ld.add_action(spot_driver_node)
 
-<<<<<<< HEAD
-=======
-    if not tf_prefix and spot_name:
-        tf_prefix = PathJoinSubstitution([spot_name, ""])
-
-    spot_name_param = {"spot_name": spot_name}
-
     spot_lease_manager_node = Node(
         package="spot_driver",
         executable="lease_manager_node",
         name="lease_manager_node",
         output="screen",
-        parameters=[config_file, spot_name_param],
+        parameters=[configured_params],
         namespace=spot_name,
         condition=IfCondition(LaunchConfiguration("controllable")),
     )
     ld.add_action(spot_lease_manager_node)
 
->>>>>>> 3ca2b14e
     kinematic_node = Node(
         package="spot_driver",
         executable="spot_inverse_kinematics_node",
