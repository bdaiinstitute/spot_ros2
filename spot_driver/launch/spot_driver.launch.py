# Copyright (c) 2023-2024 Boston Dynamics AI Institute LLC. All rights reserved.

import logging
import os
from enum import Enum
from typing import List, Tuple

import launch
import launch_ros
import yaml
from launch import LaunchContext, LaunchDescription
from launch.actions import DeclareLaunchArgument, IncludeLaunchDescription, OpaqueFunction
from launch.conditions import IfCondition
from launch.launch_description_sources import PythonLaunchDescriptionSource
from launch.substitutions import Command, FindExecutable, LaunchConfiguration, PathJoinSubstitution, TextSubstitution
from launch_ros.substitutions import FindPackageShare

from spot_wrapper.wrapper import SpotWrapper

THIS_PACKAGE = "spot_driver"


class DepthRegisteredMode(Enum):
    DISABLE = (0,)
    FROM_SPOT = (1,)
    FROM_NODELETS = (2,)


def get_camera_sources(has_arm: bool) -> List[str]:
    camera_sources = ["frontleft", "frontright", "left", "right", "back"]
    if has_arm:
        camera_sources.append("hand")
    return camera_sources


def create_depth_registration_nodelets(
    context: launch.LaunchContext,
    spot_name: LaunchConfiguration,
    has_arm: bool,
) -> List[launch_ros.descriptions.ComposableNode]:
    """Create the list of depth_image_proc::RegisterNode composable nodes required to generate registered depth images
    for Spot's cameras."""

    composable_node_descriptions = []

    for camera in get_camera_sources(has_arm):
        composable_node_descriptions.append(
            launch_ros.descriptions.ComposableNode(
                package="depth_image_proc",
                plugin="depth_image_proc::RegisterNode",
                name="register_node_" + camera,
                namespace=spot_name,
                # Each entry in the remappings list is a tuple.
                # The first element in the tuple is the internal name of the topic used within the nodelet.
                # The second element is the external name of the topic used by other nodes in the system.
                remappings=[
                    ("depth/image_rect", PathJoinSubstitution(["depth", camera, "image"]).perform(context)),
                    ("depth/camera_info", PathJoinSubstitution(["depth", camera, "camera_info"]).perform(context)),
                    ("rgb/camera_info", PathJoinSubstitution(["camera", camera, "camera_info"]).perform(context)),
                    (
                        "depth_registered/image_rect",
                        PathJoinSubstitution(["depth_registered", camera, "image"]).perform(context),
                    ),
                    (
                        "depth_registered/camera_info",
                        PathJoinSubstitution(["depth_registered", camera, "camera_info"]).perform(context),
                    ),
                ],
            )
        )
    return composable_node_descriptions


def create_point_cloud_nodelets(
    context: launch.LaunchContext,
    spot_name: LaunchConfiguration,
    has_arm: bool,
) -> List[launch_ros.descriptions.ComposableNode]:
    """Create the list of depth_image_proc::PointCloudXyzrgbNode composable nodes required to generate point clouds for
    each pair of RGB and registered depth cameras."""

    composable_node_descriptions = []

    for camera in get_camera_sources(has_arm):
        composable_node_descriptions.append(
            launch_ros.descriptions.ComposableNode(
                package="depth_image_proc",
                plugin="depth_image_proc::PointCloudXyzrgbNode",
                name="point_cloud_xyzrgb_node_" + camera,
                namespace=spot_name,
                # Each entry in the remappings list is a tuple.
                # The first element in the tuple is the internal name of the topic used within the nodelet.
                # The second element is the external name of the topic used by other nodes in the system.
                remappings=[
                    ("rgb/camera_info", PathJoinSubstitution(["camera", camera, "camera_info"]).perform(context)),
                    ("rgb/image_rect_color", PathJoinSubstitution(["camera", camera, "image"]).perform(context)),
                    (
                        "depth_registered/image_rect",
                        PathJoinSubstitution(["depth_registered", camera, "image"]).perform(context),
                    ),
                    ("points", PathJoinSubstitution(["depth_registered", camera, "points"]).perform(context)),
                ],
            ),
        )
    return composable_node_descriptions


def get_login_parameters(context: LaunchContext) -> Tuple[str, str, str, int]:
    """Obtain the username, password, hostname, and port of Spot from the environment variables or, if they are not
    set, the configuration file yaml."""
    # Get value from environment variables
    username = os.getenv("BOSDYN_CLIENT_USERNAME")
    password = os.getenv("BOSDYN_CLIENT_PASSWORD")
    hostname = os.getenv("SPOT_IP")
    port = int(os.getenv("SPOT_PORT", "0"))  # TODO should the user be able to specify a port via config file?
    # parse the yaml to determine if login information is set there
    config_file_path = LaunchConfiguration("config_file").perform(context)
    if os.path.isfile(config_file_path):
        with open(config_file_path, "r") as config_yaml:
            try:
                config_dict = yaml.safe_load(config_yaml)
                if ("/**" in config_dict) and ("ros__parameters" in config_dict["/**"]):
                    ros_params = config_dict["/**"]["ros__parameters"]
                    # only set username/password/hostname if they were not already set as environment variables.
                    if (not username) and ("username" in ros_params):
                        username = ros_params["username"]
                    if (not password) and ("password" in ros_params):
                        password = ros_params["password"]
                    if (not hostname) and ("hostname" in ros_params):
                        hostname = ros_params["hostname"]
            except yaml.YAMLError as exc:
                print("Parsing config_file yaml failed with: {}".format(exc))
    if (not username) or (not password) or (not hostname):
        raise ValueError(
            "One or more of your login credentials has not been specified! Got invalid values of "
            "[Username: '{}' Password: '{}' Hostname: '{}']. Ensure that your environment variables are set or "
            "update your config_file yaml.".format(username, password, hostname)
        )
    return username, password, hostname, port


def spot_has_arm(context: LaunchContext) -> bool:
    """Check if Spot has an arm by logging in and instantiating a SpotWrapper"""
    spot_name = LaunchConfiguration("spot_name").perform(context)
    logger = logging.getLogger("spot_driver_launch")
    username, password, hostname, port = get_login_parameters(context)
    spot_wrapper = SpotWrapper(
        username=username, password=password, hostname=hostname, port=port, robot_name=spot_name, logger=logger
    )
    return spot_wrapper.has_arm()


def launch_setup(context: LaunchContext, ld: LaunchDescription) -> None:
    config_file = LaunchConfiguration("config_file")
    launch_rviz = LaunchConfiguration("launch_rviz")
    rviz_config_file = LaunchConfiguration("rviz_config_file").perform(context)
    spot_name = LaunchConfiguration("spot_name").perform(context)
    tf_prefix = LaunchConfiguration("tf_prefix").perform(context)
    depth_registered_mode_config = LaunchConfiguration("depth_registered_mode")
    publish_point_clouds_config = LaunchConfiguration("publish_point_clouds")
    mock_enable = IfCondition(LaunchConfiguration("mock_enable", default="False")).evaluate(context)

    # if config_file has been set (and is not the default empty string) and is also not a file, do not launch anything.
    config_file_path = config_file.perform(context)
    if (config_file_path != "") and (not os.path.isfile(config_file_path)):
        raise FileNotFoundError("Configuration file '{}' does not exist!".format(config_file_path))

    if mock_enable:
        mock_has_arm = IfCondition(LaunchConfiguration("mock_has_arm")).evaluate(context)
        has_arm = mock_has_arm
    else:
        has_arm = spot_has_arm(context)

    pkg_share = FindPackageShare("spot_description").find("spot_description")

    depth_registered_mode_string = depth_registered_mode_config.perform(context).lower()
    if depth_registered_mode_string == "from_spot":
        depth_registered_mode = DepthRegisteredMode.FROM_SPOT
    elif depth_registered_mode_string == "from_nodelets":
        depth_registered_mode = DepthRegisteredMode.FROM_NODELETS
    elif depth_registered_mode_string == "disable":
        depth_registered_mode = DepthRegisteredMode.DISABLE
    else:
        print(
            "Error: Invalid option `"
            + depth_registered_mode_string
            + "` provided for launch argument `depth_registered_mode`. Must be one of [disable, from_spot,"
            " from_nodelets]."
        )
        return

    publish_point_clouds = True if publish_point_clouds_config.perform(context).lower() == "true" else False
    if depth_registered_mode is DepthRegisteredMode.DISABLE and publish_point_clouds:
        print(
            "Warning: Point cloud publisher nodelets will not be launched because depth_registered_mode is set to"
            " `disable`. Set depth_registered_mode to `from_nodelets` or `from_spot` to enable point cloud publishing."
        )
        publish_point_clouds = False

    # Since spot_image_publisher_node is responsible for retrieving and publishing images, disable all image publishing
    # in spot_driver.
    spot_driver_params = {
        "spot_name": spot_name,
        "mock_enable": mock_enable,
        "publish_depth_registered": False,
        "publish_depth": False,
        "publish_rgb": False,
    }

    if mock_enable:
        mock_spot_driver_params = {"mock_has_arm": mock_has_arm}
        # Merge the two dicts
        spot_driver_params = {**spot_driver_params, **mock_spot_driver_params}

    spot_driver_node = launch_ros.actions.Node(
        package="spot_driver",
        executable="spot_ros2",
        name="spot_ros2",
        output="screen",
        parameters=[config_file, spot_driver_params],
        namespace=spot_name,
    )
    ld.add_action(spot_driver_node)

    spot_image_publisher_params = {
        "spot_name": spot_name,
    }
    # If using nodelets to generate registered depth images, do not retrieve and publish registered depth images using
    # spot_image_publisher_node.
    if depth_registered_mode is not DepthRegisteredMode.FROM_SPOT:
        spot_image_publisher_params.update({"publish_depth_registered": False})

    spot_image_publisher_node = launch_ros.actions.Node(
        package="spot_driver",
        executable="spot_image_publisher_node",
        output="screen",
        parameters=[config_file, spot_image_publisher_params],
        namespace=spot_name,
    )
    ld.add_action(spot_image_publisher_node)

    if not tf_prefix and spot_name:
        tf_prefix = PathJoinSubstitution([spot_name, ""])

    kinematc_node_params = {"spot_name": spot_name}
    kinematic_node = launch_ros.actions.Node(
        package="spot_driver",
        executable="kinematic_node",
        output="screen",
        parameters=[config_file, kinematc_node_params],
        namespace=spot_name,
    )
    ld.add_action(kinematic_node)

    robot_description = Command(
        [
            PathJoinSubstitution([FindExecutable(name="xacro")]),
            " ",
            PathJoinSubstitution([pkg_share, "urdf", "spot.urdf.xacro"]),
            " ",
            "arm:=",
            TextSubstitution(text=str(has_arm).lower()),
            " ",
            "tf_prefix:=",
            tf_prefix,
            " ",
        ]
    )

    params = {"robot_description": robot_description}
    robot_state_publisher = launch_ros.actions.Node(
        package="robot_state_publisher",
        executable="robot_state_publisher",
        output="screen",
        parameters=[params],
        namespace=spot_name,
    )
    ld.add_action(robot_state_publisher)

<<<<<<< HEAD
    spot_robot_state_publisher_params = {"spot_name": spot_name, "preferred_odom_frame": "odom"}
    spot_robot_state_publisher = launch_ros.actions.Node(
        package="spot_driver",
        executable="spot_robot_state_publisher_node",
        output="screen",
        parameters=[config_file, spot_robot_state_publisher_params],
        namespace=spot_name,
    )
    ld.add_action(spot_robot_state_publisher)
=======
    spot_alert_node = launch_ros.actions.Node(
        package="spot_driver",
        executable="spot_alerts",
        name="spot_alerts",
        output="screen",
        namespace=spot_name,
    )
    ld.add_action(spot_alert_node)
>>>>>>> e594fbd5

    rviz = IncludeLaunchDescription(
        PythonLaunchDescriptionSource([FindPackageShare(THIS_PACKAGE), "/launch", "/rviz.launch.py"]),
        launch_arguments={
            "spot_name": spot_name,
            "rviz_config_file": rviz_config_file,
        }.items(),
        condition=IfCondition(launch_rviz),
    )

    ld.add_action(rviz)

    # Parse config options to create a list of composable node descriptions for the nodelets we want to run within the
    # composable node container.
    composable_node_descriptions = (
        create_depth_registration_nodelets(context, spot_name, has_arm)
        if depth_registered_mode is DepthRegisteredMode.FROM_NODELETS
        else []
    ) + (create_point_cloud_nodelets(context, spot_name, has_arm) if publish_point_clouds else [])
    container = launch_ros.actions.ComposableNodeContainer(
        name="container",
        namespace=spot_name,
        package="rclcpp_components",
        executable="component_container_mt",
        output="screen",
        composable_node_descriptions=composable_node_descriptions,
    )
    ld.add_action(container)


def generate_launch_description() -> launch.LaunchDescription:
    launch_args = []

    launch_args.append(
        DeclareLaunchArgument(
            "config_file",
            default_value="",
            description="Path to configuration file for the driver.",
        )
    )
    launch_args.append(
        DeclareLaunchArgument(
            "tf_prefix",
            default_value="",
            description="apply namespace prefix to robot links and joints",
        )
    )
    launch_args.append(DeclareLaunchArgument("launch_rviz", default_value="False", description="Launch RViz?"))
    launch_args.append(
        DeclareLaunchArgument(
            "rviz_config_file",
            default_value="",
            description="RViz config file",
        )
    )
    launch_args.append(
        DeclareLaunchArgument(
            "depth_registered_mode",
            default_value="from_nodelets",
            description=(
                "One of [disable, from_spot, from_nodelets]. If `disable` is set, do not publish registered depth"
                " images. If `from_spot` is set, request registered depth images from Spot through its SDK. If"
                " `from_nodelets` is set, use depth_image_proc::RegisterNode component nodes running on the host"
                " computer to create registered depth images (this reduces the computational load on Spot's internal"
                " systems)."
            ),
        )
    )
    launch_args.append(
        DeclareLaunchArgument(
            "publish_point_clouds",
            default_value="false",
            description=(
                "If true, create and publish point clouds for each depth registered and RGB camera pair. Requires that"
                " the depth_register_mode launch argument is set to a value that is not `disable`."
            ),
        )
    )
    launch_args.append(DeclareLaunchArgument("spot_name", default_value="", description="Name of Spot"))

    ld = launch.LaunchDescription(launch_args)

    ld.add_action(OpaqueFunction(function=launch_setup, args=[ld]))

    return ld<|MERGE_RESOLUTION|>--- conflicted
+++ resolved
@@ -277,7 +277,6 @@
     )
     ld.add_action(robot_state_publisher)
 
-<<<<<<< HEAD
     spot_robot_state_publisher_params = {"spot_name": spot_name, "preferred_odom_frame": "odom"}
     spot_robot_state_publisher = launch_ros.actions.Node(
         package="spot_driver",
@@ -287,7 +286,7 @@
         namespace=spot_name,
     )
     ld.add_action(spot_robot_state_publisher)
-=======
+
     spot_alert_node = launch_ros.actions.Node(
         package="spot_driver",
         executable="spot_alerts",
@@ -296,7 +295,6 @@
         namespace=spot_name,
     )
     ld.add_action(spot_alert_node)
->>>>>>> e594fbd5
 
     rviz = IncludeLaunchDescription(
         PythonLaunchDescriptionSource([FindPackageShare(THIS_PACKAGE), "/launch", "/rviz.launch.py"]),
