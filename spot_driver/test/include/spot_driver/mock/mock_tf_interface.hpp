--- conflicted
+++ resolved
@@ -14,13 +14,9 @@
 namespace spot_ros2::test {
 class MockTfInterface : public TfInterfaceBase {
  public:
-<<<<<<< HEAD
-  MOCK_METHOD((tl::expected<void, std::string>), updateStaticTransforms,
-              (const std::vector<geometry_msgs::msg::TransformStamped>& transforms), (override));
+  MOCK_METHOD(void, updateStaticTransforms, (const std::vector<geometry_msgs::msg::TransformStamped>& transforms),
+              (override));
   MOCK_METHOD(void, sendDynamicTransforms, (const std::vector<geometry_msgs::msg::TransformStamped>& transforms),
-=======
-  MOCK_METHOD(void, updateStaticTransforms, (const std::vector<geometry_msgs::msg::TransformStamped>& transforms),
->>>>>>> 5e0193a4
               (override));
 };
 }  // namespace spot_ros2::test