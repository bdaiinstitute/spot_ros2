// Copyright (c) 2023-2024 Boston Dynamics AI Institute LLC. All rights reserved.

#include <gmock/gmock.h>
#include <gtest/gtest.h>

#include <spot_driver/api/spot_api.hpp>
#include <spot_driver/images/spot_image_publisher_node.hpp>

#include <spot_driver/fake/fake_parameter_interface.hpp>
#include <spot_driver/mock/mock_image_client.hpp>
#include <spot_driver/mock/mock_logger_interface.hpp>
#include <spot_driver/mock/mock_node_interface.hpp>
#include <spot_driver/mock/mock_spot_api.hpp>
#include <spot_driver/mock/mock_tf_broadcaster_interface.hpp>
#include <spot_driver/mock/mock_timer_interface.hpp>

#include <rclcpp/node.hpp>
#include <rclcpp/node_options.hpp>

#include <memory>
#include <stdexcept>
#include <tl_expected/expected.hpp>

using ::testing::_;
using ::testing::InSequence;
using ::testing::Return;

<<<<<<< HEAD
namespace spot_ros2::images::test {

constexpr auto kExampleHostname{"192.168.0.10"};
constexpr auto kExampleUsername{"spot_user"};
constexpr auto kExamplePassword{"hunter2"};

constexpr auto kSomeErrorMessage = "some error message";

class FakeParameterInterface : public ParameterInterfaceBase {
 public:
  std::string getHostname() const override { return hostname; }

  std::string getUsername() const override { return username; }

  std::string getPassword() const override { return password; }

  double getRGBImageQuality() const override { return rgb_image_quality; }

  bool getHasRGBCameras() const override { return has_rgb_cameras; }

  bool getDoDecompressImages() const override { return do_decompress_images; }

  bool getPublishRawRGBCameras() const override { return publish_raw_rgb_cameras; }

  bool getPublishRGBImages() const override { return publish_rgb_images; }

  bool getPublishDepthImages() const override { return publish_depth_images; }

  bool getPublishDepthRegisteredImages() const override { return publish_depth_registered_images; }

  std::string getPreferredOdomFrame() const override { return "odom"; }

  std::string getSpotName() const override { return spot_name; }

  std::string hostname;
  std::string username;
  std::string password;

  double rgb_image_quality = kDefaultRGBImageQuality;
  bool has_rgb_cameras = kDefaultHasRGBCameras;
  bool do_decompress_images = kDefaultDoDecompressImages;
  bool publish_raw_rgb_cameras = kDefaultPublishRawRGBCameras;
  bool publish_rgb_images = kDefaultPublishRGBImages;
  bool publish_depth_images = kDefaultPublishDepthImages;
  bool publish_depth_registered_images = kDefaultPublishDepthRegisteredImages;
  std::string spot_name;
};

class MockMiddlewareHandle : public SpotImagePublisher::MiddlewareHandle {
=======
namespace spot_ros2::test {
class MockMiddlewareHandle : public images::SpotImagePublisher::MiddlewareHandle {
>>>>>>> 205799cb
 public:
  MOCK_METHOD(void, createPublishers, (const std::set<ImageSource>& image_sources, bool), (override));
  MOCK_METHOD((tl::expected<void, std::string>), publishImages, ((const std::map<ImageSource, ImageWithCameraInfo>&)),
              (override));
<<<<<<< HEAD
  MOCK_METHOD((tl::expected<void, std::string>), publishImages,
              ((const std::map<ImageSource, CompressedImageWithCameraInfo>&)), (override));
  MOCK_METHOD(std::shared_ptr<rclcpp::Node>, node, (), (override));

  MOCK_METHOD(ParameterInterfaceBase*, parameter_interface, (), (override));
  MOCK_METHOD(LoggerInterfaceBase*, logger_interface, (), (override));
  TfInterfaceBase* tf_interface() override { return tf_interface_.get(); }
  TimerInterfaceBase* timer_interface() override { return timer_interface_.get(); }

  std::unique_ptr<FakeParameterInterface> parameter_interface_ = std::make_unique<FakeParameterInterface>();
  std::unique_ptr<spot_ros2::test::MockLoggerInterface> logger_interface_ =
      std::make_unique<spot_ros2::test::MockLoggerInterface>();
  std::unique_ptr<spot_ros2::test::MockTfInterface> tf_interface_ =
      std::make_unique<spot_ros2::test::MockTfInterface>();
  std::unique_ptr<spot_ros2::test::MockTimerInterface> timer_interface_ =
      std::make_unique<spot_ros2::test::MockTimerInterface>();
=======
>>>>>>> 205799cb
};

class SpotImagePubNodeTestFixture : public ::testing::Test {
 public:
  void SetUp() override {
    mock_spot_api = std::make_unique<spot_ros2::test::MockSpotApi>();
    mock_middleware_handle = std::make_unique<MockMiddlewareHandle>();

    fake_parameter_interface = std::make_unique<FakeParameterInterface>();
    mock_logger_interface = std::make_unique<spot_ros2::test::MockLoggerInterface>();
    mock_tf_broadcaster_interface = std::make_unique<MockTfBroadcasterInterface>();
    mock_timer_interface = std::make_unique<MockTimerInterface>();
    mock_node_interface = std::make_unique<MockNodeInterface>();
  }

  std::unique_ptr<MockSpotApi> mock_spot_api;
  std::unique_ptr<MockMiddlewareHandle> mock_middleware_handle;

  std::unique_ptr<FakeParameterInterface> fake_parameter_interface;
  std::unique_ptr<MockLoggerInterface> mock_logger_interface;
  std::unique_ptr<spot_ros2::test::MockTfBroadcasterInterface> mock_tf_broadcaster_interface;
  std::unique_ptr<spot_ros2::test::MockTimerInterface> mock_timer_interface;
  std::unique_ptr<MockNodeInterface> mock_node_interface;
};

TEST_F(SpotImagePubNodeTestFixture, ConstructionSuccess) {
  // GIVEN a rclcpp::Node, MiddlewareInterface, and a SpotApi
  // THEN expect the following calls in sequence
  {
    InSequence seq;
    EXPECT_CALL(*mock_spot_api, createRobot).Times(1);
    EXPECT_CALL(*mock_spot_api, authenticate).Times(1);
    EXPECT_CALL(*mock_spot_api, hasArm).Times(1);
    EXPECT_CALL(*mock_spot_api, image_client_interface).Times(1);
  }

  // THEN the underlying node base interface is accessed
  EXPECT_CALL(*mock_node_interface, getNodeBaseInterface).Times(1);

  // WHEN constructing a SpotImagePublisherNode
  // THEN construction succeeds
  std::unique_ptr<images::SpotImagePublisherNode> node;
  ASSERT_NO_THROW(node = std::make_unique<images::SpotImagePublisherNode>(
                      std::move(mock_spot_api), std::move(mock_middleware_handle), std::move(fake_parameter_interface),
                      std::move(mock_logger_interface), std::move(mock_tf_broadcaster_interface),
                      std::move(mock_timer_interface), std::move(mock_node_interface)));

  // WHEN we get the underlying node base interface
  // THEN no exception is thrown
  EXPECT_NO_THROW(node->get_node_base_interface());
}

TEST_F(SpotImagePubNodeTestFixture, ConstructionCreateRobotFailure) {
  // GIVEN a rclcpp::Node, MiddlewareInterface, and a SpotApi
  // THEN expect the following calls in sequence
  InSequence seq;
  EXPECT_CALL(*mock_spot_api, createRobot).Times(1).WillOnce(Return(tl::make_unexpected("Create Robot Failed")));
  EXPECT_CALL(*mock_spot_api, authenticate).Times(0);
  EXPECT_CALL(*mock_spot_api, hasArm).Times(0);
  EXPECT_CALL(*mock_spot_api, image_client_interface).Times(0);

  // WHEN constructing a SpotImagePublisherNode
  // THEN the constructor throws
  EXPECT_THROW(images::SpotImagePublisherNode(std::move(mock_spot_api), std::move(mock_middleware_handle),
                                              std::move(fake_parameter_interface), std::move(mock_logger_interface),
                                              std::move(mock_tf_broadcaster_interface), std::move(mock_timer_interface),
                                              std::move(mock_node_interface)),
               std::runtime_error);
}

TEST_F(SpotImagePubNodeTestFixture, ConstructionAuthenticationFailure) {
  {  // GIVEN a rclcpp::Node, MiddlewareInterface, and a SpotApi
    // THEN expect the following calls in sequence
    InSequence seq;
    EXPECT_CALL(*mock_spot_api, createRobot).Times(1);
    EXPECT_CALL(*mock_spot_api, authenticate)
        .Times(1)
        .WillOnce(Return(tl::make_unexpected("Robot Authentication Failed")));
    EXPECT_CALL(*mock_spot_api, hasArm).Times(0);
    EXPECT_CALL(*mock_spot_api, image_client_interface).Times(0);
  }
  // WHEN constructing a SpotImagePublisherNode
  // THEN the constructor throws
  EXPECT_THROW(images::SpotImagePublisherNode(std::move(mock_spot_api), std::move(mock_middleware_handle),
                                              std::move(fake_parameter_interface), std::move(mock_logger_interface),
                                              std::move(mock_tf_broadcaster_interface), std::move(mock_timer_interface),
                                              std::move(mock_node_interface)),
               std::runtime_error);
}

TEST_F(SpotImagePubNodeTestFixture, ConstructionHasArmFailure) {
  {  // GIVEN a rclcpp::Node, MiddlewareInterface, and a SpotApi
    // THEN expect the following calls in sequence
    InSequence seq;
    EXPECT_CALL(*mock_spot_api, createRobot).Times(1);
    EXPECT_CALL(*mock_spot_api, authenticate).Times(1);
    EXPECT_CALL(*mock_spot_api, hasArm).Times(1).WillOnce(Return(tl::make_unexpected("has_arm failed")));
    EXPECT_CALL(*mock_spot_api, image_client_interface).Times(0);
  }
  // WHEN constructing a SpotImagePublisherNode
  // THEN the constructor throws
  EXPECT_THROW(images::SpotImagePublisherNode(std::move(mock_spot_api), std::move(mock_middleware_handle),
                                              std::move(fake_parameter_interface), std::move(mock_logger_interface),
                                              std::move(mock_tf_broadcaster_interface), std::move(mock_timer_interface),
                                              std::move(mock_node_interface)),
               std::runtime_error);
}

}  // namespace spot_ros2::test<|MERGE_RESOLUTION|>--- conflicted
+++ resolved
@@ -25,83 +25,14 @@
 using ::testing::InSequence;
 using ::testing::Return;
 
-<<<<<<< HEAD
-namespace spot_ros2::images::test {
-
-constexpr auto kExampleHostname{"192.168.0.10"};
-constexpr auto kExampleUsername{"spot_user"};
-constexpr auto kExamplePassword{"hunter2"};
-
-constexpr auto kSomeErrorMessage = "some error message";
-
-class FakeParameterInterface : public ParameterInterfaceBase {
- public:
-  std::string getHostname() const override { return hostname; }
-
-  std::string getUsername() const override { return username; }
-
-  std::string getPassword() const override { return password; }
-
-  double getRGBImageQuality() const override { return rgb_image_quality; }
-
-  bool getHasRGBCameras() const override { return has_rgb_cameras; }
-
-  bool getDoDecompressImages() const override { return do_decompress_images; }
-
-  bool getPublishRawRGBCameras() const override { return publish_raw_rgb_cameras; }
-
-  bool getPublishRGBImages() const override { return publish_rgb_images; }
-
-  bool getPublishDepthImages() const override { return publish_depth_images; }
-
-  bool getPublishDepthRegisteredImages() const override { return publish_depth_registered_images; }
-
-  std::string getPreferredOdomFrame() const override { return "odom"; }
-
-  std::string getSpotName() const override { return spot_name; }
-
-  std::string hostname;
-  std::string username;
-  std::string password;
-
-  double rgb_image_quality = kDefaultRGBImageQuality;
-  bool has_rgb_cameras = kDefaultHasRGBCameras;
-  bool do_decompress_images = kDefaultDoDecompressImages;
-  bool publish_raw_rgb_cameras = kDefaultPublishRawRGBCameras;
-  bool publish_rgb_images = kDefaultPublishRGBImages;
-  bool publish_depth_images = kDefaultPublishDepthImages;
-  bool publish_depth_registered_images = kDefaultPublishDepthRegisteredImages;
-  std::string spot_name;
-};
-
-class MockMiddlewareHandle : public SpotImagePublisher::MiddlewareHandle {
-=======
 namespace spot_ros2::test {
 class MockMiddlewareHandle : public images::SpotImagePublisher::MiddlewareHandle {
->>>>>>> 205799cb
  public:
-  MOCK_METHOD(void, createPublishers, (const std::set<ImageSource>& image_sources, bool), (override));
+  MOCK_METHOD(void, createPublishers, (const std::set<ImageSource>& image_sources), (override));
   MOCK_METHOD((tl::expected<void, std::string>), publishImages, ((const std::map<ImageSource, ImageWithCameraInfo>&)),
               (override));
-<<<<<<< HEAD
-  MOCK_METHOD((tl::expected<void, std::string>), publishImages,
+  MOCK_METHOD((tl::expected<void, std::string>), publishCompressedImages,
               ((const std::map<ImageSource, CompressedImageWithCameraInfo>&)), (override));
-  MOCK_METHOD(std::shared_ptr<rclcpp::Node>, node, (), (override));
-
-  MOCK_METHOD(ParameterInterfaceBase*, parameter_interface, (), (override));
-  MOCK_METHOD(LoggerInterfaceBase*, logger_interface, (), (override));
-  TfInterfaceBase* tf_interface() override { return tf_interface_.get(); }
-  TimerInterfaceBase* timer_interface() override { return timer_interface_.get(); }
-
-  std::unique_ptr<FakeParameterInterface> parameter_interface_ = std::make_unique<FakeParameterInterface>();
-  std::unique_ptr<spot_ros2::test::MockLoggerInterface> logger_interface_ =
-      std::make_unique<spot_ros2::test::MockLoggerInterface>();
-  std::unique_ptr<spot_ros2::test::MockTfInterface> tf_interface_ =
-      std::make_unique<spot_ros2::test::MockTfInterface>();
-  std::unique_ptr<spot_ros2::test::MockTimerInterface> timer_interface_ =
-      std::make_unique<spot_ros2::test::MockTimerInterface>();
-=======
->>>>>>> 205799cb
 };
 
 class SpotImagePubNodeTestFixture : public ::testing::Test {
