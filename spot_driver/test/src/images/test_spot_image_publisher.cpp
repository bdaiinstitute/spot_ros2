--- conflicted
+++ resolved
@@ -25,80 +25,14 @@
 using ::testing::Return;
 using ::testing::Unused;
 
-<<<<<<< HEAD
-namespace spot_ros2::images::test {
-
-constexpr auto kExampleAddress{"192.168.0.10"};
-constexpr auto kExampleUsername{"spot_user"};
-constexpr auto kExamplePassword{"hunter2"};
-
-constexpr auto kSomeErrorMessage = "some error message";
-
-class FakeParameterInterface : public ParameterInterfaceBase {
- public:
-  std::string getHostname() const override { return kExampleAddress; }
-
-  std::string getUsername() const override { return kExampleUsername; }
-
-  std::string getPassword() const override { return kExamplePassword; }
-
-  double getRGBImageQuality() const override { return rgb_image_quality; }
-
-  bool getHasRGBCameras() const override { return has_rgb_cameras; }
-
-  bool getDoDecompressImages() const override { return do_decompress_images; }
-
-  bool getPublishRGBImages() const override { return publish_rgb_images; }
-
-  bool getPublishRawRGBCameras() const override { return publish_raw_rgb_cameras; }
-
-  bool getPublishDepthImages() const override { return publish_depth_images; }
-
-  bool getPublishDepthRegisteredImages() const override { return publish_depth_registered_images; }
-
-  std::string getPreferredOdomFrame() const override { return "odom"; }
-
-  std::string getSpotName() const override { return spot_name; }
-
-  double rgb_image_quality = kDefaultRGBImageQuality;
-  bool has_rgb_cameras = kDefaultHasRGBCameras;
-  bool do_decompress_images = kDefaultDoDecompressImages;
-  bool publish_raw_rgb_cameras = kDefaultPublishRawRGBCameras;
-  bool publish_rgb_images = kDefaultPublishRGBImages;
-  bool publish_depth_images = kDefaultPublishDepthImages;
-  bool publish_depth_registered_images = kDefaultPublishDepthRegisteredImages;
-  std::string spot_name;
-};
-
-class MockMiddlewareHandle : public SpotImagePublisher::MiddlewareHandle {
-=======
 namespace spot_ros2::test {
 class MockMiddlewareHandle : public images::SpotImagePublisher::MiddlewareHandle {
->>>>>>> 205799cb
  public:
-  MOCK_METHOD(void, createPublishers, (const std::set<ImageSource>& image_sources, const bool do_decompress_images),
-              (override));
+  MOCK_METHOD(void, createPublishers, (const std::set<ImageSource>& image_sources), (override));
   MOCK_METHOD((tl::expected<void, std::string>), publishImages, ((const std::map<ImageSource, ImageWithCameraInfo>&)),
               (override));
-<<<<<<< HEAD
-  MOCK_METHOD((tl::expected<void, std::string>), publishImages,
+  MOCK_METHOD((tl::expected<void, std::string>), publishCompressedImages,
               ((const std::map<ImageSource, CompressedImageWithCameraInfo>&)), (override));
-  MOCK_METHOD(std::shared_ptr<rclcpp::Node>, node, (), (override));
-
-  ParameterInterfaceBase* parameter_interface() override { return parameter_interface_.get(); }
-  LoggerInterfaceBase* logger_interface() override { return logger_interface_.get(); }
-  TfInterfaceBase* tf_interface() override { return tf_interface_.get(); }
-  TimerInterfaceBase* timer_interface() override { return timer_interface_.get(); }
-
-  std::unique_ptr<FakeParameterInterface> parameter_interface_ = std::make_unique<FakeParameterInterface>();
-  std::unique_ptr<spot_ros2::test::MockLoggerInterface> logger_interface_ =
-      std::make_unique<spot_ros2::test::MockLoggerInterface>();
-  std::unique_ptr<spot_ros2::test::MockTfInterface> tf_interface_ =
-      std::make_unique<spot_ros2::test::MockTfInterface>();
-  std::unique_ptr<spot_ros2::test::MockTimerInterface> timer_interface_ =
-      std::make_unique<spot_ros2::test::MockTimerInterface>();
-=======
->>>>>>> 205799cb
 };
 
 class TestInitSpotImagePublisher : public ::testing::Test {
@@ -179,17 +113,10 @@
     // THEN the images we received from the Spot interface are published
     // THEN the static transforms to the image frames are updated
     InSequence seq;
-<<<<<<< HEAD
-    EXPECT_CALL(*image_client_interface,
-                getImages(Property(&::bosdyn::api::GetImageRequest::image_requests_size, 18), true));
-    std::map<ImageSource, ImageWithCameraInfo> image_source_map;
-    EXPECT_CALL(*middleware_handle, publishImages(image_source_map));
-    EXPECT_CALL(*middleware_handle->tf_interface_, updateStaticTransforms);
-=======
     EXPECT_CALL(*image_client_interface, getImages(Property(&::bosdyn::api::GetImageRequest::image_requests_size, 18)));
     EXPECT_CALL(*middleware_handle, publishImages);
+    EXPECT_CALL(*middleware_handle, publishCompressedImages);
     EXPECT_CALL(*mock_tf_broadcaster_interface_ptr, updateStaticTransforms);
->>>>>>> 205799cb
   }
 
   // GIVEN an image_publisher
@@ -223,17 +150,9 @@
     // THEN the images we received from the Spot interface are published
     // THEN the static transforms to the image frames are updated
     InSequence seq;
-<<<<<<< HEAD
-    EXPECT_CALL(*image_client_interface,
-                getImages(Property(&::bosdyn::api::GetImageRequest::image_requests_size, 15), true));
-    std::map<ImageSource, ImageWithCameraInfo> image_source_map;
-    EXPECT_CALL(*middleware_handle, publishImages(image_source_map));
-    EXPECT_CALL(*middleware_handle->tf_interface_, updateStaticTransforms);
-=======
     EXPECT_CALL(*image_client_interface, getImages(Property(&::bosdyn::api::GetImageRequest::image_requests_size, 15)));
     EXPECT_CALL(*middleware_handle, publishImages);
     EXPECT_CALL(*mock_tf_broadcaster_interface_ptr, updateStaticTransforms);
->>>>>>> 205799cb
   }
 
   // GIVEN an image publisher not expected to publish camera data
