--- conflicted
+++ resolved
@@ -308,17 +308,15 @@
   }
 }
 
-<<<<<<< HEAD
 std::string RclcppParameterInterface::getFramePrefixWithDefaultFallback() const {
   const std::string robot_name = getSpotNameWithFallbackToNamespace();
   const std::optional<std::string> frame_prefix = getFramePrefix();
   return frame_prefix.value_or(!robot_name.empty() ? robot_name + "/" : "");
 }
-=======
+
 std::optional<double> RclcppParameterInterface::getLeaseRate() const {
   const double lease_rate = declareAndGetParameter<double>(node_, kParameterNameLeaseRate, kDefaultLeaseRate);
   return lease_rate > 0.0 ? std::make_optional(lease_rate) : std::nullopt;
 }
 
->>>>>>> 3ca2b14e
 }  // namespace spot_ros2