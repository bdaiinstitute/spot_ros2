// Copyright (c) 2023-2024 Boston Dynamics AI Institute LLC. All rights reserved.

#include <spot_driver/images/spot_image_publisher.hpp>

#include <rmw/qos_profiles.h>
#include <rclcpp/node.hpp>
#include <sensor_msgs/msg/camera_info.hpp>
#include <sensor_msgs/msg/image.hpp>
#include <spot_driver/api/default_image_client.hpp>
#include <spot_driver/api/spot_image_sources.hpp>
#include <spot_driver/images/images_middleware_handle.hpp>
#include <spot_driver/interfaces/rclcpp_logger_interface.hpp>
#include <spot_driver/interfaces/rclcpp_parameter_interface.hpp>
#include <spot_driver/interfaces/rclcpp_tf_broadcaster_interface.hpp>
#include <spot_driver/interfaces/rclcpp_wall_timer_interface.hpp>
#include <spot_driver/types.hpp>

#include <memory>
#include <optional>

namespace {
constexpr auto kImageCallbackPeriod = std::chrono::duration<double>{1.0 / 15.0};  // 15 Hz
constexpr auto kDefaultDepthImageQuality = 100.0;
}  // namespace

namespace spot_ros2::images {
::bosdyn::api::GetImageRequest createImageRequest(const std::set<ImageSource>& sources, const bool has_rgb_cameras,
                                                  const double rgb_image_quality, const bool get_raw_rgb_images) {
  ::bosdyn::api::GetImageRequest request_message;

  for (const auto& source : sources) {
    const auto source_name = toSpotImageSourceName(source);

    if (source.type == SpotImageType::RGB) {
      bosdyn::api::ImageRequest* image_request = request_message.add_image_requests();
      image_request->set_image_source_name(source_name);
      // JPEG images can have a user-configurable image quality setting.
      image_request->set_quality_percent(rgb_image_quality);
      // The hand camera always provides RGB images
      if (source.camera == SpotCamera::HAND || has_rgb_cameras) {
        image_request->set_pixel_format(bosdyn::api::Image_PixelFormat_PIXEL_FORMAT_RGB_U8);
        // RGB images can be either raw or JPEG-compressed.
        image_request->set_image_format(get_raw_rgb_images ? bosdyn::api::Image_Format_FORMAT_RAW
                                                           : bosdyn::api::Image_Format_FORMAT_JPEG);
      } else {
        // Grey images are always JPEG-compressed, so selection of RAW has no effect
        image_request->set_pixel_format(bosdyn::api::Image_PixelFormat_PIXEL_FORMAT_GREYSCALE_U8);
      }
    } else if (source.type == SpotImageType::DEPTH) {
      bosdyn::api::ImageRequest* image_request = request_message.add_image_requests();
      image_request->set_image_source_name(source_name);
      image_request->set_quality_percent(kDefaultDepthImageQuality);
      image_request->set_image_format(bosdyn::api::Image_Format_FORMAT_RAW);
    } else {
      // SpotImageType::DEPTH_REGISTERED
      bosdyn::api::ImageRequest* image_request = request_message.add_image_requests();
      image_request->set_image_source_name(source_name);
      image_request->set_quality_percent(kDefaultDepthImageQuality);
      image_request->set_image_format(bosdyn::api::Image_Format_FORMAT_RAW);
    }
  }

  return request_message;
}

SpotImagePublisher::SpotImagePublisher(const std::shared_ptr<ImageClientInterface>& image_client_interface,
                                       std::unique_ptr<MiddlewareHandle> middleware_handle,
                                       std::unique_ptr<ParameterInterfaceBase> parameters,
                                       std::unique_ptr<LoggerInterfaceBase> logger,
                                       std::unique_ptr<TfBroadcasterInterfaceBase> tf_broadcaster,
                                       std::unique_ptr<TimerInterfaceBase> timer, bool has_arm)
    : image_client_interface_{image_client_interface},
      middleware_handle_{std::move(middleware_handle)},
      parameters_{std::move(parameters)},
      logger_{std::move(logger)},
      tf_broadcaster_{std::move(tf_broadcaster)},
      timer_{std::move(timer)},
      has_arm_{has_arm} {}

bool SpotImagePublisher::initialize() {
  // These parameters all fall back to default values if the user did not set them at runtime
<<<<<<< HEAD
  const auto rgb_image_quality = middleware_handle_->parameter_interface()->getRGBImageQuality();
  const auto publish_rgb_images = middleware_handle_->parameter_interface()->getPublishRGBImages();
  const auto publish_depth_images = middleware_handle_->parameter_interface()->getPublishDepthImages();
  const auto publish_depth_registered_images =
      middleware_handle_->parameter_interface()->getPublishDepthRegisteredImages();
  const auto has_rgb_cameras = middleware_handle_->parameter_interface()->getHasRGBCameras();
  const bool do_decompress_images = middleware_handle_->parameter_interface()->getDoDecompressImages();
  const auto publish_raw_rgb_cameras = middleware_handle_->parameter_interface()->getPublishRawRGBCameras();
=======
  const auto rgb_image_quality = parameters_->getRGBImageQuality();
  const auto publish_rgb_images = parameters_->getPublishRGBImages();
  const auto publish_depth_images = parameters_->getPublishDepthImages();
  const auto publish_depth_registered_images = parameters_->getPublishDepthRegisteredImages();
  const auto has_rgb_cameras = parameters_->getHasRGBCameras();
>>>>>>> 205799cb

  // Generate the set of image sources based on which cameras the user has requested that we publish
  const auto sources =
      createImageSources(publish_rgb_images, publish_depth_images, publish_depth_registered_images, has_arm_);

  // Generate the image request message to capture the data from the specified image sources
  image_request_message_ = createImageRequest(sources, has_rgb_cameras, rgb_image_quality, publish_raw_rgb_cameras);

  // Create a publisher for each image source
  middleware_handle_->createPublishers(sources, do_decompress_images);

  // Create a timer to request and publish images at a fixed rate
<<<<<<< HEAD
  middleware_handle_->timer_interface()->setTimer(kImageCallbackPeriod, [this, do_decompress_images]() {
    timerCallback(do_decompress_images);
=======
  timer_->setTimer(kImageCallbackPeriod, [this]() {
    timerCallback();
>>>>>>> 205799cb
  });

  return true;
}

void SpotImagePublisher::timerCallback(bool do_decompress_images) {
  if (!image_request_message_) {
    logger_->logError("No image request message generated. Returning.");
    return;
  }

  const auto image_result = image_client_interface_->getImages(*image_request_message_, do_decompress_images);
  if (!image_result.has_value()) {
    logger_->logError(std::string{"Failed to get images: "}.append(image_result.error()));
    return;
  }

  middleware_handle_->publishImages(image_result.value().images_);
  middleware_handle_->publishImages(image_result.value().compressed_images_);

  tf_broadcaster_->updateStaticTransforms(image_result.value().transforms_);
}
}  // namespace spot_ros2::images<|MERGE_RESOLUTION|>--- conflicted
+++ resolved
@@ -79,60 +79,44 @@
 
 bool SpotImagePublisher::initialize() {
   // These parameters all fall back to default values if the user did not set them at runtime
-<<<<<<< HEAD
-  const auto rgb_image_quality = middleware_handle_->parameter_interface()->getRGBImageQuality();
-  const auto publish_rgb_images = middleware_handle_->parameter_interface()->getPublishRGBImages();
-  const auto publish_depth_images = middleware_handle_->parameter_interface()->getPublishDepthImages();
-  const auto publish_depth_registered_images =
-      middleware_handle_->parameter_interface()->getPublishDepthRegisteredImages();
-  const auto has_rgb_cameras = middleware_handle_->parameter_interface()->getHasRGBCameras();
-  const bool do_decompress_images = middleware_handle_->parameter_interface()->getDoDecompressImages();
-  const auto publish_raw_rgb_cameras = middleware_handle_->parameter_interface()->getPublishRawRGBCameras();
-=======
   const auto rgb_image_quality = parameters_->getRGBImageQuality();
   const auto publish_rgb_images = parameters_->getPublishRGBImages();
   const auto publish_depth_images = parameters_->getPublishDepthImages();
   const auto publish_depth_registered_images = parameters_->getPublishDepthRegisteredImages();
   const auto has_rgb_cameras = parameters_->getHasRGBCameras();
->>>>>>> 205799cb
 
   // Generate the set of image sources based on which cameras the user has requested that we publish
   const auto sources =
       createImageSources(publish_rgb_images, publish_depth_images, publish_depth_registered_images, has_arm_);
 
   // Generate the image request message to capture the data from the specified image sources
-  image_request_message_ = createImageRequest(sources, has_rgb_cameras, rgb_image_quality, publish_raw_rgb_cameras);
+  image_request_message_ = createImageRequest(sources, has_rgb_cameras, rgb_image_quality, false);
 
   // Create a publisher for each image source
-  middleware_handle_->createPublishers(sources, do_decompress_images);
+  middleware_handle_->createPublishers(sources);
 
   // Create a timer to request and publish images at a fixed rate
-<<<<<<< HEAD
-  middleware_handle_->timer_interface()->setTimer(kImageCallbackPeriod, [this, do_decompress_images]() {
-    timerCallback(do_decompress_images);
-=======
   timer_->setTimer(kImageCallbackPeriod, [this]() {
     timerCallback();
->>>>>>> 205799cb
   });
 
   return true;
 }
 
-void SpotImagePublisher::timerCallback(bool do_decompress_images) {
+void SpotImagePublisher::timerCallback() {
   if (!image_request_message_) {
     logger_->logError("No image request message generated. Returning.");
     return;
   }
 
-  const auto image_result = image_client_interface_->getImages(*image_request_message_, do_decompress_images);
+  const auto image_result = image_client_interface_->getImages(*image_request_message_);
   if (!image_result.has_value()) {
     logger_->logError(std::string{"Failed to get images: "}.append(image_result.error()));
     return;
   }
 
   middleware_handle_->publishImages(image_result.value().images_);
-  middleware_handle_->publishImages(image_result.value().compressed_images_);
+  middleware_handle_->publishCompressedImages(image_result.value().compressed_images_);
 
   tf_broadcaster_->updateStaticTransforms(image_result.value().transforms_);
 }
