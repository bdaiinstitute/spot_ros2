--- conflicted
+++ resolved
@@ -78,20 +78,15 @@
   }
 
   internal_ = std::make_unique<SpotImagePublisher>(spot_api_->image_client_interface(), std::move(mw_handle),
-<<<<<<< HEAD
                                                    std::move(parameters), std::move(logger), std::move(tf_broadcaster),
                                                    std::move(timer), expected_has_arm.value());
-  internal_->initialize();
-=======
-                                                   expected_has_arm.value());
 
   // TODO(jschornak): initialize() always returns true -- revise implementation to make it return void
   if (!internal_->initialize()) {
     constexpr auto error_msg{"Failed to initialize image publisher."};
-    mw_handle->logger_interface()->logError(error_msg);
+    logger->logError(error_msg);
     throw std::runtime_error(error_msg);
   }
->>>>>>> 09106ded
 }
 
 std::shared_ptr<rclcpp::node_interfaces::NodeBaseInterface> SpotImagePublisherNode::get_node_base_interface() {
