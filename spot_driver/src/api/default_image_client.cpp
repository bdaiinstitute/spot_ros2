// Copyright (c) 2023-2024 Boston Dynamics AI Institute LLC. All rights reserved.

#include <spot_driver/api/default_image_client.hpp>

#include <bosdyn/api/directory.pb.h>
#include <bosdyn/api/image.pb.h>
#include <cv_bridge/cv_bridge.h>
#include <google/protobuf/duration.pb.h>
#include <builtin_interfaces/msg/time.hpp>
#include <geometry_msgs/msg/quaternion.hpp>
#include <geometry_msgs/msg/transform_stamped.hpp>
#include <geometry_msgs/msg/vector3.hpp>
#include <opencv2/imgcodecs.hpp>
#include <sensor_msgs/distortion_models.hpp>
#include <sensor_msgs/msg/camera_info.hpp>
#include <sensor_msgs/msg/image.hpp>
#include <spot_driver/api/default_time_sync_api.hpp>
#include <spot_driver/api/spot_image_sources.hpp>
#include <spot_driver/conversions/geometry.hpp>
#include <spot_driver/conversions/time.hpp>
#include <spot_driver/conversions/decompress_images.hpp>
#include <spot_driver/types.hpp>
#include <std_msgs/msg/header.hpp>
#include <tl_expected/expected.hpp>

#include <algorithm>
#include <iostream>
#include <stdexcept>
#include <utility>

namespace {

static const std::set<std::string> kExcludedStaticTfFrames{
    // We exclude the odometry frames from static transforms since they are not static. We can ignore the body
    // frame because it is a child of odom or vision depending on the preferred_odom_frame, and will be published
    // by the non-static transform publishing that is done by the state callback
    "body",
    "odom",
    "vision",

    // Special case handling for hand camera frames that reference the link "arm0.link_wr1" in their transform
    // snapshots. This name only appears in hand camera transform snapshots and is a known bug in the Spot API.
    // We exclude publishing a static transform from arm0.link_wr1 -> body here because it depends
    // on the arm's position and a static transform would fix it to its initial position.
    "arm0.link_wr1",
};

<<<<<<< HEAD
tl::expected<int, std::string> getCvPixelFormat(const bosdyn::api::Image_PixelFormat& format) {
  switch (format) {
    case bosdyn::api::Image_PixelFormat_PIXEL_FORMAT_RGB_U8: {
      return CV_8UC3;
    }
    case bosdyn::api::Image_PixelFormat_PIXEL_FORMAT_RGBA_U8: {
      return CV_8UC4;
    }
    case bosdyn::api::Image_PixelFormat_PIXEL_FORMAT_GREYSCALE_U8: {
      return CV_8UC1;
    }
    case bosdyn::api::Image_PixelFormat_PIXEL_FORMAT_GREYSCALE_U16: {
      return CV_16UC1;
    }
    case bosdyn::api::Image_PixelFormat_PIXEL_FORMAT_DEPTH_U16: {
      return CV_16UC1;
    }
    default: {
      return tl::make_unexpected("Unknown pixel format.");
    }
  }
}

tl::expected<std::string, std::string> getSensorMsgPixelFormat(const bosdyn::api::Image_PixelFormat& format) {
  switch (format) {
    case bosdyn::api::Image_PixelFormat_PIXEL_FORMAT_RGB_U8: {
      return sensor_msgs::image_encodings::TYPE_8UC3;
    }
    case bosdyn::api::Image_PixelFormat_PIXEL_FORMAT_RGBA_U8: {
      return sensor_msgs::image_encodings::TYPE_8UC4;
    }
    case bosdyn::api::Image_PixelFormat_PIXEL_FORMAT_GREYSCALE_U8: {
      return sensor_msgs::image_encodings::TYPE_8UC1;
    }
    case bosdyn::api::Image_PixelFormat_PIXEL_FORMAT_GREYSCALE_U16:
    case bosdyn::api::Image_PixelFormat_PIXEL_FORMAT_DEPTH_U16: {
      return sensor_msgs::image_encodings::TYPE_16UC1;
    }
    default: {
      return tl::make_unexpected("Unknown pixel format.");
    }
  }
}

=======
>>>>>>> c51bbb26
tl::expected<sensor_msgs::msg::CameraInfo, std::string> toCameraInfoMsg(
    const bosdyn::api::ImageResponse& image_response, const std::string& robot_name,
    const google::protobuf::Duration& clock_skew) {
  sensor_msgs::msg::CameraInfo info_msg;
  info_msg.distortion_model = sensor_msgs::distortion_models::PLUMB_BOB;
  info_msg.height = image_response.shot().image().rows();
  info_msg.width = image_response.shot().image().cols();
  // Omit leading `/` from frame ID if robot_name is empty
  info_msg.header.frame_id =
      (robot_name.empty() ? "" : robot_name + "/") + image_response.shot().frame_name_image_sensor();
  info_msg.header.stamp = spot_ros2::robotTimeToLocalTime(image_response.shot().acquisition_time(), clock_skew);

  // We assume that the camera images have already been corrected for distortion, so the 5 distortion parameters are all
  // zero.
  info_msg.d = std::vector<double>{0.0, 0.0, 0.0, 0.0, 0.0};

  // Set the rectification matrix to identity, since this is not a stereo pair.
  info_msg.r[0] = 1.0;
  info_msg.r[1] = 0.0;
  info_msg.r[2] = 0.0;
  info_msg.r[3] = 0.0;
  info_msg.r[4] = 1.0;
  info_msg.r[5] = 0.0;
  info_msg.r[6] = 0.0;
  info_msg.r[7] = 0.0;
  info_msg.r[8] = 1.0;

  const auto& intrinsics = image_response.source().pinhole().intrinsics();

  // Create the 3x3 intrinsics matrix.
  info_msg.k[0] = intrinsics.focal_length().x();
  info_msg.k[2] = intrinsics.principal_point().x();
  info_msg.k[4] = intrinsics.focal_length().y();
  info_msg.k[5] = intrinsics.principal_point().y();
  info_msg.k[8] = 1.0;

  // All Spot cameras are functionally monocular, so Tx and Ty are not set here.
  info_msg.p[0] = intrinsics.focal_length().x();
  info_msg.p[2] = intrinsics.principal_point().x();
  info_msg.p[5] = intrinsics.focal_length().y();
  info_msg.p[6] = intrinsics.principal_point().y();
  info_msg.p[10] = 1.0;

  return info_msg;
}

std_msgs::msg::Header createImageHeader(const bosdyn::api::ImageCapture& image_capture, const std::string& robot_name,
                                        const google::protobuf::Duration& clock_skew) {
  std_msgs::msg::Header header;
  // Omit leading `/` from frame ID if robot_name is empty
  header.frame_id = (robot_name.empty() ? "" : robot_name + "/") + image_capture.frame_name_image_sensor();
  header.stamp = spot_ros2::robotTimeToLocalTime(image_capture.acquisition_time(), clock_skew);
  return header;
<<<<<<< HEAD
}

tl::expected<sensor_msgs::msg::Image, std::string> toImageMsg(const bosdyn::api::ImageCapture& image_capture,
                                                              const std::string& robot_name,
                                                              const google::protobuf::Duration& clock_skew) {
  const auto& image = image_capture.image();
  if (image.format() != bosdyn::api::Image_Format_FORMAT_RAW) {
    return tl::make_unexpected("Only RAW image cannot be sent as ROS2-image.");
  }

  const auto pixel_format_cv = getCvPixelFormat(image.pixel_format());
  if (!pixel_format_cv) {
    return tl::make_unexpected("Failed to determine cv pixel format: " + pixel_format_cv.error());
  }

  const auto pixel_format_sensor_msg = getSensorMsgPixelFormat(image.pixel_format());
  if (!pixel_format_sensor_msg) {
    return tl::make_unexpected("Failed to determine msg pixel format: " + pixel_format_sensor_msg.error());
  }

  auto data = image.data();
  const cv::Mat img = cv::Mat(image.rows(), image.cols(), pixel_format_cv.value(), &data.front());
  if (!img.data) {
    return tl::make_unexpected("Failed to decode raw-formatted image.");
  }
  const auto image_msg =
      cv_bridge::CvImage{createImageHeader(image_capture, robot_name, clock_skew), pixel_format_sensor_msg.value(), img}
          .toImageMsg();
  return *image_msg;
}

tl::expected<sensor_msgs::msg::CompressedImage, std::string> toCompressedImageMsg(
    const bosdyn::api::ImageCapture& image_capture, const std::string& robot_name,
    const google::protobuf::Duration& clock_skew) {
  const auto& image = image_capture.image();
  if (image.format() != bosdyn::api::Image_Format_FORMAT_JPEG) {
    return tl::make_unexpected("Only JPEG image cannot be sent as ROS2-compressed image.");
  }

  auto data = image.data();
  sensor_msgs::msg::CompressedImage compressed_image;
  compressed_image.header = createImageHeader(image_capture, robot_name, clock_skew);
  compressed_image.format = "jpeg";
  compressed_image.data.insert(compressed_image.data.begin(), data.begin(), data.end());
  return compressed_image;
=======
>>>>>>> c51bbb26
}

tl::expected<std::vector<geometry_msgs::msg::TransformStamped>, std::string> getImageTransforms(
    const bosdyn::api::ImageResponse& image_response, const std::string& robot_name,
    const google::protobuf::Duration& clock_skew) {
  std::vector<geometry_msgs::msg::TransformStamped> out;
  for (const auto& [child_frame_id, transform] :
       image_response.shot().transforms_snapshot().child_to_parent_edge_map()) {
    // Do not publish static transforms for excluded frames
    if (kExcludedStaticTfFrames.count(child_frame_id) > 0) {
      continue;
    }

    // Rename the parent link "arm0.link_wr1" to "link_wr1" as it appears in robot state
    // which is used for publishing dynamic tfs elsewhere. Without this, the hand camera frame
    // positions would never properly update as no other pipelines reference "arm0.link_wr1".
    const auto parent_frame_id =
        (transform.parent_frame_name() == "arm0.link_wr1") ? "arm_link_wr1" : transform.parent_frame_name();

    const auto tform_msg = spot_ros2::toTransformStamped(
        transform.parent_tform_child(), robot_name.empty() ? parent_frame_id : (robot_name + "/" + parent_frame_id),
        robot_name.empty() ? child_frame_id : (robot_name + "/" + child_frame_id),
        spot_ros2::robotTimeToLocalTime(image_response.shot().acquisition_time(), clock_skew));

    out.push_back(tform_msg);
  }
  return out;
}

tl::expected<sensor_msgs::msg::CompressedImage, std::string> toCompressedImageMsg(
    const bosdyn::api::ImageCapture& image_capture, const std::string& robot_name,
    const google::protobuf::Duration& clock_skew) {
  const auto& image = image_capture.image();
  if (image.format() != bosdyn::api::Image_Format_FORMAT_JPEG) {
    return tl::make_unexpected("Only JPEG image cannot be sent as ROS2-compressed image.");
  }

  auto data = image.data();
  sensor_msgs::msg::CompressedImage compressed_image;
  compressed_image.header = createImageHeader(image_capture, robot_name, clock_skew);
  compressed_image.format = "jpeg";
  compressed_image.data.insert(compressed_image.data.begin(), data.begin(), data.end());
  return compressed_image;
}
}  // namespace

namespace spot_ros2 {

DefaultImageClient::DefaultImageClient(::bosdyn::client::ImageClient* image_client,
                                       std::shared_ptr<TimeSyncApi> time_sync_api, const std::string& robot_name)
    : image_client_{image_client}, time_sync_api_{time_sync_api}, robot_name_{robot_name} {}

tl::expected<GetImagesResult, std::string> DefaultImageClient::getImages(::bosdyn::api::GetImageRequest request) {
  std::shared_future<::bosdyn::client::GetImageResultType> get_image_result_future =
      image_client_->GetImageAsync(request);

  ::bosdyn::client::GetImageResultType get_image_result = get_image_result_future.get();
  if (!get_image_result.status) {
    return tl::make_unexpected("Failed to get images: " + get_image_result.status.DebugString());
  }

  const auto clock_skew_result = time_sync_api_->getClockSkew();
  if (!clock_skew_result) {
    return tl::make_unexpected("Failed to get latest clock skew: " + clock_skew_result.error());
  }

  GetImagesResult out;
  for (const auto& image_response : get_image_result.response.image_responses()) {
    const auto& image = image_response.shot().image();
    auto data = image.data();

<<<<<<< HEAD
=======
    const auto image_msg = toCompressedImageMsg(image_response.shot(), robot_name_, clock_skew_result.value());
    if (!image_msg) {
      return tl::make_unexpected("Failed to convert SDK image response to ROS Image message: " + image_msg.error());
    }

>>>>>>> c51bbb26
    const auto info_msg = toCameraInfoMsg(image_response, robot_name_, clock_skew_result.value());
    if (!info_msg) {
      return tl::make_unexpected("Failed to convert SDK image response to ROS CameraInfo message: " + info_msg.error());
    }

    const auto& camera_name = image_response.source().name();
    const auto get_source_name_result = fromSpotImageSourceName(camera_name);
    if (!get_source_name_result.has_value()) {
      return tl::make_unexpected("Failed to convert API image source name to ImageSource: " +
                                 get_source_name_result.error());
    }

    if (image.format() == bosdyn::api::Image_Format_FORMAT_JPEG) {
      const auto image_msg = toCompressedImageMsg(image_response.shot(), robot_name_, clock_skew_result.value());
      if (!image_msg) {
        return tl::make_unexpected("Failed to convert SDK image response to ROS Image message: " + image_msg.error());
      }
      out.compressed_images_.try_emplace(get_source_name_result.value(),
                                         CompressedImageWithCameraInfo{image_msg.value(), info_msg.value()});
    } else {
      const auto image_msg = toImageMsg(image_response.shot(), robot_name_, clock_skew_result.value());
      if (!image_msg) {
        return tl::make_unexpected("Failed to convert SDK image response to ROS Image message: " + image_msg.error());
      }
      out.images_.try_emplace(get_source_name_result.value(), ImageWithCameraInfo{image_msg.value(), info_msg.value()});
    }

    const auto transforms_result = getImageTransforms(image_response, robot_name_, clock_skew_result.value());
    if (transforms_result.has_value()) {
      out.transforms_.insert(out.transforms_.end(), transforms_result.value().begin(), transforms_result.value().end());
    } else {
      return tl::make_unexpected("Failed to get image transforms: " + transforms_result.error());
    }
  }

  return out;
}

}  // namespace spot_ros2<|MERGE_RESOLUTION|>--- conflicted
+++ resolved
@@ -16,9 +16,9 @@
 #include <sensor_msgs/msg/image.hpp>
 #include <spot_driver/api/default_time_sync_api.hpp>
 #include <spot_driver/api/spot_image_sources.hpp>
+#include <spot_driver/conversions/decompress_images.hpp>
 #include <spot_driver/conversions/geometry.hpp>
 #include <spot_driver/conversions/time.hpp>
-#include <spot_driver/conversions/decompress_images.hpp>
 #include <spot_driver/types.hpp>
 #include <std_msgs/msg/header.hpp>
 #include <tl_expected/expected.hpp>
@@ -45,53 +45,6 @@
     "arm0.link_wr1",
 };
 
-<<<<<<< HEAD
-tl::expected<int, std::string> getCvPixelFormat(const bosdyn::api::Image_PixelFormat& format) {
-  switch (format) {
-    case bosdyn::api::Image_PixelFormat_PIXEL_FORMAT_RGB_U8: {
-      return CV_8UC3;
-    }
-    case bosdyn::api::Image_PixelFormat_PIXEL_FORMAT_RGBA_U8: {
-      return CV_8UC4;
-    }
-    case bosdyn::api::Image_PixelFormat_PIXEL_FORMAT_GREYSCALE_U8: {
-      return CV_8UC1;
-    }
-    case bosdyn::api::Image_PixelFormat_PIXEL_FORMAT_GREYSCALE_U16: {
-      return CV_16UC1;
-    }
-    case bosdyn::api::Image_PixelFormat_PIXEL_FORMAT_DEPTH_U16: {
-      return CV_16UC1;
-    }
-    default: {
-      return tl::make_unexpected("Unknown pixel format.");
-    }
-  }
-}
-
-tl::expected<std::string, std::string> getSensorMsgPixelFormat(const bosdyn::api::Image_PixelFormat& format) {
-  switch (format) {
-    case bosdyn::api::Image_PixelFormat_PIXEL_FORMAT_RGB_U8: {
-      return sensor_msgs::image_encodings::TYPE_8UC3;
-    }
-    case bosdyn::api::Image_PixelFormat_PIXEL_FORMAT_RGBA_U8: {
-      return sensor_msgs::image_encodings::TYPE_8UC4;
-    }
-    case bosdyn::api::Image_PixelFormat_PIXEL_FORMAT_GREYSCALE_U8: {
-      return sensor_msgs::image_encodings::TYPE_8UC1;
-    }
-    case bosdyn::api::Image_PixelFormat_PIXEL_FORMAT_GREYSCALE_U16:
-    case bosdyn::api::Image_PixelFormat_PIXEL_FORMAT_DEPTH_U16: {
-      return sensor_msgs::image_encodings::TYPE_16UC1;
-    }
-    default: {
-      return tl::make_unexpected("Unknown pixel format.");
-    }
-  }
-}
-
-=======
->>>>>>> c51bbb26
 tl::expected<sensor_msgs::msg::CameraInfo, std::string> toCameraInfoMsg(
     const bosdyn::api::ImageResponse& image_response, const std::string& robot_name,
     const google::protobuf::Duration& clock_skew) {
@@ -145,54 +98,6 @@
   header.frame_id = (robot_name.empty() ? "" : robot_name + "/") + image_capture.frame_name_image_sensor();
   header.stamp = spot_ros2::robotTimeToLocalTime(image_capture.acquisition_time(), clock_skew);
   return header;
-<<<<<<< HEAD
-}
-
-tl::expected<sensor_msgs::msg::Image, std::string> toImageMsg(const bosdyn::api::ImageCapture& image_capture,
-                                                              const std::string& robot_name,
-                                                              const google::protobuf::Duration& clock_skew) {
-  const auto& image = image_capture.image();
-  if (image.format() != bosdyn::api::Image_Format_FORMAT_RAW) {
-    return tl::make_unexpected("Only RAW image cannot be sent as ROS2-image.");
-  }
-
-  const auto pixel_format_cv = getCvPixelFormat(image.pixel_format());
-  if (!pixel_format_cv) {
-    return tl::make_unexpected("Failed to determine cv pixel format: " + pixel_format_cv.error());
-  }
-
-  const auto pixel_format_sensor_msg = getSensorMsgPixelFormat(image.pixel_format());
-  if (!pixel_format_sensor_msg) {
-    return tl::make_unexpected("Failed to determine msg pixel format: " + pixel_format_sensor_msg.error());
-  }
-
-  auto data = image.data();
-  const cv::Mat img = cv::Mat(image.rows(), image.cols(), pixel_format_cv.value(), &data.front());
-  if (!img.data) {
-    return tl::make_unexpected("Failed to decode raw-formatted image.");
-  }
-  const auto image_msg =
-      cv_bridge::CvImage{createImageHeader(image_capture, robot_name, clock_skew), pixel_format_sensor_msg.value(), img}
-          .toImageMsg();
-  return *image_msg;
-}
-
-tl::expected<sensor_msgs::msg::CompressedImage, std::string> toCompressedImageMsg(
-    const bosdyn::api::ImageCapture& image_capture, const std::string& robot_name,
-    const google::protobuf::Duration& clock_skew) {
-  const auto& image = image_capture.image();
-  if (image.format() != bosdyn::api::Image_Format_FORMAT_JPEG) {
-    return tl::make_unexpected("Only JPEG image cannot be sent as ROS2-compressed image.");
-  }
-
-  auto data = image.data();
-  sensor_msgs::msg::CompressedImage compressed_image;
-  compressed_image.header = createImageHeader(image_capture, robot_name, clock_skew);
-  compressed_image.format = "jpeg";
-  compressed_image.data.insert(compressed_image.data.begin(), data.begin(), data.end());
-  return compressed_image;
-=======
->>>>>>> c51bbb26
 }
 
 tl::expected<std::vector<geometry_msgs::msg::TransformStamped>, std::string> getImageTransforms(
@@ -264,14 +169,11 @@
     const auto& image = image_response.shot().image();
     auto data = image.data();
 
-<<<<<<< HEAD
-=======
     const auto image_msg = toCompressedImageMsg(image_response.shot(), robot_name_, clock_skew_result.value());
     if (!image_msg) {
       return tl::make_unexpected("Failed to convert SDK image response to ROS Image message: " + image_msg.error());
     }
 
->>>>>>> c51bbb26
     const auto info_msg = toCameraInfoMsg(image_response, robot_name_, clock_skew_result.value());
     if (!info_msg) {
       return tl::make_unexpected("Failed to convert SDK image response to ROS CameraInfo message: " + info_msg.error());
