--- conflicted
+++ resolved
@@ -122,21 +122,6 @@
   # these two are needed for spot-cpp-sdk
   - "libprotobuf23"
   - "libgrpc++1"
-<<<<<<< HEAD
-##############################################################################################
-# transitive for ros_utilities (all duplicates, as it turns out)
-##############################################################################################
-  # - "python3-pytest"                # synchros2[test]
-  # - "python3-typing-extensions"     # synchros2[test]
-  # - "ros-humble-action-msgs"        # synchros2[exec]
-  # - "ros-humble-example-interfaces" # synchros2[test]
-  # - "ros-humble-geometry-msgs"      # synchros2[exec]
-  # - "ros-humble-launch"             # synchros2[exec]
-  # - "ros-humble-message-filters"    # synchros2[exec]
-  # - "ros-humble-rclpy"              # synchros2[exec]
-  # - "ros-humble-std-srvs"           # synchros2[test]
-  # - "ros-humble-tf2-ros-py"         # synchros2[exec]
-=======
   - "libgrpc++-dev"
   - "libgrpc-dev"
   - "libcli11-dev"
@@ -152,4 +137,16 @@
   - "ros-humble-joint-state-broadcaster"
   - "ros-humble-joint-trajectory-controller"
   - "ros-humble-robot-state-publisher"
->>>>>>> c2ca2ae7
+##############################################################################################
+# transitive for ros_utilities (all duplicates, as it turns out)
+##############################################################################################
+  # - "python3-pytest"                # synchros2[test]
+  # - "python3-typing-extensions"     # synchros2[test]
+  # - "ros-humble-action-msgs"        # synchros2[exec]
+  # - "ros-humble-example-interfaces" # synchros2[test]
+  # - "ros-humble-geometry-msgs"      # synchros2[exec]
+  # - "ros-humble-launch"             # synchros2[exec]
+  # - "ros-humble-message-filters"    # synchros2[exec]
+  # - "ros-humble-rclpy"              # synchros2[exec]
+  # - "ros-humble-std-srvs"           # synchros2[test]
+  # - "ros-humble-tf2-ros-py"         # synchros2[exec]